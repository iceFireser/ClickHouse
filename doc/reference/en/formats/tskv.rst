--- conflicted
+++ resolved
@@ -2,10 +2,7 @@
 ----
 
 Similar to TabSeparated, but displays data in name=value format. Names are displayed just as in TabSeparated. Additionally, a ``=`` symbol is displayed.
-<<<<<<< HEAD
-=======
 
->>>>>>> 4cd9df27
 .. code-block:: text
 
   SearchPhrase=   count()=8267016
