# Функции для работы со строками

## empty {#string_functions-empty}
Возвращает 1 для пустой строки, и 0 для непустой строки.
Тип результата - UInt8.
Строка считается непустой, если содержит хотя бы один байт, пусть даже это пробел или нулевой байт.
Функция также работает для массивов.

## notEmpty
Возвращает 0 для пустой строки, и 1 для непустой строки.
Тип результата - UInt8.
Функция также работает для массивов.

## length
Возвращает длину строки в байтах (не символах, не кодовых точках).
Тип результата - UInt64.
Функция также работает для массивов.

## lengthUTF8
Возвращает длину строки в кодовых точках Unicode (не символах), при допущении, что строка содержит набор байт, являющийся текстом в кодировке UTF-8. Если допущение не выполнено - то возвращает какой-нибудь результат (не кидает исключение).
Тип результата - UInt64.

## lower
Переводит ASCII-символы латиницы в строке в нижний регистр.

## upper
Переводит ASCII-символы латиницы в строке в верхний регистр.

## lowerUTF8
Переводит строку в нижний регистр, при допущении, что строка содержит набор байт, представляющий текст в кодировке UTF-8.
Не учитывает язык. То есть, для турецкого языка, результат может быть не совсем верным.
Если длина UTF-8 последовательности байт различна для верхнего и нижнего регистра кодовой точки, то для этой кодовой точки, результат работы может быть некорректным.
Если строка содержит набор байт, не являющийся UTF-8, то поведение не определено.

## upperUTF8
Переводит строку в верхний регистр, при допущении, что строка содержит набор байт, представляющий текст в кодировке UTF-8.
Не учитывает язык. То есть, для турецкого языка, результат может быть не совсем верным.
Если длина UTF-8 последовательности байт различна для верхнего и нижнего регистра кодовой точки, то для этой кодовой точки, результат работы может быть некорректным.
Если строка содержит набор байт, не являющийся UTF-8, то поведение не определено.

## isValidUTF8
Возвращает 1, если набор байт является корректным в кодировке UTF-8, 0 иначе.

## toValidUTF8

Заменяет некорректные символы UTF-8 на символ `�` (U+FFFD). Все идущие подряд некорректные символы схлопываются в один заменяющий символ.

```
toValidUTF8( input_string )
```

Параметры:

- input_string — произвольный набор байтов, представленный как объект типа [String](../../data_types/string.md).

Возвращаемое значение: Корректная строка UTF-8.

### Пример

```sql
SELECT toValidUTF8('\x61\xF0\x80\x80\x80b')
```
```text
┌─toValidUTF8('a����b')─┐
│ a�b                   │
└───────────────────────┘
```


## reverse
Разворачивает строку (как последовательность байт).

## reverseUTF8
Разворачивает последовательность кодовых точек Unicode, при допущении, что строка содержит набор байт, представляющий текст в кодировке UTF-8. Иначе - что-то делает (не кидает исключение).


## format(pattern, s0, s1, ...)

<<<<<<< HEAD
Форматирует константный шаблон со строками, перечисленными в аргументах. `pattern` -- упрощенная версия шаблона в языке Python. Шаблон содержить "заменяющие поля", которые окружены фигурными скобками `{}`. Всё, что не содержится в скобках, интерпретируется как обычный текст и просто копируется. Если нужно использовать символ фигурной скобки, можно экранивать двойной скобкой `{{` или `}}`. Имя полей могут быть числами (нумерация с нуля) или пустыми (тогда они интерпретируются как последовательные числа).
=======
Форматирует константный шаблон со строками, перечисленными в аргументах. `pattern` -- упрощенная версия шаблона в языке Python. Шаблон содержит "заменяющие поля", которые окружены фигурными скобками `{}`. Всё, что не содержится в скобках, интерпретируется как обычный текст и просто копируется. Если нужно использовать символ фигурной скобки, можно экранивать двойной скобкой `{{` или `}}`. Имя полей могут быть числами (нумерация с нуля) или пустыми (тогда они интерпретируются как последовательные числа).
>>>>>>> 14113fe7

```sql
SELECT format('{1} {0} {1}', 'World', 'Hello')

┌─format('{1} {0} {1}', 'World', 'Hello')─┐
│ Hello World Hello                       │
└─────────────────────────────────────────┘

SELECT format('{} {}', 'Hello', 'World')

┌─format('{} {}', 'Hello', 'World')─┐
│ Hello World                       │
└───────────────────────────────────┘
```


## concat(s1, s2, ...)
Склеивает строки, перечисленные в аргументах, без разделителей.

## substring(s, offset, length)
Возвращает подстроку, начиная с байта по индексу offset, длины length байт. Индексация символов - начиная с единицы (как в стандартном SQL). Аргументы offset и length должны быть константами.

## substringUTF8(s, offset, length)
Так же, как substring, но для кодовых точек Unicode. Работает при допущении, что строка содержит набор байт, представляющий текст в кодировке UTF-8. Если допущение не выполнено - то возвращает какой-нибудь результат (не кидает исключение).

## appendTrailingCharIfAbsent(s, c)
Если строка s непустая и не содержит символ c на конце, то добавляет символ c в конец.

## convertCharset(s, from, to)
Возвращает сконвертированную из кодировки from в кодировку to строку s.

## base64Encode(s)
Производит кодирование строки s в base64-представление.

## base64Decode(s)
Декодирует base64-представление s в исходную строку. При невозможности декодирования выбрасывает исключение

## tryBase64Decode(s)
Функционал аналогичен base64Decode, но при невозможности декодирования возвращает пустую строку.

[Оригинальная статья](https://clickhouse.yandex/docs/ru/query_language/functions/string_functions/) <!--hide--><|MERGE_RESOLUTION|>--- conflicted
+++ resolved
@@ -76,11 +76,7 @@
 
 ## format(pattern, s0, s1, ...)
 
-<<<<<<< HEAD
-Форматирует константный шаблон со строками, перечисленными в аргументах. `pattern` -- упрощенная версия шаблона в языке Python. Шаблон содержить "заменяющие поля", которые окружены фигурными скобками `{}`. Всё, что не содержится в скобках, интерпретируется как обычный текст и просто копируется. Если нужно использовать символ фигурной скобки, можно экранивать двойной скобкой `{{` или `}}`. Имя полей могут быть числами (нумерация с нуля) или пустыми (тогда они интерпретируются как последовательные числа).
-=======
 Форматирует константный шаблон со строками, перечисленными в аргументах. `pattern` -- упрощенная версия шаблона в языке Python. Шаблон содержит "заменяющие поля", которые окружены фигурными скобками `{}`. Всё, что не содержится в скобках, интерпретируется как обычный текст и просто копируется. Если нужно использовать символ фигурной скобки, можно экранивать двойной скобкой `{{` или `}}`. Имя полей могут быть числами (нумерация с нуля) или пустыми (тогда они интерпретируются как последовательные числа).
->>>>>>> 14113fe7
 
 ```sql
 SELECT format('{1} {0} {1}', 'World', 'Hello')
