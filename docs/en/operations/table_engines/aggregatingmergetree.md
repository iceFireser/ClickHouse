<a name="table_engine-aggregatingmergetree"></a>

# AggregatingMergeTree

The engine inherits from [MergeTree](mergetree.md#table_engines-mergetree), altering the logic for data parts merging. ClickHouse replaces all rows with the same primary key with a single row (within a one data part) that stores a combination of states of aggregate functions.

You can use `AggregatingMergeTree` tables for incremental data aggregation, including for aggregated materialized views.

The engine processes all columns with [AggregateFunction](../../data_types/nested_data_structures/aggregatefunction.md#data_type-aggregatefunction) type.

It is appropriate to use  `AggregatingMergeTree` if it reduces the number of rows by orders.

## Creating a Table

<<<<<<< HEAD
```
CREATE [TEMPORARY] TABLE [IF NOT EXISTS] [db.]name [ON CLUSTER cluster]
=======
``` sql
CREATE TABLE t
>>>>>>> 5466ca27
(
    name1 [type1] [DEFAULT|MATERIALIZED|ALIAS expr1],
    name2 [type2] [DEFAULT|MATERIALIZED|ALIAS expr2],
    ...
) ENGINE = AggregatingMergeTree()
[PARTITION BY expr]
[ORDER BY expr]
[SAMPLE BY expr]
[SETTINGS name=value, ...]
```

For a description of request parameters, see [request description](../../query_language/create.md#query_language-queries-create_table).

**Query clauses**

When creating a `ReplacingMergeTree` table the same [clauses](mergetree.md#table_engines-mergetree-configuring)  are required, as when creating a `MergeTree`  table.

### Deprecated Method for Creating a Table

!!! attention    Do not use this method in new projects and, if possible, switch the old projects to the method described above.

<<<<<<< HEAD
```sql
CREATE [TEMPORARY] TABLE [IF NOT EXISTS] [db.]name [ON CLUSTER cluster]
(
    name1 [type1] [DEFAULT|MATERIALIZED|ALIAS expr1],
    name2 [type2] [DEFAULT|MATERIALIZED|ALIAS expr2],
    ...
) ENGINE [=] AggregatingMergeTree(date-column [, sampling_expression], (primary, key), index_granularity)
=======
``` sql
SELECT uniq(UserID) FROM table

SELECT uniqMerge(state) FROM (SELECT uniqState(UserID) AS state FROM table GROUP BY RegionID)
>>>>>>> 5466ca27
```

All of the parameters have the same meaning as in `MergeTree`.

## SELECT and INSERT

To insert data, use `INSERT SELECT` query with aggregate `- State`- functions.

When selecting data from `AggregatingMergeTree`  table, use `GROUP BY` clause and the same aggregate functions as when inserting data, but using `- Merge` suffix.

In the results of `SELECT` query the values of  `AggregateFunction` type have implementation-specific binary representation for all of the ClickHouse output formats. If dump data into, for example, `TabSeparated`  format with `SELECT`  query  then this dump can be loaded back using `INSERT` query.

## Example of an Aggregated Materialized View

`AggregatingMergeTree` materialized view that watches the `test.visits` table:

``` sql
CREATE MATERIALIZED VIEW test.basic
ENGINE = AggregatingMergeTree() PARTITION BY toYYYYMM(StartDate) ORDER BY (CounterID, StartDate)
AS SELECT
    CounterID,
    StartDate,
    sumState(Sign)    AS Visits,
    uniqState(UserID) AS Users
FROM test.visits
GROUP BY CounterID, StartDate;
```

Inserting of data into the `test.visits` table.

``` sql
INSERT INTO test.visits ...
```

The data are inserted in both the table and view `test.basic` that will perform the aggregation.

To get the aggregated data, we need to execute a query such as `SELECT ... GROUP BY ...` from the view `test.basic`:

``` sql
SELECT
    StartDate,
    sumMerge(Visits) AS Visits,
    uniqMerge(Users) AS Users
FROM test.basic
GROUP BY StartDate
ORDER BY StartDate;
<<<<<<< HEAD
```
=======
```

You can create a materialized view like this and assign a normal view to it that finishes data aggregation.

Note that in most cases, using `AggregatingMergeTree` is not justified, since queries can be run efficiently enough on non-aggregated data.


[Original article](https://clickhouse.yandex/docs/en/operations/table_engines/aggregatingmergetree/) <!--hide-->
>>>>>>> 5466ca27
<|MERGE_RESOLUTION|>--- conflicted
+++ resolved
@@ -12,13 +12,8 @@
 
 ## Creating a Table
 
-<<<<<<< HEAD
-```
-CREATE [TEMPORARY] TABLE [IF NOT EXISTS] [db.]name [ON CLUSTER cluster]
-=======
 ``` sql
 CREATE TABLE t
->>>>>>> 5466ca27
 (
     name1 [type1] [DEFAULT|MATERIALIZED|ALIAS expr1],
     name2 [type2] [DEFAULT|MATERIALIZED|ALIAS expr2],
@@ -40,7 +35,6 @@
 
 !!! attention    Do not use this method in new projects and, if possible, switch the old projects to the method described above.
 
-<<<<<<< HEAD
 ```sql
 CREATE [TEMPORARY] TABLE [IF NOT EXISTS] [db.]name [ON CLUSTER cluster]
 (
@@ -48,12 +42,6 @@
     name2 [type2] [DEFAULT|MATERIALIZED|ALIAS expr2],
     ...
 ) ENGINE [=] AggregatingMergeTree(date-column [, sampling_expression], (primary, key), index_granularity)
-=======
-``` sql
-SELECT uniq(UserID) FROM table
-
-SELECT uniqMerge(state) FROM (SELECT uniqState(UserID) AS state FROM table GROUP BY RegionID)
->>>>>>> 5466ca27
 ```
 
 All of the parameters have the same meaning as in `MergeTree`.
@@ -100,15 +88,6 @@
 FROM test.basic
 GROUP BY StartDate
 ORDER BY StartDate;
-<<<<<<< HEAD
-```
-=======
 ```
 
-You can create a materialized view like this and assign a normal view to it that finishes data aggregation.
-
-Note that in most cases, using `AggregatingMergeTree` is not justified, since queries can be run efficiently enough on non-aggregated data.
-
-
-[Original article](https://clickhouse.yandex/docs/en/operations/table_engines/aggregatingmergetree/) <!--hide-->
->>>>>>> 5466ca27
+[Original article](https://clickhouse.yandex/docs/en/operations/table_engines/aggregatingmergetree/) <!--hide-->