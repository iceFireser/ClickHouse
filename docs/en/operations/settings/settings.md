--- conflicted
+++ resolved
@@ -5,9752 +5,4 @@
 toc_max_heading_level: 2
 ---
 
-<<<<<<< HEAD
-# Core Settings
-
-All below settings are also available in table [system.settings](/docs/en/operations/system-tables/settings).
-
-## add_http_cors_header {#add_http_cors_header}
-
-Type: Bool
-
-Default value: 0
-
-Write add http CORS header.
-
-## additional_result_filter {#additional_result_filter}
-
-Type: String
-
-Default value:
-
-An additional filter expression to apply to the result of `SELECT` query.
-This setting is not applied to any subquery.
-
-**Example**
-
-``` sql
-INSERT INTO table_1 VALUES (1, 'a'), (2, 'bb'), (3, 'ccc'), (4, 'dddd');
-SElECT * FROM table_1;
-```
-```response
-┌─x─┬─y────┐
-│ 1 │ a    │
-│ 2 │ bb   │
-│ 3 │ ccc  │
-│ 4 │ dddd │
-└───┴──────┘
-```
-```sql
-SELECT *
-FROM table_1
-SETTINGS additional_result_filter = 'x != 2'
-```
-```response
-┌─x─┬─y────┐
-│ 1 │ a    │
-│ 3 │ ccc  │
-│ 4 │ dddd │
-└───┴──────┘
-```
-
-## additional_table_filters {#additional_table_filters}
-
-Type: Map
-
-Default value: {}
-
-An additional filter expression that is applied after reading
-from the specified table.
-
-**Example**
-
-``` sql
-INSERT INTO table_1 VALUES (1, 'a'), (2, 'bb'), (3, 'ccc'), (4, 'dddd');
-SELECT * FROM table_1;
-```
-```response
-┌─x─┬─y────┐
-│ 1 │ a    │
-│ 2 │ bb   │
-│ 3 │ ccc  │
-│ 4 │ dddd │
-└───┴──────┘
-```
-```sql
-SELECT *
-FROM table_1
-SETTINGS additional_table_filters = {'table_1': 'x != 2'}
-```
-```response
-┌─x─┬─y────┐
-│ 1 │ a    │
-│ 3 │ ccc  │
-│ 4 │ dddd │
-└───┴──────┘
-```
-
-## aggregate_functions_null_for_empty {#aggregate_functions_null_for_empty}
-
-Type: Bool
-
-Default value: 0
-
-Enables or disables rewriting all aggregate functions in a query, adding [-OrNull](../../sql-reference/aggregate-functions/combinators.md/#agg-functions-combinator-ornull) suffix to them. Enable it for SQL standard compatibility.
-It is implemented via query rewrite (similar to [count_distinct_implementation](#count_distinct_implementation) setting) to get consistent results for distributed queries.
-
-Possible values:
-
-- 0 — Disabled.
-- 1 — Enabled.
-
-**Example**
-
-Consider the following query with aggregate functions:
-```sql
-SELECT SUM(-1), MAX(0) FROM system.one WHERE 0;
-```
-
-With `aggregate_functions_null_for_empty = 0` it would produce:
-```text
-┌─SUM(-1)─┬─MAX(0)─┐
-│       0 │      0 │
-└─────────┴────────┘
-```
-
-With `aggregate_functions_null_for_empty = 1` the result would be:
-```text
-┌─SUMOrNull(-1)─┬─MAXOrNull(0)─┐
-│          NULL │         NULL │
-└───────────────┴──────────────┘
-```
-
-## aggregation_in_order_max_block_bytes {#aggregation_in_order_max_block_bytes}
-
-Type: UInt64
-
-Default value: 50000000
-
-Maximal size of block in bytes accumulated during aggregation in order of primary key. Lower block size allows to parallelize more final merge stage of aggregation.
-
-## aggregation_memory_efficient_merge_threads {#aggregation_memory_efficient_merge_threads}
-
-Type: UInt64
-
-Default value: 0
-
-Number of threads to use for merge intermediate aggregation results in memory efficient mode. When bigger, then more memory is consumed. 0 means - same as 'max_threads'.
-
-## allow_aggregate_partitions_independently {#allow_aggregate_partitions_independently}
-
-Type: Bool
-
-Default value: 0
-
-Enable independent aggregation of partitions on separate threads when partition key suits group by key. Beneficial when number of partitions close to number of cores and partitions have roughly the same size
-
-## allow_archive_path_syntax {#allow_archive_path_syntax}
-
-Type: Bool
-
-Default value: 1
-
-File/S3 engines/table function will parse paths with '::' as '\\<archive\\> :: \\<file\\>' if archive has correct extension
-
-## allow_asynchronous_read_from_io_pool_for_merge_tree {#allow_asynchronous_read_from_io_pool_for_merge_tree}
-
-Type: Bool
-
-Default value: 0
-
-Use background I/O pool to read from MergeTree tables. This setting may increase performance for I/O bound queries
-
-## allow_changing_replica_until_first_data_packet {#allow_changing_replica_until_first_data_packet}
-
-Type: Bool
-
-Default value: 0
-
-If it's enabled, in hedged requests we can start new connection until receiving first data packet even if we have already made some progress
-(but progress haven't updated for `receive_data_timeout` timeout), otherwise we disable changing replica after the first time we made progress.
-
-## allow_create_index_without_type {#allow_create_index_without_type}
-
-Type: Bool
-
-Default value: 0
-
-Allow CREATE INDEX query without TYPE. Query will be ignored. Made for SQL compatibility tests.
-
-## allow_custom_error_code_in_throwif {#allow_custom_error_code_in_throwif}
-
-Type: Bool
-
-Default value: 0
-
-Enable custom error code in function throwIf(). If true, thrown exceptions may have unexpected error codes.
-
-## allow_ddl {#allow_ddl}
-
-Type: Bool
-
-Default value: 1
-
-If it is set to true, then a user is allowed to executed DDL queries.
-
-## allow_deprecated_database_ordinary {#allow_deprecated_database_ordinary}
-
-Type: Bool
-
-Default value: 0
-
-Allow to create databases with deprecated Ordinary engine
-
-## allow_deprecated_error_prone_window_functions {#allow_deprecated_error_prone_window_functions}
-
-Type: Bool
-
-Default value: 0
-
-Allow usage of deprecated error prone window functions (neighbor, runningAccumulate, runningDifferenceStartingWithFirstValue, runningDifference)
-
-## allow_deprecated_snowflake_conversion_functions {#allow_deprecated_snowflake_conversion_functions}
-
-Type: Bool
-
-Default value: 0
-
-Functions `snowflakeToDateTime`, `snowflakeToDateTime64`, `dateTimeToSnowflake`, and `dateTime64ToSnowflake` are deprecated and disabled by default.
-Please use functions `snowflakeIDToDateTime`, `snowflakeIDToDateTime64`, `dateTimeToSnowflakeID`, and `dateTime64ToSnowflakeID` instead.
-
-To re-enable the deprecated functions (e.g., during a transition period), please set this setting to `true`.
-
-## allow_deprecated_syntax_for_merge_tree {#allow_deprecated_syntax_for_merge_tree}
-
-Type: Bool
-
-Default value: 0
-
-Allow to create *MergeTree tables with deprecated engine definition syntax
-
-## allow_distributed_ddl {#allow_distributed_ddl}
-
-Type: Bool
-
-Default value: 1
-
-If it is set to true, then a user is allowed to executed distributed DDL queries.
-
-## allow_drop_detached {#allow_drop_detached}
-
-Type: Bool
-
-Default value: 0
-
-Allow ALTER TABLE ... DROP DETACHED PART[ITION] ... queries
-
-## allow_execute_multiif_columnar {#allow_execute_multiif_columnar}
-
-Type: Bool
-
-Default value: 1
-
-Allow execute multiIf function columnar
-
-## allow_experimental_analyzer {#allow_experimental_analyzer}
-
-Type: Bool
-
-Default value: 1
-
-Allow new query analyzer.
-
-## allow_experimental_codecs {#allow_experimental_codecs}
-
-Type: Bool
-
-Default value: 0
-
-If it is set to true, allow to specify experimental compression codecs (but we don't have those yet and this option does nothing).
-
-## allow_experimental_database_materialized_mysql {#allow_experimental_database_materialized_mysql}
-
-Type: Bool
-
-Default value: 0
-
-Allow to create database with Engine=MaterializedMySQL(...).
-
-## allow_experimental_database_materialized_postgresql {#allow_experimental_database_materialized_postgresql}
-
-Type: Bool
-
-Default value: 0
-
-Allow to create database with Engine=MaterializedPostgreSQL(...).
-
-## allow_experimental_dynamic_type {#allow_experimental_dynamic_type}
-
-Type: Bool
-
-Default value: 0
-
-Allow Dynamic data type
-
-## allow_experimental_full_text_index {#allow_experimental_full_text_index}
-
-Type: Bool
-
-Default value: 0
-
-If it is set to true, allow to use experimental full-text index.
-
-## allow_experimental_funnel_functions {#allow_experimental_funnel_functions}
-
-Type: Bool
-
-Default value: 0
-
-Enable experimental functions for funnel analysis.
-
-## allow_experimental_hash_functions {#allow_experimental_hash_functions}
-
-Type: Bool
-
-Default value: 0
-
-Enable experimental hash functions
-
-## allow_experimental_inverted_index {#allow_experimental_inverted_index}
-
-Type: Bool
-
-Default value: 0
-
-If it is set to true, allow to use experimental inverted index.
-
-## allow_experimental_join_condition {#allow_experimental_join_condition}
-
-Type: Bool
-
-Default value: 0
-
-Support join with inequal conditions which involve columns from both left and right table. e.g. t1.y < t2.y.
-
-## allow_experimental_join_right_table_sorting {#allow_experimental_join_right_table_sorting}
-
-Type: Bool
-
-Default value: 0
-
-If it is set to true, and the conditions of `join_to_sort_minimum_perkey_rows` and `join_to_sort_maximum_table_rows` are met, rerange the right table by key to improve the performance in left or inner hash join.
-
-## allow_experimental_json_type {#allow_experimental_json_type}
-
-Type: Bool
-
-Default value: 0
-
-Allow JSON data type
-
-## allow_experimental_kafka_offsets_storage_in_keeper {#allow_experimental_kafka_offsets_storage_in_keeper}
-
-Type: Bool
-
-Default value: 0
-
-Allow experimental feature to store Kafka related offsets in ClickHouse Keeper. When enabled a ClickHouse Keeper path and replica name can be specified to the Kafka table engine. As a result instead of the regular Kafka engine, a new type of storage engine will be used that stores the committed offsets primarily in ClickHouse Keeper
-
-## allow_experimental_live_view {#allow_experimental_live_view}
-
-Type: Bool
-
-Default value: 0
-
-Allows creation of a deprecated LIVE VIEW.
-
-Possible values:
-
-- 0 — Working with live views is disabled.
-- 1 — Working with live views is enabled.
-
-## allow_experimental_materialized_postgresql_table {#allow_experimental_materialized_postgresql_table}
-
-Type: Bool
-
-Default value: 0
-
-Allows to use the MaterializedPostgreSQL table engine. Disabled by default, because this feature is experimental
-
-## allow_experimental_nlp_functions {#allow_experimental_nlp_functions}
-
-Type: Bool
-
-Default value: 0
-
-Enable experimental functions for natural language processing.
-
-## allow_experimental_object_type {#allow_experimental_object_type}
-
-Type: Bool
-
-Default value: 0
-
-Allow Object and JSON data types
-
-## allow_experimental_parallel_reading_from_replicas {#allow_experimental_parallel_reading_from_replicas}
-
-Type: UInt64
-
-Default value: 0
-
-Use up to `max_parallel_replicas` the number of replicas from each shard for SELECT query execution. Reading is parallelized and coordinated dynamically. 0 - disabled, 1 - enabled, silently disable them in case of failure, 2 - enabled, throw an exception in case of failure
-
-## allow_experimental_query_deduplication {#allow_experimental_query_deduplication}
-
-Type: Bool
-
-Default value: 0
-
-Experimental data deduplication for SELECT queries based on part UUIDs
-
-## allow_experimental_refreshable_materialized_view {#allow_experimental_refreshable_materialized_view}
-
-Type: Bool
-
-Default value: 0
-
-Allow refreshable materialized views (CREATE MATERIALIZED VIEW \\<name\\> REFRESH ...).
-
-## allow_experimental_shared_set_join {#allow_experimental_shared_set_join}
-
-Type: Bool
-
-Default value: 1
-
-Only in ClickHouse Cloud. Allow to create ShareSet and SharedJoin
-
-## allow_experimental_statistics {#allow_experimental_statistics}
-
-Type: Bool
-
-Default value: 0
-
-Allows defining columns with [statistics](../../engines/table-engines/mergetree-family/mergetree.md#table_engine-mergetree-creating-a-table) and [manipulate statistics](../../engines/table-engines/mergetree-family/mergetree.md#column-statistics).
-
-## allow_experimental_time_series_table {#allow_experimental_time_series_table}
-
-Type: Bool
-
-Default value: 0
-
-Allows creation of tables with the [TimeSeries](../../engines/table-engines/integrations/time-series.md) table engine.
-
-Possible values:
-
-- 0 — the [TimeSeries](../../engines/table-engines/integrations/time-series.md) table engine is disabled.
-- 1 — the [TimeSeries](../../engines/table-engines/integrations/time-series.md) table engine is enabled.
-
-## allow_experimental_variant_type {#allow_experimental_variant_type}
-
-Type: Bool
-
-Default value: 0
-
-Allows creation of experimental [Variant](../../sql-reference/data-types/variant.md).
-
-## allow_experimental_vector_similarity_index {#allow_experimental_vector_similarity_index}
-
-Type: Bool
-
-Default value: 0
-
-Allow experimental vector similarity index
-
-## allow_experimental_window_view {#allow_experimental_window_view}
-
-Type: Bool
-
-Default value: 0
-
-Enable WINDOW VIEW. Not mature enough.
-
-## allow_get_client_http_header {#allow_get_client_http_header}
-
-Type: Bool
-
-Default value: 0
-
-Allow to use the function `getClientHTTPHeader` which lets to obtain a value of an the current HTTP request's header. It is not enabled by default for security reasons, because some headers, such as `Cookie`, could contain sensitive info. Note that the `X-ClickHouse-*` and `Authentication` headers are always restricted and cannot be obtained with this function.
-
-## allow_hyperscan {#allow_hyperscan}
-
-Type: Bool
-
-Default value: 1
-
-Allow functions that use Hyperscan library. Disable to avoid potentially long compilation times and excessive resource usage.
-
-## allow_introspection_functions {#allow_introspection_functions}
-
-Type: Bool
-
-Default value: 0
-
-Enables or disables [introspection functions](../../sql-reference/functions/introspection.md) for query profiling.
-
-Possible values:
-
-- 1 — Introspection functions enabled.
-- 0 — Introspection functions disabled.
-
-**See Also**
-
-- [Sampling Query Profiler](../../operations/optimizing-performance/sampling-query-profiler.md)
-- System table [trace_log](../../operations/system-tables/trace_log.md/#system_tables-trace_log)
-
-## allow_materialized_view_with_bad_select {#allow_materialized_view_with_bad_select}
-
-Type: Bool
-
-Default value: 1
-
-Allow CREATE MATERIALIZED VIEW with SELECT query that references nonexistent tables or columns. It must still be syntactically valid. Doesn't apply to refreshable MVs. Doesn't apply if the MV schema needs to be inferred from the SELECT query (i.e. if the CREATE has no column list and no TO table). Can be used for creating MV before its source table.
-
-## allow_named_collection_override_by_default {#allow_named_collection_override_by_default}
-
-Type: Bool
-
-Default value: 1
-
-Allow named collections' fields override by default.
-
-## allow_non_metadata_alters {#allow_non_metadata_alters}
-
-Type: Bool
-
-Default value: 1
-
-Allow to execute alters which affects not only tables metadata, but also data on disk
-
-## allow_nonconst_timezone_arguments {#allow_nonconst_timezone_arguments}
-
-Type: Bool
-
-Default value: 0
-
-Allow non-const timezone arguments in certain time-related functions like toTimeZone(), fromUnixTimestamp*(), snowflakeToDateTime*()
-
-## allow_nondeterministic_mutations {#allow_nondeterministic_mutations}
-
-Type: Bool
-
-Default value: 0
-
-User-level setting that allows mutations on replicated tables to make use of non-deterministic functions such as `dictGet`.
-
-Given that, for example, dictionaries, can be out of sync across nodes, mutations that pull values from them are disallowed on replicated tables by default. Enabling this setting allows this behavior, making it the user's responsibility to ensure that the data used is in sync across all nodes.
-
-**Example**
-
-``` xml
-<profiles>
-    <default>
-        <allow_nondeterministic_mutations>1</allow_nondeterministic_mutations>
-
-        <!-- ... -->
-    </default>
-
-    <!-- ... -->
-
-</profiles>
-```
-
-## allow_nondeterministic_optimize_skip_unused_shards {#allow_nondeterministic_optimize_skip_unused_shards}
-
-Type: Bool
-
-Default value: 0
-
-Allow nondeterministic (like `rand` or `dictGet`, since later has some caveats with updates) functions in sharding key.
-
-Possible values:
-
-- 0 — Disallowed.
-- 1 — Allowed.
-
-## allow_prefetched_read_pool_for_local_filesystem {#allow_prefetched_read_pool_for_local_filesystem}
-
-Type: Bool
-
-Default value: 0
-
-Prefer prefetched threadpool if all parts are on local filesystem
-
-## allow_prefetched_read_pool_for_remote_filesystem {#allow_prefetched_read_pool_for_remote_filesystem}
-
-Type: Bool
-
-Default value: 1
-
-Prefer prefetched threadpool if all parts are on remote filesystem
-
-## allow_push_predicate_when_subquery_contains_with {#allow_push_predicate_when_subquery_contains_with}
-
-Type: Bool
-
-Default value: 1
-
-Allows push predicate when subquery contains WITH clause
-
-## allow_settings_after_format_in_insert {#allow_settings_after_format_in_insert}
-
-Type: Bool
-
-Default value: 0
-
-Control whether `SETTINGS` after `FORMAT` in `INSERT` queries is allowed or not. It is not recommended to use this, since this may interpret part of `SETTINGS` as values.
-
-Example:
-
-```sql
-INSERT INTO FUNCTION null('foo String') SETTINGS max_threads=1 VALUES ('bar');
-```
-
-But the following query will work only with `allow_settings_after_format_in_insert`:
-
-```sql
-SET allow_settings_after_format_in_insert=1;
-INSERT INTO FUNCTION null('foo String') VALUES ('bar') SETTINGS max_threads=1;
-```
-
-Possible values:
-
-- 0 — Disallow.
-- 1 — Allow.
-
-:::note
-Use this setting only for backward compatibility if your use cases depend on old syntax.
-:::
-
-## allow_simdjson {#allow_simdjson}
-
-Type: Bool
-
-Default value: 1
-
-Allow using simdjson library in 'JSON*' functions if AVX2 instructions are available. If disabled rapidjson will be used.
-
-## allow_statistics_optimize {#allow_statistics_optimize}
-
-Type: Bool
-
-Default value: 0
-
-Allows using statistics to optimize queries
-
-## allow_suspicious_codecs {#allow_suspicious_codecs}
-
-Type: Bool
-
-Default value: 0
-
-If it is set to true, allow to specify meaningless compression codecs.
-
-## allow_suspicious_fixed_string_types {#allow_suspicious_fixed_string_types}
-
-Type: Bool
-
-Default value: 0
-
-In CREATE TABLE statement allows creating columns of type FixedString(n) with n > 256. FixedString with length >= 256 is suspicious and most likely indicates a misuse
-
-## allow_suspicious_indices {#allow_suspicious_indices}
-
-Type: Bool
-
-Default value: 0
-
-Reject primary/secondary indexes and sorting keys with identical expressions
-
-## allow_suspicious_low_cardinality_types {#allow_suspicious_low_cardinality_types}
-
-Type: Bool
-
-Default value: 0
-
-Allows or restricts using [LowCardinality](../../sql-reference/data-types/lowcardinality.md) with data types with fixed size of 8 bytes or less: numeric data types and `FixedString(8_bytes_or_less)`.
-
-For small fixed values using of `LowCardinality` is usually inefficient, because ClickHouse stores a numeric index for each row. As a result:
-
-- Disk space usage can rise.
-- RAM consumption can be higher, depending on a dictionary size.
-- Some functions can work slower due to extra coding/encoding operations.
-
-Merge times in [MergeTree](../../engines/table-engines/mergetree-family/mergetree.md)-engine tables can grow due to all the reasons described above.
-
-Possible values:
-
-- 1 — Usage of `LowCardinality` is not restricted.
-- 0 — Usage of `LowCardinality` is restricted.
-
-## allow_suspicious_primary_key {#allow_suspicious_primary_key}
-
-Type: Bool
-
-Default value: 0
-
-Allow suspicious `PRIMARY KEY`/`ORDER BY` for MergeTree (i.e. SimpleAggregateFunction).
-
-## allow_suspicious_ttl_expressions {#allow_suspicious_ttl_expressions}
-
-Type: Bool
-
-Default value: 0
-
-Reject TTL expressions that don't depend on any of table's columns. It indicates a user error most of the time.
-
-## allow_suspicious_variant_types {#allow_suspicious_variant_types}
-
-Type: Bool
-
-Default value: 0
-
-In CREATE TABLE statement allows specifying Variant type with similar variant types (for example, with different numeric or date types). Enabling this setting may introduce some ambiguity when working with values with similar types.
-
-## allow_unrestricted_reads_from_keeper {#allow_unrestricted_reads_from_keeper}
-
-Type: Bool
-
-Default value: 0
-
-Allow unrestricted (without condition on path) reads from system.zookeeper table, can be handy, but is not safe for zookeeper
-
-## alter_move_to_space_execute_async {#alter_move_to_space_execute_async}
-
-Type: Bool
-
-Default value: 0
-
-Execute ALTER TABLE MOVE ... TO [DISK|VOLUME] asynchronously
-
-## alter_partition_verbose_result {#alter_partition_verbose_result}
-
-Type: Bool
-
-Default value: 0
-
-Enables or disables the display of information about the parts to which the manipulation operations with partitions and parts have been successfully applied.
-Applicable to [ATTACH PARTITION|PART](../../sql-reference/statements/alter/partition.md/#alter_attach-partition) and to [FREEZE PARTITION](../../sql-reference/statements/alter/partition.md/#alter_freeze-partition).
-
-Possible values:
-
-- 0 — disable verbosity.
-- 1 — enable verbosity.
-
-**Example**
-
-```sql
-CREATE TABLE test(a Int64, d Date, s String) ENGINE = MergeTree PARTITION BY toYYYYMM(d) ORDER BY a;
-INSERT INTO test VALUES(1, '2021-01-01', '');
-INSERT INTO test VALUES(1, '2021-01-01', '');
-ALTER TABLE test DETACH PARTITION ID '202101';
-
-ALTER TABLE test ATTACH PARTITION ID '202101' SETTINGS alter_partition_verbose_result = 1;
-
-┌─command_type─────┬─partition_id─┬─part_name────┬─old_part_name─┐
-│ ATTACH PARTITION │ 202101       │ 202101_7_7_0 │ 202101_5_5_0  │
-│ ATTACH PARTITION │ 202101       │ 202101_8_8_0 │ 202101_6_6_0  │
-└──────────────────┴──────────────┴──────────────┴───────────────┘
-
-ALTER TABLE test FREEZE SETTINGS alter_partition_verbose_result = 1;
-
-┌─command_type─┬─partition_id─┬─part_name────┬─backup_name─┬─backup_path───────────────────┬─part_backup_path────────────────────────────────────────────┐
-│ FREEZE ALL   │ 202101       │ 202101_7_7_0 │ 8           │ /var/lib/clickhouse/shadow/8/ │ /var/lib/clickhouse/shadow/8/data/default/test/202101_7_7_0 │
-│ FREEZE ALL   │ 202101       │ 202101_8_8_0 │ 8           │ /var/lib/clickhouse/shadow/8/ │ /var/lib/clickhouse/shadow/8/data/default/test/202101_8_8_0 │
-└──────────────┴──────────────┴──────────────┴─────────────┴───────────────────────────────┴─────────────────────────────────────────────────────────────┘
-```
-
-## alter_sync {#alter_sync}
-
-Type: UInt64
-
-Default value: 1
-
-Allows to set up waiting for actions to be executed on replicas by [ALTER](../../sql-reference/statements/alter/index.md), [OPTIMIZE](../../sql-reference/statements/optimize.md) or [TRUNCATE](../../sql-reference/statements/truncate.md) queries.
-
-Possible values:
-
-- 0 — Do not wait.
-- 1 — Wait for own execution.
-- 2 — Wait for everyone.
-
-Cloud default value: `0`.
-
-:::note
-`alter_sync` is applicable to `Replicated` tables only, it does nothing to alters of not `Replicated` tables.
-:::
-
-## analyze_index_with_space_filling_curves {#analyze_index_with_space_filling_curves}
-
-Type: Bool
-
-Default value: 1
-
-If a table has a space-filling curve in its index, e.g. `ORDER BY mortonEncode(x, y)` or `ORDER BY hilbertEncode(x, y)`, and the query has conditions on its arguments, e.g. `x >= 10 AND x <= 20 AND y >= 20 AND y <= 30`, use the space-filling curve for index analysis.
-
-## analyzer_compatibility_join_using_top_level_identifier {#analyzer_compatibility_join_using_top_level_identifier}
-
-Type: Bool
-
-Default value: 0
-
-Force to resolve identifier in JOIN USING from projection (for example, in `SELECT a + 1 AS b FROM t1 JOIN t2 USING (b)` join will be performed by `t1.a + 1 = t2.b`, rather then `t1.b = t2.b`).
-
-## any_join_distinct_right_table_keys {#any_join_distinct_right_table_keys}
-
-Type: Bool
-
-Default value: 0
-
-Enables legacy ClickHouse server behaviour in `ANY INNER|LEFT JOIN` operations.
-
-:::note
-Use this setting only for backward compatibility if your use cases depend on legacy `JOIN` behaviour.
-:::
-
-When the legacy behaviour is enabled:
-
-- Results of `t1 ANY LEFT JOIN t2` and `t2 ANY RIGHT JOIN t1` operations are not equal because ClickHouse uses the logic with many-to-one left-to-right table keys mapping.
-- Results of `ANY INNER JOIN` operations contain all rows from the left table like the `SEMI LEFT JOIN` operations do.
-
-When the legacy behaviour is disabled:
-
-- Results of `t1 ANY LEFT JOIN t2` and `t2 ANY RIGHT JOIN t1` operations are equal because ClickHouse uses the logic which provides one-to-many keys mapping in `ANY RIGHT JOIN` operations.
-- Results of `ANY INNER JOIN` operations contain one row per key from both the left and right tables.
-
-Possible values:
-
-- 0 — Legacy behaviour is disabled.
-- 1 — Legacy behaviour is enabled.
-
-See also:
-
-- [JOIN strictness](../../sql-reference/statements/select/join.md/#join-settings)
-
-## apply_deleted_mask {#apply_deleted_mask}
-
-Type: Bool
-
-Default value: 1
-
-Enables filtering out rows deleted with lightweight DELETE. If disabled, a query will be able to read those rows. This is useful for debugging and \"undelete\" scenarios
-
-## apply_mutations_on_fly {#apply_mutations_on_fly}
-
-Type: Bool
-
-Default value: 0
-
-If true, mutations (UPDATEs and DELETEs) which are not materialized in data part will be applied on SELECTs. Only available in ClickHouse Cloud.
-
-## asterisk_include_alias_columns {#asterisk_include_alias_columns}
-
-Type: Bool
-
-Default value: 0
-
-Include [ALIAS](../../sql-reference/statements/create/table.md#alias) columns for wildcard query (`SELECT *`).
-
-Possible values:
-
-- 0 - disabled
-- 1 - enabled
-
-## asterisk_include_materialized_columns {#asterisk_include_materialized_columns}
-
-Type: Bool
-
-Default value: 0
-
-Include [MATERIALIZED](../../sql-reference/statements/create/table.md#materialized) columns for wildcard query (`SELECT *`).
-
-Possible values:
-
-- 0 - disabled
-- 1 - enabled
-
-## async_insert {#async_insert}
-
-Type: Bool
-
-Default value: 0
-
-If true, data from INSERT query is stored in queue and later flushed to table in background. If wait_for_async_insert is false, INSERT query is processed almost instantly, otherwise client will wait until data will be flushed to table
-
-## async_insert_busy_timeout_decrease_rate {#async_insert_busy_timeout_decrease_rate}
-
-Type: Double
-
-Default value: 0.2
-
-The exponential growth rate at which the adaptive asynchronous insert timeout decreases
-
-## async_insert_busy_timeout_increase_rate {#async_insert_busy_timeout_increase_rate}
-
-Type: Double
-
-Default value: 0.2
-
-The exponential growth rate at which the adaptive asynchronous insert timeout increases
-
-## async_insert_busy_timeout_max_ms {#async_insert_busy_timeout_max_ms}
-
-Type: Milliseconds
-
-Default value: 200
-
-Maximum time to wait before dumping collected data per query since the first data appeared.
-
-## async_insert_busy_timeout_min_ms {#async_insert_busy_timeout_min_ms}
-
-Type: Milliseconds
-
-Default value: 50
-
-If auto-adjusting is enabled through async_insert_use_adaptive_busy_timeout, minimum time to wait before dumping collected data per query since the first data appeared. It also serves as the initial value for the adaptive algorithm
-
-## async_insert_deduplicate {#async_insert_deduplicate}
-
-Type: Bool
-
-Default value: 0
-
-For async INSERT queries in the replicated table, specifies that deduplication of inserting blocks should be performed
-
-## async_insert_max_data_size {#async_insert_max_data_size}
-
-Type: UInt64
-
-Default value: 10485760
-
-Maximum size in bytes of unparsed data collected per query before being inserted
-
-## async_insert_max_query_number {#async_insert_max_query_number}
-
-Type: UInt64
-
-Default value: 450
-
-Maximum number of insert queries before being inserted
-
-## async_insert_poll_timeout_ms {#async_insert_poll_timeout_ms}
-
-Type: Milliseconds
-
-Default value: 10
-
-Timeout for polling data from asynchronous insert queue
-
-## async_insert_use_adaptive_busy_timeout {#async_insert_use_adaptive_busy_timeout}
-
-Type: Bool
-
-Default value: 1
-
-If it is set to true, use adaptive busy timeout for asynchronous inserts
-
-## async_query_sending_for_remote {#async_query_sending_for_remote}
-
-Type: Bool
-
-Default value: 1
-
-Enables asynchronous connection creation and query sending while executing remote query.
-
-Enabled by default.
-
-## async_socket_for_remote {#async_socket_for_remote}
-
-Type: Bool
-
-Default value: 1
-
-Enables asynchronous read from socket while executing remote query.
-
-Enabled by default.
-
-## azure_allow_parallel_part_upload {#azure_allow_parallel_part_upload}
-
-Type: Bool
-
-Default value: 1
-
-Use multiple threads for azure multipart upload.
-
-## azure_create_new_file_on_insert {#azure_create_new_file_on_insert}
-
-Type: Bool
-
-Default value: 0
-
-Enables or disables creating a new file on each insert in azure engine tables
-
-## azure_ignore_file_doesnt_exist {#azure_ignore_file_doesnt_exist}
-
-Type: Bool
-
-Default value: 0
-
-Ignore absence of file if it does not exist when reading certain keys.
-
-Possible values:
-- 1 — `SELECT` returns empty result.
-- 0 — `SELECT` throws an exception.
-
-## azure_list_object_keys_size {#azure_list_object_keys_size}
-
-Type: UInt64
-
-Default value: 1000
-
-Maximum number of files that could be returned in batch by ListObject request
-
-## azure_max_blocks_in_multipart_upload {#azure_max_blocks_in_multipart_upload}
-
-Type: UInt64
-
-Default value: 50000
-
-Maximum number of blocks in multipart upload for Azure.
-
-## azure_max_inflight_parts_for_one_file {#azure_max_inflight_parts_for_one_file}
-
-Type: UInt64
-
-Default value: 20
-
-The maximum number of a concurrent loaded parts in multipart upload request. 0 means unlimited.
-
-## azure_max_single_part_copy_size {#azure_max_single_part_copy_size}
-
-Type: UInt64
-
-Default value: 268435456
-
-The maximum size of object to copy using single part copy to Azure blob storage.
-
-## azure_max_single_part_upload_size {#azure_max_single_part_upload_size}
-
-Type: UInt64
-
-Default value: 104857600
-
-The maximum size of object to upload using singlepart upload to Azure blob storage.
-
-## azure_max_single_read_retries {#azure_max_single_read_retries}
-
-Type: UInt64
-
-Default value: 4
-
-The maximum number of retries during single Azure blob storage read.
-
-## azure_max_unexpected_write_error_retries {#azure_max_unexpected_write_error_retries}
-
-Type: UInt64
-
-Default value: 4
-
-The maximum number of retries in case of unexpected errors during Azure blob storage write
-
-## azure_max_upload_part_size {#azure_max_upload_part_size}
-
-Type: UInt64
-
-Default value: 5368709120
-
-The maximum size of part to upload during multipart upload to Azure blob storage.
-
-## azure_min_upload_part_size {#azure_min_upload_part_size}
-
-Type: UInt64
-
-Default value: 16777216
-
-The minimum size of part to upload during multipart upload to Azure blob storage.
-
-## azure_sdk_max_retries {#azure_sdk_max_retries}
-
-Type: UInt64
-
-Default value: 10
-
-Maximum number of retries in azure sdk
-
-## azure_sdk_retry_initial_backoff_ms {#azure_sdk_retry_initial_backoff_ms}
-
-Type: UInt64
-
-Default value: 10
-
-Minimal backoff between retries in azure sdk
-
-## azure_sdk_retry_max_backoff_ms {#azure_sdk_retry_max_backoff_ms}
-
-Type: UInt64
-
-Default value: 1000
-
-Maximal backoff between retries in azure sdk
-
-## azure_skip_empty_files {#azure_skip_empty_files}
-
-Type: Bool
-
-Default value: 0
-
-Enables or disables skipping empty files in S3 engine.
-
-Possible values:
-- 0 — `SELECT` throws an exception if empty file is not compatible with requested format.
-- 1 — `SELECT` returns empty result for empty file.
-
-## azure_strict_upload_part_size {#azure_strict_upload_part_size}
-
-Type: UInt64
-
-Default value: 0
-
-The exact size of part to upload during multipart upload to Azure blob storage.
-
-## azure_throw_on_zero_files_match {#azure_throw_on_zero_files_match}
-
-Type: Bool
-
-Default value: 0
-
-Throw an error if matched zero files according to glob expansion rules.
-
-Possible values:
-- 1 — `SELECT` throws an exception.
-- 0 — `SELECT` returns empty result.
-
-## azure_truncate_on_insert {#azure_truncate_on_insert}
-
-Type: Bool
-
-Default value: 0
-
-Enables or disables truncate before insert in azure engine tables.
-
-## azure_upload_part_size_multiply_factor {#azure_upload_part_size_multiply_factor}
-
-Type: UInt64
-
-Default value: 2
-
-Multiply azure_min_upload_part_size by this factor each time azure_multiply_parts_count_threshold parts were uploaded from a single write to Azure blob storage.
-
-## azure_upload_part_size_multiply_parts_count_threshold {#azure_upload_part_size_multiply_parts_count_threshold}
-
-Type: UInt64
-
-Default value: 500
-
-Each time this number of parts was uploaded to Azure blob storage, azure_min_upload_part_size is multiplied by azure_upload_part_size_multiply_factor.
-
-## backup_restore_batch_size_for_keeper_multi {#backup_restore_batch_size_for_keeper_multi}
-
-Type: UInt64
-
-Default value: 1000
-
-Maximum size of batch for multi request to [Zoo]Keeper during backup or restore
-
-## backup_restore_batch_size_for_keeper_multiread {#backup_restore_batch_size_for_keeper_multiread}
-
-Type: UInt64
-
-Default value: 10000
-
-Maximum size of batch for multiread request to [Zoo]Keeper during backup or restore
-
-## backup_restore_keeper_fault_injection_probability {#backup_restore_keeper_fault_injection_probability}
-
-Type: Float
-
-Default value: 0
-
-Approximate probability of failure for a keeper request during backup or restore. Valid value is in interval [0.0f, 1.0f]
-
-## backup_restore_keeper_fault_injection_seed {#backup_restore_keeper_fault_injection_seed}
-
-Type: UInt64
-
-Default value: 0
-
-0 - random seed, otherwise the setting value
-
-## backup_restore_keeper_max_retries {#backup_restore_keeper_max_retries}
-
-Type: UInt64
-
-Default value: 20
-
-Max retries for keeper operations during backup or restore
-
-## backup_restore_keeper_retry_initial_backoff_ms {#backup_restore_keeper_retry_initial_backoff_ms}
-
-Type: UInt64
-
-Default value: 100
-
-Initial backoff timeout for [Zoo]Keeper operations during backup or restore
-
-## backup_restore_keeper_retry_max_backoff_ms {#backup_restore_keeper_retry_max_backoff_ms}
-
-Type: UInt64
-
-Default value: 5000
-
-Max backoff timeout for [Zoo]Keeper operations during backup or restore
-
-## backup_restore_keeper_value_max_size {#backup_restore_keeper_value_max_size}
-
-Type: UInt64
-
-Default value: 1048576
-
-Maximum size of data of a [Zoo]Keeper's node during backup
-
-## backup_restore_s3_retry_attempts {#backup_restore_s3_retry_attempts}
-
-Type: UInt64
-
-Default value: 1000
-
-Setting for Aws::Client::RetryStrategy, Aws::Client does retries itself, 0 means no retries. It takes place only for backup/restore.
-
-## cache_warmer_threads {#cache_warmer_threads}
-
-Type: UInt64
-
-Default value: 4
-
-Only available in ClickHouse Cloud. Number of background threads for speculatively downloading new data parts into file cache, when cache_populated_by_fetch is enabled. Zero to disable.
-
-## calculate_text_stack_trace {#calculate_text_stack_trace}
-
-Type: Bool
-
-Default value: 1
-
-Calculate text stack trace in case of exceptions during query execution. This is the default. It requires symbol lookups that may slow down fuzzing tests when a huge amount of wrong queries are executed. In normal cases, you should not disable this option.
-
-## cancel_http_readonly_queries_on_client_close {#cancel_http_readonly_queries_on_client_close}
-
-Type: Bool
-
-Default value: 0
-
-Cancels HTTP read-only queries (e.g. SELECT) when a client closes the connection without waiting for the response.
-
-Cloud default value: `1`.
-
-## cast_ipv4_ipv6_default_on_conversion_error {#cast_ipv4_ipv6_default_on_conversion_error}
-
-Type: Bool
-
-Default value: 0
-
-CAST operator into IPv4, CAST operator into IPV6 type, toIPv4, toIPv6 functions will return default value instead of throwing exception on conversion error.
-
-## cast_keep_nullable {#cast_keep_nullable}
-
-Type: Bool
-
-Default value: 0
-
-Enables or disables keeping of the `Nullable` data type in [CAST](../../sql-reference/functions/type-conversion-functions.md/#castx-t) operations.
-
-When the setting is enabled and the argument of `CAST` function is `Nullable`, the result is also transformed to `Nullable` type. When the setting is disabled, the result always has the destination type exactly.
-
-Possible values:
-
-- 0 — The `CAST` result has exactly the destination type specified.
-- 1 — If the argument type is `Nullable`, the `CAST` result is transformed to `Nullable(DestinationDataType)`.
-
-**Examples**
-
-The following query results in the destination data type exactly:
-
-```sql
-SET cast_keep_nullable = 0;
-SELECT CAST(toNullable(toInt32(0)) AS Int32) as x, toTypeName(x);
-```
-
-Result:
-
-```text
-┌─x─┬─toTypeName(CAST(toNullable(toInt32(0)), 'Int32'))─┐
-│ 0 │ Int32                                             │
-└───┴───────────────────────────────────────────────────┘
-```
-
-The following query results in the `Nullable` modification on the destination data type:
-
-```sql
-SET cast_keep_nullable = 1;
-SELECT CAST(toNullable(toInt32(0)) AS Int32) as x, toTypeName(x);
-```
-
-Result:
-
-```text
-┌─x─┬─toTypeName(CAST(toNullable(toInt32(0)), 'Int32'))─┐
-│ 0 │ Nullable(Int32)                                   │
-└───┴───────────────────────────────────────────────────┘
-```
-
-**See Also**
-
-- [CAST](../../sql-reference/functions/type-conversion-functions.md/#type_conversion_function-cast) function
-
-## cast_string_to_dynamic_use_inference {#cast_string_to_dynamic_use_inference}
-
-Type: Bool
-
-Default value: 0
-
-Use types inference during String to Dynamic conversion
-
-## check_query_single_value_result {#check_query_single_value_result}
-
-Type: Bool
-
-Default value: 1
-
-Defines the level of detail for the [CHECK TABLE](../../sql-reference/statements/check-table.md/#checking-mergetree-tables) query result for `MergeTree` family engines .
-
-Possible values:
-
-- 0 — the query shows a check status for every individual data part of a table.
-- 1 — the query shows the general table check status.
-
-## check_referential_table_dependencies {#check_referential_table_dependencies}
-
-Type: Bool
-
-Default value: 0
-
-Check that DDL query (such as DROP TABLE or RENAME) will not break referential dependencies
-
-## check_table_dependencies {#check_table_dependencies}
-
-Type: Bool
-
-Default value: 1
-
-Check that DDL query (such as DROP TABLE or RENAME) will not break dependencies
-
-## checksum_on_read {#checksum_on_read}
-
-Type: Bool
-
-Default value: 1
-
-Validate checksums on reading. It is enabled by default and should be always enabled in production. Please do not expect any benefits in disabling this setting. It may only be used for experiments and benchmarks. The setting is only applicable for tables of MergeTree family. Checksums are always validated for other table engines and when receiving data over the network.
-
-## cloud_mode {#cloud_mode}
-
-Type: Bool
-
-Default value: 0
-
-Cloud mode
-
-## cloud_mode_database_engine {#cloud_mode_database_engine}
-
-Type: UInt64
-
-Default value: 1
-
-The database engine allowed in Cloud. 1 - rewrite DDLs to use Replicated database, 2 - rewrite DDLs to use Shared database
-
-## cloud_mode_engine {#cloud_mode_engine}
-
-Type: UInt64
-
-Default value: 1
-
-The engine family allowed in Cloud. 0 - allow everything, 1 - rewrite DDLs to use *ReplicatedMergeTree, 2 - rewrite DDLs to use SharedMergeTree. UInt64 to minimize public part
-
-## cluster_for_parallel_replicas {#cluster_for_parallel_replicas}
-
-Type: String
-
-Default value:
-
-Cluster for a shard in which current server is located
-
-## collect_hash_table_stats_during_aggregation {#collect_hash_table_stats_during_aggregation}
-
-Type: Bool
-
-Default value: 1
-
-Enable collecting hash table statistics to optimize memory allocation
-
-## collect_hash_table_stats_during_joins {#collect_hash_table_stats_during_joins}
-
-Type: Bool
-
-Default value: 1
-
-Enable collecting hash table statistics to optimize memory allocation
-
-## compatibility {#compatibility}
-
-Type: String
-
-Default value:
-
-The `compatibility` setting causes ClickHouse to use the default settings of a previous version of ClickHouse, where the previous version is provided as the setting.
-
-If settings are set to non-default values, then those settings are honored (only settings that have not been modified are affected by the `compatibility` setting).
-
-This setting takes a ClickHouse version number as a string, like `22.3`, `22.8`. An empty value means that this setting is disabled.
-
-Disabled by default.
-
-:::note
-In ClickHouse Cloud the compatibility setting must be set by ClickHouse Cloud support.  Please [open a case](https://clickhouse.cloud/support) to have it set.
-:::
-
-## compatibility_ignore_auto_increment_in_create_table {#compatibility_ignore_auto_increment_in_create_table}
-
-Type: Bool
-
-Default value: 0
-
-Ignore AUTO_INCREMENT keyword in column declaration if true, otherwise return error. It simplifies migration from MySQL
-
-## compatibility_ignore_collation_in_create_table {#compatibility_ignore_collation_in_create_table}
-
-Type: Bool
-
-Default value: 1
-
-Compatibility ignore collation in create table
-
-## compile_aggregate_expressions {#compile_aggregate_expressions}
-
-Type: Bool
-
-Default value: 1
-
-Enables or disables JIT-compilation of aggregate functions to native code. Enabling this setting can improve the performance.
-
-Possible values:
-
-- 0 — Aggregation is done without JIT compilation.
-- 1 — Aggregation is done using JIT compilation.
-
-**See Also**
-
-- [min_count_to_compile_aggregate_expression](#min_count_to_compile_aggregate_expression)
-
-## compile_expressions {#compile_expressions}
-
-Type: Bool
-
-Default value: 0
-
-Compile some scalar functions and operators to native code. Due to a bug in the LLVM compiler infrastructure, on AArch64 machines, it is known to lead to a nullptr dereference and, consequently, server crash. Do not enable this setting.
-
-## compile_sort_description {#compile_sort_description}
-
-Type: Bool
-
-Default value: 1
-
-Compile sort description to native code.
-
-## connect_timeout {#connect_timeout}
-
-Type: Seconds
-
-Default value: 10
-
-Connection timeout if there are no replicas.
-
-## connect_timeout_with_failover_ms {#connect_timeout_with_failover_ms}
-
-Type: Milliseconds
-
-Default value: 1000
-
-The timeout in milliseconds for connecting to a remote server for a Distributed table engine, if the ‘shard’ and ‘replica’ sections are used in the cluster definition.
-If unsuccessful, several attempts are made to connect to various replicas.
-
-## connect_timeout_with_failover_secure_ms {#connect_timeout_with_failover_secure_ms}
-
-Type: Milliseconds
-
-Default value: 1000
-
-Connection timeout for selecting first healthy replica (for secure connections).
-
-## connection_pool_max_wait_ms {#connection_pool_max_wait_ms}
-
-Type: Milliseconds
-
-Default value: 0
-
-The wait time in milliseconds for a connection when the connection pool is full.
-
-Possible values:
-
-- Positive integer.
-- 0 — Infinite timeout.
-
-## connections_with_failover_max_tries {#connections_with_failover_max_tries}
-
-Type: UInt64
-
-Default value: 3
-
-The maximum number of connection attempts with each replica for the Distributed table engine.
-
-## convert_query_to_cnf {#convert_query_to_cnf}
-
-Type: Bool
-
-Default value: 0
-
-When set to `true`, a `SELECT` query will be converted to conjuctive normal form (CNF). There are scenarios where rewriting a query in CNF may execute faster (view this [Github issue](https://github.com/ClickHouse/ClickHouse/issues/11749) for an explanation).
-
-For example, notice how the following `SELECT` query is not modified (the default behavior):
-
-```sql
-EXPLAIN SYNTAX
-SELECT *
-FROM
-(
-    SELECT number AS x
-    FROM numbers(20)
-) AS a
-WHERE ((x >= 1) AND (x <= 5)) OR ((x >= 10) AND (x <= 15))
-SETTINGS convert_query_to_cnf = false;
-```
-
-The result is:
-
-```response
-┌─explain────────────────────────────────────────────────────────┐
-│ SELECT x                                                       │
-│ FROM                                                           │
-│ (                                                              │
-│     SELECT number AS x                                         │
-│     FROM numbers(20)                                           │
-│     WHERE ((x >= 1) AND (x <= 5)) OR ((x >= 10) AND (x <= 15)) │
-│ ) AS a                                                         │
-│ WHERE ((x >= 1) AND (x <= 5)) OR ((x >= 10) AND (x <= 15))     │
-│ SETTINGS convert_query_to_cnf = 0                              │
-└────────────────────────────────────────────────────────────────┘
-```
-
-Let's set `convert_query_to_cnf` to `true` and see what changes:
-
-```sql
-EXPLAIN SYNTAX
-SELECT *
-FROM
-(
-    SELECT number AS x
-    FROM numbers(20)
-) AS a
-WHERE ((x >= 1) AND (x <= 5)) OR ((x >= 10) AND (x <= 15))
-SETTINGS convert_query_to_cnf = true;
-```
-
-Notice the `WHERE` clause is rewritten in CNF, but the result set is the identical - the Boolean logic is unchanged:
-
-```response
-┌─explain───────────────────────────────────────────────────────────────────────────────────────────────────────────────┐
-│ SELECT x                                                                                                              │
-│ FROM                                                                                                                  │
-│ (                                                                                                                     │
-│     SELECT number AS x                                                                                                │
-│     FROM numbers(20)                                                                                                  │
-│     WHERE ((x <= 15) OR (x <= 5)) AND ((x <= 15) OR (x >= 1)) AND ((x >= 10) OR (x <= 5)) AND ((x >= 10) OR (x >= 1)) │
-│ ) AS a                                                                                                                │
-│ WHERE ((x >= 10) OR (x >= 1)) AND ((x >= 10) OR (x <= 5)) AND ((x <= 15) OR (x >= 1)) AND ((x <= 15) OR (x <= 5))     │
-│ SETTINGS convert_query_to_cnf = 1                                                                                     │
-└───────────────────────────────────────────────────────────────────────────────────────────────────────────────────────┘
-```
-
-Possible values: true, false
-
-## count_distinct_implementation {#count_distinct_implementation}
-
-Type: String
-
-Default value: uniqExact
-
-Specifies which of the `uniq*` functions should be used to perform the [COUNT(DISTINCT ...)](../../sql-reference/aggregate-functions/reference/count.md/#agg_function-count) construction.
-
-Possible values:
-
-- [uniq](../../sql-reference/aggregate-functions/reference/uniq.md/#agg_function-uniq)
-- [uniqCombined](../../sql-reference/aggregate-functions/reference/uniqcombined.md/#agg_function-uniqcombined)
-- [uniqCombined64](../../sql-reference/aggregate-functions/reference/uniqcombined64.md/#agg_function-uniqcombined64)
-- [uniqHLL12](../../sql-reference/aggregate-functions/reference/uniqhll12.md/#agg_function-uniqhll12)
-- [uniqExact](../../sql-reference/aggregate-functions/reference/uniqexact.md/#agg_function-uniqexact)
-
-## count_distinct_optimization {#count_distinct_optimization}
-
-Type: Bool
-
-Default value: 0
-
-Rewrite count distinct to subquery of group by
-
-## create_if_not_exists {#create_if_not_exists}
-
-Type: Bool
-
-Default value: 0
-
-Enable `IF NOT EXISTS` for `CREATE` statement by default. If either this setting or `IF NOT EXISTS` is specified and a table with the provided name already exists, no exception will be thrown.
-
-## create_index_ignore_unique {#create_index_ignore_unique}
-
-Type: Bool
-
-Default value: 0
-
-Ignore UNIQUE keyword in CREATE UNIQUE INDEX. Made for SQL compatibility tests.
-
-## create_replicated_merge_tree_fault_injection_probability {#create_replicated_merge_tree_fault_injection_probability}
-
-Type: Float
-
-Default value: 0
-
-The probability of a fault injection during table creation after creating metadata in ZooKeeper
-
-## create_table_empty_primary_key_by_default {#create_table_empty_primary_key_by_default}
-
-Type: Bool
-
-Default value: 0
-
-Allow to create *MergeTree tables with empty primary key when ORDER BY and PRIMARY KEY not specified
-
-## cross_join_min_bytes_to_compress {#cross_join_min_bytes_to_compress}
-
-Type: UInt64
-
-Default value: 1073741824
-
-Minimal size of block to compress in CROSS JOIN. Zero value means - disable this threshold. This block is compressed when any of the two thresholds (by rows or by bytes) are reached.
-
-## cross_join_min_rows_to_compress {#cross_join_min_rows_to_compress}
-
-Type: UInt64
-
-Default value: 10000000
-
-Minimal count of rows to compress block in CROSS JOIN. Zero value means - disable this threshold. This block is compressed when any of the two thresholds (by rows or by bytes) are reached.
-
-## data_type_default_nullable {#data_type_default_nullable}
-
-Type: Bool
-
-Default value: 0
-
-Allows data types without explicit modifiers [NULL or NOT NULL](../../sql-reference/statements/create/table.md/#null-modifiers) in column definition will be [Nullable](../../sql-reference/data-types/nullable.md/#data_type-nullable).
-
-Possible values:
-
-- 1 — The data types in column definitions are set to `Nullable` by default.
-- 0 — The data types in column definitions are set to not `Nullable` by default.
-
-## database_atomic_wait_for_drop_and_detach_synchronously {#database_atomic_wait_for_drop_and_detach_synchronously}
-
-Type: Bool
-
-Default value: 0
-
-Adds a modifier `SYNC` to all `DROP` and `DETACH` queries.
-
-Possible values:
-
-- 0 — Queries will be executed with delay.
-- 1 — Queries will be executed without delay.
-
-## database_replicated_allow_explicit_uuid {#database_replicated_allow_explicit_uuid}
-
-Type: UInt64
-
-Default value: 0
-
-0 - Don't allow to explicitly specify UUIDs for tables in Replicated databases. 1 - Allow. 2 - Allow, but ignore the specified UUID and generate a random one instead.
-
-## database_replicated_allow_heavy_create {#database_replicated_allow_heavy_create}
-
-Type: Bool
-
-Default value: 0
-
-Allow long-running DDL queries (CREATE AS SELECT and POPULATE) in Replicated database engine. Note that it can block DDL queue for a long time.
-
-## database_replicated_allow_only_replicated_engine {#database_replicated_allow_only_replicated_engine}
-
-Type: Bool
-
-Default value: 0
-
-Allow to create only Replicated tables in database with engine Replicated
-
-## database_replicated_allow_replicated_engine_arguments {#database_replicated_allow_replicated_engine_arguments}
-
-Type: UInt64
-
-Default value: 0
-
-0 - Don't allow to explicitly specify ZooKeeper path and replica name for *MergeTree tables in Replicated databases. 1 - Allow. 2 - Allow, but ignore the specified path and use default one instead. 3 - Allow and don't log a warning.
-
-## database_replicated_always_detach_permanently {#database_replicated_always_detach_permanently}
-
-Type: Bool
-
-Default value: 0
-
-Execute DETACH TABLE as DETACH TABLE PERMANENTLY if database engine is Replicated
-
-## database_replicated_enforce_synchronous_settings {#database_replicated_enforce_synchronous_settings}
-
-Type: Bool
-
-Default value: 0
-
-Enforces synchronous waiting for some queries (see also database_atomic_wait_for_drop_and_detach_synchronously, mutation_sync, alter_sync). Not recommended to enable these settings.
-
-## database_replicated_initial_query_timeout_sec {#database_replicated_initial_query_timeout_sec}
-
-Type: UInt64
-
-Default value: 300
-
-Sets how long initial DDL query should wait for Replicated database to process previous DDL queue entries in seconds.
-
-Possible values:
-
-- Positive integer.
-- 0 — Unlimited.
-
-## decimal_check_overflow {#decimal_check_overflow}
-
-Type: Bool
-
-Default value: 1
-
-Check overflow of decimal arithmetic/comparison operations
-
-## deduplicate_blocks_in_dependent_materialized_views {#deduplicate_blocks_in_dependent_materialized_views}
-
-Type: Bool
-
-Default value: 0
-
-Enables or disables the deduplication check for materialized views that receive data from Replicated\* tables.
-
-Possible values:
-
-      0 — Disabled.
-      1 — Enabled.
-
-Usage
-
-By default, deduplication is not performed for materialized views but is done upstream, in the source table.
-If an INSERTed block is skipped due to deduplication in the source table, there will be no insertion into attached materialized views. This behaviour exists to enable the insertion of highly aggregated data into materialized views, for cases where inserted blocks are the same after materialized view aggregation but derived from different INSERTs into the source table.
-At the same time, this behaviour “breaks” `INSERT` idempotency. If an `INSERT` into the main table was successful and `INSERT` into a materialized view failed (e.g. because of communication failure with ClickHouse Keeper) a client will get an error and can retry the operation. However, the materialized view won’t receive the second insert because it will be discarded by deduplication in the main (source) table. The setting `deduplicate_blocks_in_dependent_materialized_views` allows for changing this behaviour. On retry, a materialized view will receive the repeat insert and will perform a deduplication check by itself,
-ignoring check result for the source table, and will insert rows lost because of the first failure.
-
-## default_materialized_view_sql_security {#default_materialized_view_sql_security}
-
-Type: SQLSecurityType
-
-Default value: DEFINER
-
-Allows to set a default value for SQL SECURITY option when creating a materialized view. [More about SQL security](../../sql-reference/statements/create/view.md#sql_security).
-
-The default value is `DEFINER`.
-
-## default_max_bytes_in_join {#default_max_bytes_in_join}
-
-Type: UInt64
-
-Default value: 1000000000
-
-Maximum size of right-side table if limit is required but max_bytes_in_join is not set.
-
-## default_normal_view_sql_security {#default_normal_view_sql_security}
-
-Type: SQLSecurityType
-
-Default value: INVOKER
-
-Allows to set default `SQL SECURITY` option while creating a normal view. [More about SQL security](../../sql-reference/statements/create/view.md#sql_security).
-
-The default value is `INVOKER`.
-
-## default_table_engine {#default_table_engine}
-
-Type: DefaultTableEngine
-
-Default value: MergeTree
-
-Default table engine to use when `ENGINE` is not set in a `CREATE` statement.
-
-Possible values:
-
-- a string representing any valid table engine name
-
-Cloud default value: `SharedMergeTree`.
-
-**Example**
-
-Query:
-
-```sql
-SET default_table_engine = 'Log';
-
-SELECT name, value, changed FROM system.settings WHERE name = 'default_table_engine';
-```
-
-Result:
-
-```response
-┌─name─────────────────┬─value─┬─changed─┐
-│ default_table_engine │ Log   │       1 │
-└──────────────────────┴───────┴─────────┘
-```
-
-In this example, any new table that does not specify an `Engine` will use the `Log` table engine:
-
-Query:
-
-```sql
-CREATE TABLE my_table (
-    x UInt32,
-    y UInt32
-);
-
-SHOW CREATE TABLE my_table;
-```
-
-Result:
-
-```response
-┌─statement────────────────────────────────────────────────────────────────┐
-│ CREATE TABLE default.my_table
-(
-    `x` UInt32,
-    `y` UInt32
-)
-ENGINE = Log
-└──────────────────────────────────────────────────────────────────────────┘
-```
-
-## default_temporary_table_engine {#default_temporary_table_engine}
-
-Type: DefaultTableEngine
-
-Default value: Memory
-
-Same as [default_table_engine](#default_table_engine) but for temporary tables.
-
-In this example, any new temporary table that does not specify an `Engine` will use the `Log` table engine:
-
-Query:
-
-```sql
-SET default_temporary_table_engine = 'Log';
-
-CREATE TEMPORARY TABLE my_table (
-    x UInt32,
-    y UInt32
-);
-
-SHOW CREATE TEMPORARY TABLE my_table;
-```
-
-Result:
-
-```response
-┌─statement────────────────────────────────────────────────────────────────┐
-│ CREATE TEMPORARY TABLE default.my_table
-(
-    `x` UInt32,
-    `y` UInt32
-)
-ENGINE = Log
-└──────────────────────────────────────────────────────────────────────────┘
-```
-
-## default_view_definer {#default_view_definer}
-
-Type: String
-
-Default value: CURRENT_USER
-
-Allows to set default `DEFINER` option while creating a view. [More about SQL security](../../sql-reference/statements/create/view.md#sql_security).
-
-The default value is `CURRENT_USER`.
-
-## describe_compact_output {#describe_compact_output}
-
-Type: Bool
-
-Default value: 0
-
-If true, include only column names and types into result of DESCRIBE query
-
-## describe_extend_object_types {#describe_extend_object_types}
-
-Type: Bool
-
-Default value: 0
-
-Deduce concrete type of columns of type Object in DESCRIBE query
-
-## describe_include_subcolumns {#describe_include_subcolumns}
-
-Type: Bool
-
-Default value: 0
-
-Enables describing subcolumns for a [DESCRIBE](../../sql-reference/statements/describe-table.md) query. For example, members of a [Tuple](../../sql-reference/data-types/tuple.md) or subcolumns of a [Map](../../sql-reference/data-types/map.md/#map-subcolumns), [Nullable](../../sql-reference/data-types/nullable.md/#finding-null) or an [Array](../../sql-reference/data-types/array.md/#array-size) data type.
-
-Possible values:
-
-- 0 — Subcolumns are not included in `DESCRIBE` queries.
-- 1 — Subcolumns are included in `DESCRIBE` queries.
-
-**Example**
-
-See an example for the [DESCRIBE](../../sql-reference/statements/describe-table.md) statement.
-
-## describe_include_virtual_columns {#describe_include_virtual_columns}
-
-Type: Bool
-
-Default value: 0
-
-If true, virtual columns of table will be included into result of DESCRIBE query
-
-## dialect {#dialect}
-
-Type: Dialect
-
-Default value: clickhouse
-
-Which dialect will be used to parse query
-
-## dictionary_validate_primary_key_type {#dictionary_validate_primary_key_type}
-
-Type: Bool
-
-Default value: 0
-
-Validate primary key type for dictionaries. By default id type for simple layouts will be implicitly converted to UInt64.
-
-## distinct_overflow_mode {#distinct_overflow_mode}
-
-Type: OverflowMode
-
-Default value: throw
-
-What to do when the limit is exceeded.
-
-## distributed_aggregation_memory_efficient {#distributed_aggregation_memory_efficient}
-
-Type: Bool
-
-Default value: 1
-
-Is the memory-saving mode of distributed aggregation enabled.
-
-## distributed_background_insert_batch {#distributed_background_insert_batch}
-
-Type: Bool
-
-Default value: 0
-
-Enables/disables inserted data sending in batches.
-
-When batch sending is enabled, the [Distributed](../../engines/table-engines/special/distributed.md) table engine tries to send multiple files of inserted data in one operation instead of sending them separately. Batch sending improves cluster performance by better-utilizing server and network resources.
-
-Possible values:
-
-- 1 — Enabled.
-- 0 — Disabled.
-
-## distributed_background_insert_max_sleep_time_ms {#distributed_background_insert_max_sleep_time_ms}
-
-Type: Milliseconds
-
-Default value: 30000
-
-Maximum interval for the [Distributed](../../engines/table-engines/special/distributed.md) table engine to send data. Limits exponential growth of the interval set in the [distributed_background_insert_sleep_time_ms](#distributed_background_insert_sleep_time_ms) setting.
-
-Possible values:
-
-- A positive integer number of milliseconds.
-
-## distributed_background_insert_sleep_time_ms {#distributed_background_insert_sleep_time_ms}
-
-Type: Milliseconds
-
-Default value: 100
-
-Base interval for the [Distributed](../../engines/table-engines/special/distributed.md) table engine to send data. The actual interval grows exponentially in the event of errors.
-
-Possible values:
-
-- A positive integer number of milliseconds.
-
-## distributed_background_insert_split_batch_on_failure {#distributed_background_insert_split_batch_on_failure}
-
-Type: Bool
-
-Default value: 0
-
-Enables/disables splitting batches on failures.
-
-Sometimes sending particular batch to the remote shard may fail, because of some complex pipeline after (i.e. `MATERIALIZED VIEW` with `GROUP BY`) due to `Memory limit exceeded` or similar errors. In this case, retrying will not help (and this will stuck distributed sends for the table) but sending files from that batch one by one may succeed INSERT.
-
-So installing this setting to `1` will disable batching for such batches (i.e. temporary disables `distributed_background_insert_batch` for failed batches).
-
-Possible values:
-
-- 1 — Enabled.
-- 0 — Disabled.
-
-:::note
-This setting also affects broken batches (that may appears because of abnormal server (machine) termination and no `fsync_after_insert`/`fsync_directories` for [Distributed](../../engines/table-engines/special/distributed.md) table engine).
-:::
-
-:::note
-You should not rely on automatic batch splitting, since this may hurt performance.
-:::
-
-## distributed_background_insert_timeout {#distributed_background_insert_timeout}
-
-Type: UInt64
-
-Default value: 0
-
-Timeout for insert query into distributed. Setting is used only with insert_distributed_sync enabled. Zero value means no timeout.
-
-## distributed_cache_bypass_connection_pool {#distributed_cache_bypass_connection_pool}
-
-Type: Bool
-
-Default value: 0
-
-Only in ClickHouse Cloud. Allow to bypass distributed cache connection pool
-
-## distributed_cache_connect_max_tries {#distributed_cache_connect_max_tries}
-
-Type: UInt64
-
-Default value: 100
-
-Only in ClickHouse Cloud. Number of tries to connect to distributed cache if unsuccessful
-
-## distributed_cache_data_packet_ack_window {#distributed_cache_data_packet_ack_window}
-
-Type: UInt64
-
-Default value: 5
-
-Only in ClickHouse Cloud. A window for sending ACK for DataPacket sequence in a single distributed cache read request
-
-## distributed_cache_fetch_metrics_only_from_current_az {#distributed_cache_fetch_metrics_only_from_current_az}
-
-Type: Bool
-
-Default value: 1
-
-Only in ClickHouse Cloud. Fetch metrics only from current availability zone in system.distributed_cache_metrics, system.distributed_cache_events
-
-## distributed_cache_log_mode {#distributed_cache_log_mode}
-
-Type: DistributedCacheLogMode
-
-Default value: on_error
-
-Only in ClickHouse Cloud. Mode for writing to system.distributed_cache_log
-
-## distributed_cache_max_unacked_inflight_packets {#distributed_cache_max_unacked_inflight_packets}
-
-Type: UInt64
-
-Default value: 10
-
-Only in ClickHouse Cloud. A maximum number of unacknowledged in-flight packets in a single distributed cache read request
-
-## distributed_cache_pool_behaviour_on_limit {#distributed_cache_pool_behaviour_on_limit}
-
-Type: DistributedCachePoolBehaviourOnLimit
-
-Default value: allocate_bypassing_pool
-
-Only in ClickHouse Cloud. Identifies behaviour of distributed cache connection on pool limit reached
-
-## distributed_cache_read_alignment {#distributed_cache_read_alignment}
-
-Type: UInt64
-
-Default value: 0
-
-Only in ClickHouse Cloud. A setting for testing purposes, do not change it
-
-## distributed_cache_receive_response_wait_milliseconds {#distributed_cache_receive_response_wait_milliseconds}
-
-Type: UInt64
-
-Default value: 60000
-
-Only in ClickHouse Cloud. Wait time in milliseconds to receive data for request from distributed cache
-
-## distributed_cache_receive_timeout_milliseconds {#distributed_cache_receive_timeout_milliseconds}
-
-Type: UInt64
-
-Default value: 10000
-
-Only in ClickHouse Cloud. Wait time in milliseconds to receive any kind of response from distributed cache
-
-## distributed_cache_throw_on_error {#distributed_cache_throw_on_error}
-
-Type: Bool
-
-Default value: 0
-
-Only in ClickHouse Cloud. Rethrow exception happened during communication with distributed cache or exception received from distributed cache. Otherwise fallback to skipping distributed cache on error
-
-## distributed_cache_wait_connection_from_pool_milliseconds {#distributed_cache_wait_connection_from_pool_milliseconds}
-
-Type: UInt64
-
-Default value: 100
-
-Only in ClickHouse Cloud. Wait time in milliseconds to receive connection from connection pool if distributed_cache_pool_behaviour_on_limit is wait
-
-## distributed_connections_pool_size {#distributed_connections_pool_size}
-
-Type: UInt64
-
-Default value: 1024
-
-The maximum number of simultaneous connections with remote servers for distributed processing of all queries to a single Distributed table. We recommend setting a value no less than the number of servers in the cluster.
-
-## distributed_ddl_entry_format_version {#distributed_ddl_entry_format_version}
-
-Type: UInt64
-
-Default value: 5
-
-Compatibility version of distributed DDL (ON CLUSTER) queries
-
-## distributed_ddl_output_mode {#distributed_ddl_output_mode}
-
-Type: DistributedDDLOutputMode
-
-Default value: throw
-
-Sets format of distributed DDL query result.
-
-Possible values:
-
-- `throw` — Returns result set with query execution status for all hosts where query is finished. If query has failed on some hosts, then it will rethrow the first exception. If query is not finished yet on some hosts and [distributed_ddl_task_timeout](#distributed_ddl_task_timeout) exceeded, then it throws `TIMEOUT_EXCEEDED` exception.
-- `none` — Is similar to throw, but distributed DDL query returns no result set.
-- `null_status_on_timeout` — Returns `NULL` as execution status in some rows of result set instead of throwing `TIMEOUT_EXCEEDED` if query is not finished on the corresponding hosts.
-- `never_throw` — Do not throw `TIMEOUT_EXCEEDED` and do not rethrow exceptions if query has failed on some hosts.
-- `none_only_active` - similar to `none`, but doesn't wait for inactive replicas of the `Replicated` database. Note: with this mode it's impossible to figure out that the query was not executed on some replica and will be executed in background.
-- `null_status_on_timeout_only_active` — similar to `null_status_on_timeout`, but doesn't wait for inactive replicas of the `Replicated` database
-- `throw_only_active` — similar to `throw`, but doesn't wait for inactive replicas of the `Replicated` database
-
-Cloud default value: `none`.
-
-## distributed_ddl_task_timeout {#distributed_ddl_task_timeout}
-
-Type: Int64
-
-Default value: 180
-
-Sets timeout for DDL query responses from all hosts in cluster. If a DDL request has not been performed on all hosts, a response will contain a timeout error and a request will be executed in an async mode. Negative value means infinite.
-
-Possible values:
-
-- Positive integer.
-- 0 — Async mode.
-- Negative integer — infinite timeout.
-
-## distributed_foreground_insert {#distributed_foreground_insert}
-
-Type: Bool
-
-Default value: 0
-
-Enables or disables synchronous data insertion into a [Distributed](../../engines/table-engines/special/distributed.md/#distributed) table.
-
-By default, when inserting data into a `Distributed` table, the ClickHouse server sends data to cluster nodes in background mode. When `distributed_foreground_insert=1`, the data is processed synchronously, and the `INSERT` operation succeeds only after all the data is saved on all shards (at least one replica for each shard if `internal_replication` is true).
-
-Possible values:
-
-- 0 — Data is inserted in background mode.
-- 1 — Data is inserted in synchronous mode.
-
-Cloud default value: `1`.
-
-**See Also**
-
-- [Distributed Table Engine](../../engines/table-engines/special/distributed.md/#distributed)
-- [Managing Distributed Tables](../../sql-reference/statements/system.md/#query-language-system-distributed)
-
-## distributed_group_by_no_merge {#distributed_group_by_no_merge}
-
-Type: UInt64
-
-Default value: 0
-
-Do not merge aggregation states from different servers for distributed query processing, you can use this in case it is for certain that there are different keys on different shards
-
-Possible values:
-
-- `0` — Disabled (final query processing is done on the initiator node).
-- `1` - Do not merge aggregation states from different servers for distributed query processing (query completely processed on the shard, initiator only proxy the data), can be used in case it is for certain that there are different keys on different shards.
-- `2` - Same as `1` but applies `ORDER BY` and `LIMIT` (it is not possible when the query processed completely on the remote node, like for `distributed_group_by_no_merge=1`) on the initiator (can be used for queries with `ORDER BY` and/or `LIMIT`).
-
-**Example**
-
-```sql
-SELECT *
-FROM remote('127.0.0.{2,3}', system.one)
-GROUP BY dummy
-LIMIT 1
-SETTINGS distributed_group_by_no_merge = 1
-FORMAT PrettyCompactMonoBlock
-
-┌─dummy─┐
-│     0 │
-│     0 │
-└───────┘
-```
-
-```sql
-SELECT *
-FROM remote('127.0.0.{2,3}', system.one)
-GROUP BY dummy
-LIMIT 1
-SETTINGS distributed_group_by_no_merge = 2
-FORMAT PrettyCompactMonoBlock
-
-┌─dummy─┐
-│     0 │
-└───────┘
-```
-
-## distributed_insert_skip_read_only_replicas {#distributed_insert_skip_read_only_replicas}
-
-Type: Bool
-
-Default value: 0
-
-Enables skipping read-only replicas for INSERT queries into Distributed.
-
-Possible values:
-
-- 0 — INSERT was as usual, if it will go to read-only replica it will fail
-- 1 — Initiator will skip read-only replicas before sending data to shards.
-
-## distributed_product_mode {#distributed_product_mode}
-
-Type: DistributedProductMode
-
-Default value: deny
-
-Changes the behaviour of [distributed subqueries](../../sql-reference/operators/in.md).
-
-ClickHouse applies this setting when the query contains the product of distributed tables, i.e. when the query for a distributed table contains a non-GLOBAL subquery for the distributed table.
-
-Restrictions:
-
-- Only applied for IN and JOIN subqueries.
-- Only if the FROM section uses a distributed table containing more than one shard.
-- If the subquery concerns a distributed table containing more than one shard.
-- Not used for a table-valued [remote](../../sql-reference/table-functions/remote.md) function.
-
-Possible values:
-
-- `deny` — Default value. Prohibits using these types of subqueries (returns the “Double-distributed in/JOIN subqueries is denied” exception).
-- `local` — Replaces the database and table in the subquery with local ones for the destination server (shard), leaving the normal `IN`/`JOIN.`
-- `global` — Replaces the `IN`/`JOIN` query with `GLOBAL IN`/`GLOBAL JOIN.`
-- `allow` — Allows the use of these types of subqueries.
-
-## distributed_push_down_limit {#distributed_push_down_limit}
-
-Type: UInt64
-
-Default value: 1
-
-Enables or disables [LIMIT](#limit) applying on each shard separately.
-
-This will allow to avoid:
-- Sending extra rows over network;
-- Processing rows behind the limit on the initiator.
-
-Starting from 21.9 version you cannot get inaccurate results anymore, since `distributed_push_down_limit` changes query execution only if at least one of the conditions met:
-- [distributed_group_by_no_merge](#distributed-group-by-no-merge) > 0.
-- Query **does not have** `GROUP BY`/`DISTINCT`/`LIMIT BY`, but it has `ORDER BY`/`LIMIT`.
-- Query **has** `GROUP BY`/`DISTINCT`/`LIMIT BY` with `ORDER BY`/`LIMIT` and:
-    - [optimize_skip_unused_shards](#optimize-skip-unused-shards) is enabled.
-    - [optimize_distributed_group_by_sharding_key](#optimize-distributed-group-by-sharding-key) is enabled.
-
-Possible values:
-
-- 0 — Disabled.
-- 1 — Enabled.
-
-See also:
-
-- [distributed_group_by_no_merge](#distributed-group-by-no-merge)
-- [optimize_skip_unused_shards](#optimize-skip-unused-shards)
-- [optimize_distributed_group_by_sharding_key](#optimize-distributed-group-by-sharding-key)
-
-## distributed_replica_error_cap {#distributed_replica_error_cap}
-
-Type: UInt64
-
-Default value: 1000
-
-- Type: unsigned int
-- Default value: 1000
-
-The error count of each replica is capped at this value, preventing a single replica from accumulating too many errors.
-
-See also:
-
-- [load_balancing](#load_balancing-round_robin)
-- [Table engine Distributed](../../engines/table-engines/special/distributed.md)
-- [distributed_replica_error_half_life](#distributed_replica_error_half_life)
-- [distributed_replica_max_ignored_errors](#distributed_replica_max_ignored_errors)
-
-## distributed_replica_error_half_life {#distributed_replica_error_half_life}
-
-Type: Seconds
-
-Default value: 60
-
-- Type: seconds
-- Default value: 60 seconds
-
-Controls how fast errors in distributed tables are zeroed. If a replica is unavailable for some time, accumulates 5 errors, and distributed_replica_error_half_life is set to 1 second, then the replica is considered normal 3 seconds after the last error.
-
-See also:
-
-- [load_balancing](#load_balancing-round_robin)
-- [Table engine Distributed](../../engines/table-engines/special/distributed.md)
-- [distributed_replica_error_cap](#distributed_replica_error_cap)
-- [distributed_replica_max_ignored_errors](#distributed_replica_max_ignored_errors)
-
-## distributed_replica_max_ignored_errors {#distributed_replica_max_ignored_errors}
-
-Type: UInt64
-
-Default value: 0
-
-- Type: unsigned int
-- Default value: 0
-
-The number of errors that will be ignored while choosing replicas (according to `load_balancing` algorithm).
-
-See also:
-
-- [load_balancing](#load_balancing-round_robin)
-- [Table engine Distributed](../../engines/table-engines/special/distributed.md)
-- [distributed_replica_error_cap](#distributed_replica_error_cap)
-- [distributed_replica_error_half_life](#distributed_replica_error_half_life)
-
-## do_not_merge_across_partitions_select_final {#do_not_merge_across_partitions_select_final}
-
-Type: Bool
-
-Default value: 0
-
-Merge parts only in one partition in select final
-
-## empty_result_for_aggregation_by_constant_keys_on_empty_set {#empty_result_for_aggregation_by_constant_keys_on_empty_set}
-
-Type: Bool
-
-Default value: 1
-
-Return empty result when aggregating by constant keys on empty set.
-
-## empty_result_for_aggregation_by_empty_set {#empty_result_for_aggregation_by_empty_set}
-
-Type: Bool
-
-Default value: 0
-
-Return empty result when aggregating without keys on empty set.
-
-## enable_blob_storage_log {#enable_blob_storage_log}
-
-Type: Bool
-
-Default value: 1
-
-Write information about blob storage operations to system.blob_storage_log table
-
-## enable_deflate_qpl_codec {#enable_deflate_qpl_codec}
-
-Type: Bool
-
-Default value: 0
-
-If turned on, the DEFLATE_QPL codec may be used to compress columns.
-
-Possible values:
-
-- 0 - Disabled
-- 1 - Enabled
-
-## enable_early_constant_folding {#enable_early_constant_folding}
-
-Type: Bool
-
-Default value: 1
-
-Enable query optimization where we analyze function and subqueries results and rewrite query if there are constants there
-
-## enable_extended_results_for_datetime_functions {#enable_extended_results_for_datetime_functions}
-
-Type: Bool
-
-Default value: 0
-
-Enables or disables returning results of type:
-- `Date32` with extended range (compared to type `Date`) for functions [toStartOfYear](../../sql-reference/functions/date-time-functions.md#tostartofyear), [toStartOfISOYear](../../sql-reference/functions/date-time-functions.md#tostartofisoyear), [toStartOfQuarter](../../sql-reference/functions/date-time-functions.md#tostartofquarter), [toStartOfMonth](../../sql-reference/functions/date-time-functions.md#tostartofmonth), [toLastDayOfMonth](../../sql-reference/functions/date-time-functions.md#tolastdayofmonth), [toStartOfWeek](../../sql-reference/functions/date-time-functions.md#tostartofweek), [toLastDayOfWeek](../../sql-reference/functions/date-time-functions.md#tolastdayofweek) and [toMonday](../../sql-reference/functions/date-time-functions.md#tomonday).
-- `DateTime64` with extended range (compared to type `DateTime`) for functions [toStartOfDay](../../sql-reference/functions/date-time-functions.md#tostartofday), [toStartOfHour](../../sql-reference/functions/date-time-functions.md#tostartofhour), [toStartOfMinute](../../sql-reference/functions/date-time-functions.md#tostartofminute), [toStartOfFiveMinutes](../../sql-reference/functions/date-time-functions.md#tostartoffiveminutes), [toStartOfTenMinutes](../../sql-reference/functions/date-time-functions.md#tostartoftenminutes), [toStartOfFifteenMinutes](../../sql-reference/functions/date-time-functions.md#tostartoffifteenminutes) and [timeSlot](../../sql-reference/functions/date-time-functions.md#timeslot).
-
-Possible values:
-
-- 0 — Functions return `Date` or `DateTime` for all types of arguments.
-- 1 — Functions return `Date32` or `DateTime64` for `Date32` or `DateTime64` arguments and `Date` or `DateTime` otherwise.
-
-## enable_filesystem_cache {#enable_filesystem_cache}
-
-Type: Bool
-
-Default value: 1
-
-Use cache for remote filesystem. This setting does not turn on/off cache for disks (must be done via disk config), but allows to bypass cache for some queries if intended
-
-## enable_filesystem_cache_log {#enable_filesystem_cache_log}
-
-Type: Bool
-
-Default value: 0
-
-Allows to record the filesystem caching log for each query
-
-## enable_filesystem_cache_on_write_operations {#enable_filesystem_cache_on_write_operations}
-
-Type: Bool
-
-Default value: 0
-
-Write into cache on write operations. To actually work this setting requires be added to disk config too
-
-## enable_filesystem_read_prefetches_log {#enable_filesystem_read_prefetches_log}
-
-Type: Bool
-
-Default value: 0
-
-Log to system.filesystem prefetch_log during query. Should be used only for testing or debugging, not recommended to be turned on by default
-
-## enable_global_with_statement {#enable_global_with_statement}
-
-Type: Bool
-
-Default value: 1
-
-Propagate WITH statements to UNION queries and all subqueries
-
-## enable_http_compression {#enable_http_compression}
-
-Type: Bool
-
-Default value: 0
-
-Enables or disables data compression in the response to an HTTP request.
-
-For more information, read the [HTTP interface description](../../interfaces/http.md).
-
-Possible values:
-
-- 0 — Disabled.
-- 1 — Enabled.
-
-## enable_job_stack_trace {#enable_job_stack_trace}
-
-Type: Bool
-
-Default value: 0
-
-Output stack trace of a job creator when job results in exception
-
-## enable_lightweight_delete {#enable_lightweight_delete}
-
-Type: Bool
-
-Default value: 1
-
-Enable lightweight DELETE mutations for mergetree tables.
-
-## enable_memory_bound_merging_of_aggregation_results {#enable_memory_bound_merging_of_aggregation_results}
-
-Type: Bool
-
-Default value: 1
-
-Enable memory bound merging strategy for aggregation.
-
-## enable_multiple_prewhere_read_steps {#enable_multiple_prewhere_read_steps}
-
-Type: Bool
-
-Default value: 1
-
-Move more conditions from WHERE to PREWHERE and do reads from disk and filtering in multiple steps if there are multiple conditions combined with AND
-
-## enable_named_columns_in_function_tuple {#enable_named_columns_in_function_tuple}
-
-Type: Bool
-
-Default value: 1
-
-Generate named tuples in function tuple() when all names are unique and can be treated as unquoted identifiers.
-
-## enable_optimize_predicate_expression {#enable_optimize_predicate_expression}
-
-Type: Bool
-
-Default value: 1
-
-Turns on predicate pushdown in `SELECT` queries.
-
-Predicate pushdown may significantly reduce network traffic for distributed queries.
-
-Possible values:
-
-- 0 — Disabled.
-- 1 — Enabled.
-
-Usage
-
-Consider the following queries:
-
-1.  `SELECT count() FROM test_table WHERE date = '2018-10-10'`
-2.  `SELECT count() FROM (SELECT * FROM test_table) WHERE date = '2018-10-10'`
-
-If `enable_optimize_predicate_expression = 1`, then the execution time of these queries is equal because ClickHouse applies `WHERE` to the subquery when processing it.
-
-If `enable_optimize_predicate_expression = 0`, then the execution time of the second query is much longer because the `WHERE` clause applies to all the data after the subquery finishes.
-
-## enable_optimize_predicate_expression_to_final_subquery {#enable_optimize_predicate_expression_to_final_subquery}
-
-Type: Bool
-
-Default value: 1
-
-Allow push predicate to final subquery.
-
-## enable_order_by_all {#enable_order_by_all}
-
-Type: Bool
-
-Default value: 1
-
-Enables or disables sorting with `ORDER BY ALL` syntax, see [ORDER BY](../../sql-reference/statements/select/order-by.md).
-
-Possible values:
-
-- 0 — Disable ORDER BY ALL.
-- 1 — Enable ORDER BY ALL.
-
-**Example**
-
-Query:
-
-```sql
-CREATE TABLE TAB(C1 Int, C2 Int, ALL Int) ENGINE=Memory();
-
-INSERT INTO TAB VALUES (10, 20, 30), (20, 20, 10), (30, 10, 20);
-
-SELECT * FROM TAB ORDER BY ALL; -- returns an error that ALL is ambiguous
-
-SELECT * FROM TAB ORDER BY ALL SETTINGS enable_order_by_all = 0;
-```
-
-Result:
-
-```text
-┌─C1─┬─C2─┬─ALL─┐
-│ 20 │ 20 │  10 │
-│ 30 │ 10 │  20 │
-│ 10 │ 20 │  30 │
-└────┴────┴─────┘
-```
-
-## enable_parsing_to_custom_serialization {#enable_parsing_to_custom_serialization}
-
-Type: Bool
-
-Default value: 1
-
-If true then data can be parsed directly to columns with custom serialization (e.g. Sparse) according to hints for serialization got from the table.
-
-## enable_positional_arguments {#enable_positional_arguments}
-
-Type: Bool
-
-Default value: 1
-
-Enables or disables supporting positional arguments for [GROUP BY](../../sql-reference/statements/select/group-by.md), [LIMIT BY](../../sql-reference/statements/select/limit-by.md), [ORDER BY](../../sql-reference/statements/select/order-by.md) statements.
-
-Possible values:
-
-- 0 — Positional arguments aren't supported.
-- 1 — Positional arguments are supported: column numbers can use instead of column names.
-
-**Example**
-
-Query:
-
-```sql
-CREATE TABLE positional_arguments(one Int, two Int, three Int) ENGINE=Memory();
-
-INSERT INTO positional_arguments VALUES (10, 20, 30), (20, 20, 10), (30, 10, 20);
-
-SELECT * FROM positional_arguments ORDER BY 2,3;
-```
-
-Result:
-
-```text
-┌─one─┬─two─┬─three─┐
-│  30 │  10 │   20  │
-│  20 │  20 │   10  │
-│  10 │  20 │   30  │
-└─────┴─────┴───────┘
-```
-
-## enable_reads_from_query_cache {#enable_reads_from_query_cache}
-
-Type: Bool
-
-Default value: 1
-
-If turned on, results of `SELECT` queries are retrieved from the [query cache](../query-cache.md).
-
-Possible values:
-
-- 0 - Disabled
-- 1 - Enabled
-
-## enable_s3_requests_logging {#enable_s3_requests_logging}
-
-Type: Bool
-
-Default value: 0
-
-Enable very explicit logging of S3 requests. Makes sense for debug only.
-
-## enable_scalar_subquery_optimization {#enable_scalar_subquery_optimization}
-
-Type: Bool
-
-Default value: 1
-
-If it is set to true, prevent scalar subqueries from (de)serializing large scalar values and possibly avoid running the same subquery more than once.
-
-## enable_secure_identifiers {#enable_secure_identifiers}
-
-Type: Bool
-
-Default value: 0
-
-If enabled, only allow secure identifiers which contain only underscore and alphanumeric characters
-
-## enable_sharing_sets_for_mutations {#enable_sharing_sets_for_mutations}
-
-Type: Bool
-
-Default value: 1
-
-Allow sharing set objects build for IN subqueries between different tasks of the same mutation. This reduces memory usage and CPU consumption
-
-## enable_software_prefetch_in_aggregation {#enable_software_prefetch_in_aggregation}
-
-Type: Bool
-
-Default value: 1
-
-Enable use of software prefetch in aggregation
-
-## enable_unaligned_array_join {#enable_unaligned_array_join}
-
-Type: Bool
-
-Default value: 0
-
-Allow ARRAY JOIN with multiple arrays that have different sizes. When this settings is enabled, arrays will be resized to the longest one.
-
-## enable_url_encoding {#enable_url_encoding}
-
-Type: Bool
-
-Default value: 1
-
-Allows to enable/disable decoding/encoding path in uri in [URL](../../engines/table-engines/special/url.md) engine tables.
-
-Enabled by default.
-
-## enable_vertical_final {#enable_vertical_final}
-
-Type: Bool
-
-Default value: 1
-
-If enable, remove duplicated rows during FINAL by marking rows as deleted and filtering them later instead of merging rows
-
-## enable_writes_to_query_cache {#enable_writes_to_query_cache}
-
-Type: Bool
-
-Default value: 1
-
-If turned on, results of `SELECT` queries are stored in the [query cache](../query-cache.md).
-
-Possible values:
-
-- 0 - Disabled
-- 1 - Enabled
-
-## enable_zstd_qat_codec {#enable_zstd_qat_codec}
-
-Type: Bool
-
-Default value: 0
-
-If turned on, the ZSTD_QAT codec may be used to compress columns.
-
-Possible values:
-
-- 0 - Disabled
-- 1 - Enabled
-
-## engine_file_allow_create_multiple_files {#engine_file_allow_create_multiple_files}
-
-Type: Bool
-
-Default value: 0
-
-Enables or disables creating a new file on each insert in file engine tables if the format has the suffix (`JSON`, `ORC`, `Parquet`, etc.). If enabled, on each insert a new file will be created with a name following this pattern:
-
-`data.Parquet` -> `data.1.Parquet` -> `data.2.Parquet`, etc.
-
-Possible values:
-- 0 — `INSERT` query appends new data to the end of the file.
-- 1 — `INSERT` query creates a new file.
-
-## engine_file_empty_if_not_exists {#engine_file_empty_if_not_exists}
-
-Type: Bool
-
-Default value: 0
-
-Allows to select data from a file engine table without file.
-
-Possible values:
-- 0 — `SELECT` throws exception.
-- 1 — `SELECT` returns empty result.
-
-## engine_file_skip_empty_files {#engine_file_skip_empty_files}
-
-Type: Bool
-
-Default value: 0
-
-Enables or disables skipping empty files in [File](../../engines/table-engines/special/file.md) engine tables.
-
-Possible values:
-- 0 — `SELECT` throws an exception if empty file is not compatible with requested format.
-- 1 — `SELECT` returns empty result for empty file.
-
-## engine_file_truncate_on_insert {#engine_file_truncate_on_insert}
-
-Type: Bool
-
-Default value: 0
-
-Enables or disables truncate before insert in [File](../../engines/table-engines/special/file.md) engine tables.
-
-Possible values:
-- 0 — `INSERT` query appends new data to the end of the file.
-- 1 — `INSERT` query replaces existing content of the file with the new data.
-
-## engine_url_skip_empty_files {#engine_url_skip_empty_files}
-
-Type: Bool
-
-Default value: 0
-
-Enables or disables skipping empty files in [URL](../../engines/table-engines/special/url.md) engine tables.
-
-Possible values:
-- 0 — `SELECT` throws an exception if empty file is not compatible with requested format.
-- 1 — `SELECT` returns empty result for empty file.
-
-## except_default_mode {#except_default_mode}
-
-Type: SetOperationMode
-
-Default value: ALL
-
-Set default mode in EXCEPT query. Possible values: empty string, 'ALL', 'DISTINCT'. If empty, query without mode will throw exception.
-
-## external_storage_connect_timeout_sec {#external_storage_connect_timeout_sec}
-
-Type: UInt64
-
-Default value: 10
-
-Connect timeout in seconds. Now supported only for MySQL
-
-## external_storage_max_read_bytes {#external_storage_max_read_bytes}
-
-Type: UInt64
-
-Default value: 0
-
-Limit maximum number of bytes when table with external engine should flush history data. Now supported only for MySQL table engine, database engine, dictionary and MaterializedMySQL. If equal to 0, this setting is disabled
-
-## external_storage_max_read_rows {#external_storage_max_read_rows}
-
-Type: UInt64
-
-Default value: 0
-
-Limit maximum number of rows when table with external engine should flush history data. Now supported only for MySQL table engine, database engine, dictionary and MaterializedMySQL. If equal to 0, this setting is disabled
-
-## external_storage_rw_timeout_sec {#external_storage_rw_timeout_sec}
-
-Type: UInt64
-
-Default value: 300
-
-Read/write timeout in seconds. Now supported only for MySQL
-
-## external_table_functions_use_nulls {#external_table_functions_use_nulls}
-
-Type: Bool
-
-Default value: 1
-
-Defines how [mysql](../../sql-reference/table-functions/mysql.md), [postgresql](../../sql-reference/table-functions/postgresql.md) and [odbc](../../sql-reference/table-functions/odbc.md) table functions use Nullable columns.
-
-Possible values:
-
-- 0 — The table function explicitly uses Nullable columns.
-- 1 — The table function implicitly uses Nullable columns.
-
-**Usage**
-
-If the setting is set to `0`, the table function does not make Nullable columns and inserts default values instead of NULL. This is also applicable for NULL values inside arrays.
-
-## external_table_strict_query {#external_table_strict_query}
-
-Type: Bool
-
-Default value: 0
-
-If it is set to true, transforming expression to local filter is forbidden for queries to external tables.
-
-## extract_key_value_pairs_max_pairs_per_row {#extract_key_value_pairs_max_pairs_per_row}
-
-Type: UInt64
-
-Default value: 1000
-
-Max number of pairs that can be produced by the `extractKeyValuePairs` function. Used as a safeguard against consuming too much memory.
-
-## extremes {#extremes}
-
-Type: Bool
-
-Default value: 0
-
-Whether to count extreme values (the minimums and maximums in columns of a query result). Accepts 0 or 1. By default, 0 (disabled).
-For more information, see the section “Extreme values”.
-
-## fallback_to_stale_replicas_for_distributed_queries {#fallback_to_stale_replicas_for_distributed_queries}
-
-Type: Bool
-
-Default value: 1
-
-Forces a query to an out-of-date replica if updated data is not available. See [Replication](../../engines/table-engines/mergetree-family/replication.md).
-
-ClickHouse selects the most relevant from the outdated replicas of the table.
-
-Used when performing `SELECT` from a distributed table that points to replicated tables.
-
-By default, 1 (enabled).
-
-## filesystem_cache_max_download_size {#filesystem_cache_max_download_size}
-
-Type: UInt64
-
-Default value: 137438953472
-
-Max remote filesystem cache size that can be downloaded by a single query
-
-## filesystem_cache_reserve_space_wait_lock_timeout_milliseconds {#filesystem_cache_reserve_space_wait_lock_timeout_milliseconds}
-
-Type: UInt64
-
-Default value: 1000
-
-Wait time to lock cache for space reservation in filesystem cache
-
-## filesystem_cache_segments_batch_size {#filesystem_cache_segments_batch_size}
-
-Type: UInt64
-
-Default value: 20
-
-Limit on size of a single batch of file segments that a read buffer can request from cache. Too low value will lead to excessive requests to cache, too large may slow down eviction from cache
-
-## filesystem_prefetch_max_memory_usage {#filesystem_prefetch_max_memory_usage}
-
-Type: UInt64
-
-Default value: 1073741824
-
-Maximum memory usage for prefetches.
-
-## filesystem_prefetch_step_bytes {#filesystem_prefetch_step_bytes}
-
-Type: UInt64
-
-Default value: 0
-
-Prefetch step in bytes. Zero means `auto` - approximately the best prefetch step will be auto deduced, but might not be 100% the best. The actual value might be different because of setting filesystem_prefetch_min_bytes_for_single_read_task
-
-## filesystem_prefetch_step_marks {#filesystem_prefetch_step_marks}
-
-Type: UInt64
-
-Default value: 0
-
-Prefetch step in marks. Zero means `auto` - approximately the best prefetch step will be auto deduced, but might not be 100% the best. The actual value might be different because of setting filesystem_prefetch_min_bytes_for_single_read_task
-
-## filesystem_prefetches_limit {#filesystem_prefetches_limit}
-
-Type: UInt64
-
-Default value: 200
-
-Maximum number of prefetches. Zero means unlimited. A setting `filesystem_prefetches_max_memory_usage` is more recommended if you want to limit the number of prefetches
-
-## final {#final}
-
-Type: Bool
-
-Default value: 0
-
-Automatically applies [FINAL](../../sql-reference/statements/select/from.md#final-modifier) modifier to all tables in a query, to tables where [FINAL](../../sql-reference/statements/select/from.md#final-modifier) is applicable, including joined tables and tables in sub-queries, and
-distributed tables.
-
-Possible values:
-
-- 0 - disabled
-- 1 - enabled
-
-Example:
-
-```sql
-CREATE TABLE test
-(
-    key Int64,
-    some String
-)
-ENGINE = ReplacingMergeTree
-ORDER BY key;
-
-INSERT INTO test FORMAT Values (1, 'first');
-INSERT INTO test FORMAT Values (1, 'second');
-
-SELECT * FROM test;
-┌─key─┬─some───┐
-│   1 │ second │
-└─────┴────────┘
-┌─key─┬─some──┐
-│   1 │ first │
-└─────┴───────┘
-
-SELECT * FROM test SETTINGS final = 1;
-┌─key─┬─some───┐
-│   1 │ second │
-└─────┴────────┘
-
-SET final = 1;
-SELECT * FROM test;
-┌─key─┬─some───┐
-│   1 │ second │
-└─────┴────────┘
-```
-
-## flatten_nested {#flatten_nested}
-
-Type: Bool
-
-Default value: 1
-
-Sets the data format of a [nested](../../sql-reference/data-types/nested-data-structures/index.md) columns.
-
-Possible values:
-
-- 1 — Nested column is flattened to separate arrays.
-- 0 — Nested column stays a single array of tuples.
-
-**Usage**
-
-If the setting is set to `0`, it is possible to use an arbitrary level of nesting.
-
-**Examples**
-
-Query:
-
-``` sql
-SET flatten_nested = 1;
-CREATE TABLE t_nest (`n` Nested(a UInt32, b UInt32)) ENGINE = MergeTree ORDER BY tuple();
-
-SHOW CREATE TABLE t_nest;
-```
-
-Result:
-
-``` text
-┌─statement───────────────────────────────────────────────────────────────────────────────────────────────────────────────────────────────────────┐
-│ CREATE TABLE default.t_nest
-(
-    `n.a` Array(UInt32),
-    `n.b` Array(UInt32)
-)
-ENGINE = MergeTree
-ORDER BY tuple()
-SETTINGS index_granularity = 8192 │
-└─────────────────────────────────────────────────────────────────────────────────────────────────────────────────────────────────────────────────┘
-```
-
-Query:
-
-``` sql
-SET flatten_nested = 0;
-
-CREATE TABLE t_nest (`n` Nested(a UInt32, b UInt32)) ENGINE = MergeTree ORDER BY tuple();
-
-SHOW CREATE TABLE t_nest;
-```
-
-Result:
-
-``` text
-┌─statement──────────────────────────────────────────────────────────────────────────────────────────────────────────────────────────┐
-│ CREATE TABLE default.t_nest
-(
-    `n` Nested(a UInt32, b UInt32)
-)
-ENGINE = MergeTree
-ORDER BY tuple()
-SETTINGS index_granularity = 8192 │
-└────────────────────────────────────────────────────────────────────────────────────────────────────────────────────────────────────┘
-```
-
-## force_aggregate_partitions_independently {#force_aggregate_partitions_independently}
-
-Type: Bool
-
-Default value: 0
-
-Force the use of optimization when it is applicable, but heuristics decided not to use it
-
-## force_aggregation_in_order {#force_aggregation_in_order}
-
-Type: Bool
-
-Default value: 0
-
-The setting is used by the server itself to support distributed queries. Do not change it manually, because it will break normal operations. (Forces use of aggregation in order on remote nodes during distributed aggregation).
-
-## force_data_skipping_indices {#force_data_skipping_indices}
-
-Type: String
-
-Default value:
-
-Disables query execution if passed data skipping indices wasn't used.
-
-Consider the following example:
-
-```sql
-CREATE TABLE data
-(
-    key Int,
-    d1 Int,
-    d1_null Nullable(Int),
-    INDEX d1_idx d1 TYPE minmax GRANULARITY 1,
-    INDEX d1_null_idx assumeNotNull(d1_null) TYPE minmax GRANULARITY 1
-)
-Engine=MergeTree()
-ORDER BY key;
-
-SELECT * FROM data_01515;
-SELECT * FROM data_01515 SETTINGS force_data_skipping_indices=''; -- query will produce CANNOT_PARSE_TEXT error.
-SELECT * FROM data_01515 SETTINGS force_data_skipping_indices='d1_idx'; -- query will produce INDEX_NOT_USED error.
-SELECT * FROM data_01515 WHERE d1 = 0 SETTINGS force_data_skipping_indices='d1_idx'; -- Ok.
-SELECT * FROM data_01515 WHERE d1 = 0 SETTINGS force_data_skipping_indices='`d1_idx`'; -- Ok (example of full featured parser).
-SELECT * FROM data_01515 WHERE d1 = 0 SETTINGS force_data_skipping_indices='`d1_idx`, d1_null_idx'; -- query will produce INDEX_NOT_USED error, since d1_null_idx is not used.
-SELECT * FROM data_01515 WHERE d1 = 0 AND assumeNotNull(d1_null) = 0 SETTINGS force_data_skipping_indices='`d1_idx`, d1_null_idx'; -- Ok.
-```
-
-## force_grouping_standard_compatibility {#force_grouping_standard_compatibility}
-
-Type: Bool
-
-Default value: 1
-
-Make GROUPING function to return 1 when argument is not used as an aggregation key
-
-## force_index_by_date {#force_index_by_date}
-
-Type: Bool
-
-Default value: 0
-
-Disables query execution if the index can’t be used by date.
-
-Works with tables in the MergeTree family.
-
-If `force_index_by_date=1`, ClickHouse checks whether the query has a date key condition that can be used for restricting data ranges. If there is no suitable condition, it throws an exception. However, it does not check whether the condition reduces the amount of data to read. For example, the condition `Date != ' 2000-01-01 '` is acceptable even when it matches all the data in the table (i.e., running the query requires a full scan). For more information about ranges of data in MergeTree tables, see [MergeTree](../../engines/table-engines/mergetree-family/mergetree.md).
-
-## force_optimize_projection {#force_optimize_projection}
-
-Type: Bool
-
-Default value: 0
-
-Enables or disables the obligatory use of [projections](../../engines/table-engines/mergetree-family/mergetree.md/#projections) in `SELECT` queries, when projection optimization is enabled (see [optimize_use_projections](#optimize_use_projections) setting).
-
-Possible values:
-
-- 0 — Projection optimization is not obligatory.
-- 1 — Projection optimization is obligatory.
-
-## force_optimize_projection_name {#force_optimize_projection_name}
-
-Type: String
-
-Default value:
-
-If it is set to a non-empty string, check that this projection is used in the query at least once.
-
-Possible values:
-
-- string: name of projection that used in a query
-
-## force_optimize_skip_unused_shards {#force_optimize_skip_unused_shards}
-
-Type: UInt64
-
-Default value: 0
-
-Enables or disables query execution if [optimize_skip_unused_shards](#optimize-skip-unused-shards) is enabled and skipping of unused shards is not possible. If the skipping is not possible and the setting is enabled, an exception will be thrown.
-
-Possible values:
-
-- 0 — Disabled. ClickHouse does not throw an exception.
-- 1 — Enabled. Query execution is disabled only if the table has a sharding key.
-- 2 — Enabled. Query execution is disabled regardless of whether a sharding key is defined for the table.
-
-## force_optimize_skip_unused_shards_nesting {#force_optimize_skip_unused_shards_nesting}
-
-Type: UInt64
-
-Default value: 0
-
-Controls [`force_optimize_skip_unused_shards`](#force-optimize-skip-unused-shards) (hence still requires [`force_optimize_skip_unused_shards`](#force-optimize-skip-unused-shards)) depends on the nesting level of the distributed query (case when you have `Distributed` table that look into another `Distributed` table).
-
-Possible values:
-
-- 0 - Disabled, `force_optimize_skip_unused_shards` works always.
-- 1 — Enables `force_optimize_skip_unused_shards` only for the first level.
-- 2 — Enables `force_optimize_skip_unused_shards` up to the second level.
-
-## force_primary_key {#force_primary_key}
-
-Type: Bool
-
-Default value: 0
-
-Disables query execution if indexing by the primary key is not possible.
-
-Works with tables in the MergeTree family.
-
-If `force_primary_key=1`, ClickHouse checks to see if the query has a primary key condition that can be used for restricting data ranges. If there is no suitable condition, it throws an exception. However, it does not check whether the condition reduces the amount of data to read. For more information about data ranges in MergeTree tables, see [MergeTree](../../engines/table-engines/mergetree-family/mergetree.md).
-
-## force_remove_data_recursively_on_drop {#force_remove_data_recursively_on_drop}
-
-Type: Bool
-
-Default value: 0
-
-Recursively remove data on DROP query. Avoids 'Directory not empty' error, but may silently remove detached data
-
-## formatdatetime_f_prints_single_zero {#formatdatetime_f_prints_single_zero}
-
-Type: Bool
-
-Default value: 0
-
-Formatter '%f' in function 'formatDateTime()' prints a single zero instead of six zeros if the formatted value has no fractional seconds.
-
-## formatdatetime_format_without_leading_zeros {#formatdatetime_format_without_leading_zeros}
-
-Type: Bool
-
-Default value: 0
-
-Formatters '%c', '%l' and '%k' in function 'formatDateTime()' print months and hours without leading zeros.
-
-## formatdatetime_parsedatetime_m_is_month_name {#formatdatetime_parsedatetime_m_is_month_name}
-
-Type: Bool
-
-Default value: 1
-
-Formatter '%M' in functions 'formatDateTime()' and 'parseDateTime()' print/parse the month name instead of minutes.
-
-## fsync_metadata {#fsync_metadata}
-
-Type: Bool
-
-Default value: 1
-
-Enables or disables [fsync](http://pubs.opengroup.org/onlinepubs/9699919799/functions/fsync.html) when writing `.sql` files. Enabled by default.
-
-It makes sense to disable it if the server has millions of tiny tables that are constantly being created and destroyed.
-
-## function_implementation {#function_implementation}
-
-Type: String
-
-Default value:
-
-Choose function implementation for specific target or variant (experimental). If empty enable all of them.
-
-## function_json_value_return_type_allow_complex {#function_json_value_return_type_allow_complex}
-
-Type: Bool
-
-Default value: 0
-
-Control whether allow to return complex type (such as: struct, array, map) for json_value function.
-
-```sql
-SELECT JSON_VALUE('{"hello":{"world":"!"}}', '$.hello') settings function_json_value_return_type_allow_complex=true
-
-┌─JSON_VALUE('{"hello":{"world":"!"}}', '$.hello')─┐
-│ {"world":"!"}                                    │
-└──────────────────────────────────────────────────┘
-
-1 row in set. Elapsed: 0.001 sec.
-```
-
-Possible values:
-
-- true — Allow.
-- false — Disallow.
-
-## function_json_value_return_type_allow_nullable {#function_json_value_return_type_allow_nullable}
-
-Type: Bool
-
-Default value: 0
-
-Control whether allow to return `NULL` when value is not exist for JSON_VALUE function.
-
-```sql
-SELECT JSON_VALUE('{"hello":"world"}', '$.b') settings function_json_value_return_type_allow_nullable=true;
-
-┌─JSON_VALUE('{"hello":"world"}', '$.b')─┐
-│ ᴺᵁᴸᴸ                                   │
-└────────────────────────────────────────┘
-
-1 row in set. Elapsed: 0.001 sec.
-```
-
-Possible values:
-
-- true — Allow.
-- false — Disallow.
-
-## function_locate_has_mysql_compatible_argument_order {#function_locate_has_mysql_compatible_argument_order}
-
-Type: Bool
-
-Default value: 1
-
-Controls the order of arguments in function [locate](../../sql-reference/functions/string-search-functions.md#locate).
-
-Possible values:
-
-- 0 — Function `locate` accepts arguments `(haystack, needle[, start_pos])`.
-- 1 — Function `locate` accepts arguments `(needle, haystack, [, start_pos])` (MySQL-compatible behavior)
-
-## function_range_max_elements_in_block {#function_range_max_elements_in_block}
-
-Type: UInt64
-
-Default value: 500000000
-
-Sets the safety threshold for data volume generated by function [range](../../sql-reference/functions/array-functions.md/#range). Defines the maximum number of values generated by function per block of data (sum of array sizes for every row in a block).
-
-Possible values:
-
-- Positive integer.
-
-**See Also**
-
-- [max_block_size](#setting-max_block_size)
-- [min_insert_block_size_rows](#min-insert-block-size-rows)
-
-## function_sleep_max_microseconds_per_block {#function_sleep_max_microseconds_per_block}
-
-Type: UInt64
-
-Default value: 3000000
-
-Maximum number of microseconds the function `sleep` is allowed to sleep for each block. If a user called it with a larger value, it throws an exception. It is a safety threshold.
-
-## function_visible_width_behavior {#function_visible_width_behavior}
-
-Type: UInt64
-
-Default value: 1
-
-The version of `visibleWidth` behavior. 0 - only count the number of code points; 1 - correctly count zero-width and combining characters, count full-width characters as two, estimate the tab width, count delete characters.
-
-## geo_distance_returns_float64_on_float64_arguments {#geo_distance_returns_float64_on_float64_arguments}
-
-Type: Bool
-
-Default value: 1
-
-If all four arguments to `geoDistance`, `greatCircleDistance`, `greatCircleAngle` functions are Float64, return Float64 and use double precision for internal calculations. In previous ClickHouse versions, the functions always returned Float32.
-
-## glob_expansion_max_elements {#glob_expansion_max_elements}
-
-Type: UInt64
-
-Default value: 1000
-
-Maximum number of allowed addresses (For external storages, table functions, etc).
-
-## grace_hash_join_initial_buckets {#grace_hash_join_initial_buckets}
-
-Type: UInt64
-
-Default value: 1
-
-Initial number of grace hash join buckets
-
-## grace_hash_join_max_buckets {#grace_hash_join_max_buckets}
-
-Type: UInt64
-
-Default value: 1024
-
-Limit on the number of grace hash join buckets
-
-## group_by_overflow_mode {#group_by_overflow_mode}
-
-Type: OverflowModeGroupBy
-
-Default value: throw
-
-What to do when the limit is exceeded.
-
-## group_by_two_level_threshold {#group_by_two_level_threshold}
-
-Type: UInt64
-
-Default value: 100000
-
-From what number of keys, a two-level aggregation starts. 0 - the threshold is not set.
-
-## group_by_two_level_threshold_bytes {#group_by_two_level_threshold_bytes}
-
-Type: UInt64
-
-Default value: 50000000
-
-From what size of the aggregation state in bytes, a two-level aggregation begins to be used. 0 - the threshold is not set. Two-level aggregation is used when at least one of the thresholds is triggered.
-
-## group_by_use_nulls {#group_by_use_nulls}
-
-Type: Bool
-
-Default value: 0
-
-Changes the way the [GROUP BY clause](/docs/en/sql-reference/statements/select/group-by.md) treats the types of aggregation keys.
-When the `ROLLUP`, `CUBE`, or `GROUPING SETS` specifiers are used, some aggregation keys may not be used to produce some result rows.
-Columns for these keys are filled with either default value or `NULL` in corresponding rows depending on this setting.
-
-Possible values:
-
-- 0 — The default value for the aggregation key type is used to produce missing values.
-- 1 — ClickHouse executes `GROUP BY` the same way as the SQL standard says. The types of aggregation keys are converted to [Nullable](/docs/en/sql-reference/data-types/nullable.md/#data_type-nullable). Columns for corresponding aggregation keys are filled with [NULL](/docs/en/sql-reference/syntax.md) for rows that didn't use it.
-
-See also:
-
-- [GROUP BY clause](/docs/en/sql-reference/statements/select/group-by.md)
-
-## handshake_timeout_ms {#handshake_timeout_ms}
-
-Type: Milliseconds
-
-Default value: 10000
-
-Timeout in milliseconds for receiving Hello packet from replicas during handshake.
-
-## hdfs_create_new_file_on_insert {#hdfs_create_new_file_on_insert}
-
-Type: Bool
-
-Default value: 0
-
-Enables or disables creating a new file on each insert in HDFS engine tables. If enabled, on each insert a new HDFS file will be created with the name, similar to this pattern:
-
-initial: `data.Parquet.gz` -> `data.1.Parquet.gz` -> `data.2.Parquet.gz`, etc.
-
-Possible values:
-- 0 — `INSERT` query appends new data to the end of the file.
-- 1 — `INSERT` query creates a new file.
-
-## hdfs_ignore_file_doesnt_exist {#hdfs_ignore_file_doesnt_exist}
-
-Type: Bool
-
-Default value: 0
-
-Ignore absence of file if it does not exist when reading certain keys.
-
-Possible values:
-- 1 — `SELECT` returns empty result.
-- 0 — `SELECT` throws an exception.
-
-## hdfs_replication {#hdfs_replication}
-
-Type: UInt64
-
-Default value: 0
-
-The actual number of replications can be specified when the hdfs file is created.
-
-## hdfs_skip_empty_files {#hdfs_skip_empty_files}
-
-Type: Bool
-
-Default value: 0
-
-Enables or disables skipping empty files in [HDFS](../../engines/table-engines/integrations/hdfs.md) engine tables.
-
-Possible values:
-- 0 — `SELECT` throws an exception if empty file is not compatible with requested format.
-- 1 — `SELECT` returns empty result for empty file.
-
-## hdfs_throw_on_zero_files_match {#hdfs_throw_on_zero_files_match}
-
-Type: Bool
-
-Default value: 0
-
-Throw an error if matched zero files according to glob expansion rules.
-
-Possible values:
-- 1 — `SELECT` throws an exception.
-- 0 — `SELECT` returns empty result.
-
-## hdfs_truncate_on_insert {#hdfs_truncate_on_insert}
-
-Type: Bool
-
-Default value: 0
-
-Enables or disables truncation before an insert in hdfs engine tables. If disabled, an exception will be thrown on an attempt to insert if a file in HDFS already exists.
-
-Possible values:
-- 0 — `INSERT` query appends new data to the end of the file.
-- 1 — `INSERT` query replaces existing content of the file with the new data.
-
-## hedged_connection_timeout_ms {#hedged_connection_timeout_ms}
-
-Type: Milliseconds
-
-Default value: 50
-
-Connection timeout for establishing connection with replica for Hedged requests
-
-## hsts_max_age {#hsts_max_age}
-
-Type: UInt64
-
-Default value: 0
-
-Expired time for HSTS. 0 means disable HSTS.
-
-## http_connection_timeout {#http_connection_timeout}
-
-Type: Seconds
-
-Default value: 1
-
-HTTP connection timeout (in seconds).
-
-Possible values:
-
-- Any positive integer.
-- 0 - Disabled (infinite timeout).
-
-## http_headers_progress_interval_ms {#http_headers_progress_interval_ms}
-
-Type: UInt64
-
-Default value: 100
-
-Do not send HTTP headers X-ClickHouse-Progress more frequently than at each specified interval.
-
-## http_make_head_request {#http_make_head_request}
-
-Type: Bool
-
-Default value: 1
-
-The `http_make_head_request` setting allows the execution of a `HEAD` request while reading data from HTTP to retrieve information about the file to be read, such as its size. Since it's enabled by default, it may be desirable to disable this setting in cases where the server does not support `HEAD` requests.
-
-## http_max_field_name_size {#http_max_field_name_size}
-
-Type: UInt64
-
-Default value: 131072
-
-Maximum length of field name in HTTP header
-
-## http_max_field_value_size {#http_max_field_value_size}
-
-Type: UInt64
-
-Default value: 131072
-
-Maximum length of field value in HTTP header
-
-## http_max_fields {#http_max_fields}
-
-Type: UInt64
-
-Default value: 1000000
-
-Maximum number of fields in HTTP header
-
-## http_max_multipart_form_data_size {#http_max_multipart_form_data_size}
-
-Type: UInt64
-
-Default value: 1073741824
-
-Limit on size of multipart/form-data content. This setting cannot be parsed from URL parameters and should be set in a user profile. Note that content is parsed and external tables are created in memory before the start of query execution. And this is the only limit that has an effect on that stage (limits on max memory usage and max execution time have no effect while reading HTTP form data).
-
-## http_max_request_param_data_size {#http_max_request_param_data_size}
-
-Type: UInt64
-
-Default value: 10485760
-
-Limit on size of request data used as a query parameter in predefined HTTP requests.
-
-## http_max_tries {#http_max_tries}
-
-Type: UInt64
-
-Default value: 10
-
-Max attempts to read via http.
-
-## http_max_uri_size {#http_max_uri_size}
-
-Type: UInt64
-
-Default value: 1048576
-
-Sets the maximum URI length of an HTTP request.
-
-Possible values:
-
-- Positive integer.
-
-## http_native_compression_disable_checksumming_on_decompress {#http_native_compression_disable_checksumming_on_decompress}
-
-Type: Bool
-
-Default value: 0
-
-Enables or disables checksum verification when decompressing the HTTP POST data from the client. Used only for ClickHouse native compression format (not used with `gzip` or `deflate`).
-
-For more information, read the [HTTP interface description](../../interfaces/http.md).
-
-Possible values:
-
-- 0 — Disabled.
-- 1 — Enabled.
-
-## http_receive_timeout {#http_receive_timeout}
-
-Type: Seconds
-
-Default value: 30
-
-HTTP receive timeout (in seconds).
-
-Possible values:
-
-- Any positive integer.
-- 0 - Disabled (infinite timeout).
-
-## http_response_buffer_size {#http_response_buffer_size}
-
-Type: UInt64
-
-Default value: 0
-
-The number of bytes to buffer in the server memory before sending a HTTP response to the client or flushing to disk (when http_wait_end_of_query is enabled).
-
-## http_retry_initial_backoff_ms {#http_retry_initial_backoff_ms}
-
-Type: UInt64
-
-Default value: 100
-
-Min milliseconds for backoff, when retrying read via http
-
-## http_retry_max_backoff_ms {#http_retry_max_backoff_ms}
-
-Type: UInt64
-
-Default value: 10000
-
-Max milliseconds for backoff, when retrying read via http
-
-## http_send_timeout {#http_send_timeout}
-
-Type: Seconds
-
-Default value: 30
-
-HTTP send timeout (in seconds).
-
-Possible values:
-
-- Any positive integer.
-- 0 - Disabled (infinite timeout).
-
-:::note
-It's applicable only to the default profile. A server reboot is required for the changes to take effect.
-:::
-
-## http_skip_not_found_url_for_globs {#http_skip_not_found_url_for_globs}
-
-Type: Bool
-
-Default value: 1
-
-Skip URLs for globs with HTTP_NOT_FOUND error
-
-## http_wait_end_of_query {#http_wait_end_of_query}
-
-Type: Bool
-
-Default value: 0
-
-Enable HTTP response buffering on the server-side.
-
-## http_write_exception_in_output_format {#http_write_exception_in_output_format}
-
-Type: Bool
-
-Default value: 1
-
-Write exception in output format to produce valid output. Works with JSON and XML formats.
-
-## http_zlib_compression_level {#http_zlib_compression_level}
-
-Type: Int64
-
-Default value: 3
-
-Sets the level of data compression in the response to an HTTP request if [enable_http_compression = 1](#enable_http_compression).
-
-Possible values: Numbers from 1 to 9.
-
-## iceberg_engine_ignore_schema_evolution {#iceberg_engine_ignore_schema_evolution}
-
-Type: Bool
-
-Default value: 0
-
-Allow to ignore schema evolution in Iceberg table engine and read all data using schema specified by the user on table creation or latest schema parsed from metadata on table creation.
-
-:::note
-Enabling this setting can lead to incorrect result as in case of evolved schema all data files will be read using the same schema.
-:::
-
-## idle_connection_timeout {#idle_connection_timeout}
-
-Type: UInt64
-
-Default value: 3600
-
-Timeout to close idle TCP connections after specified number of seconds.
-
-Possible values:
-
-- Positive integer (0 - close immediately, after 0 seconds).
-
-## ignore_cold_parts_seconds {#ignore_cold_parts_seconds}
-
-Type: Int64
-
-Default value: 0
-
-Only available in ClickHouse Cloud. Exclude new data parts from SELECT queries until they're either pre-warmed (see cache_populated_by_fetch) or this many seconds old. Only for Replicated-/SharedMergeTree.
-
-## ignore_data_skipping_indices {#ignore_data_skipping_indices}
-
-Type: String
-
-Default value:
-
-Ignores the skipping indexes specified if used by the query.
-
-Consider the following example:
-
-```sql
-CREATE TABLE data
-(
-    key Int,
-    x Int,
-    y Int,
-    INDEX x_idx x TYPE minmax GRANULARITY 1,
-    INDEX y_idx y TYPE minmax GRANULARITY 1,
-    INDEX xy_idx (x,y) TYPE minmax GRANULARITY 1
-)
-Engine=MergeTree()
-ORDER BY key;
-
-INSERT INTO data VALUES (1, 2, 3);
-
-SELECT * FROM data;
-SELECT * FROM data SETTINGS ignore_data_skipping_indices=''; -- query will produce CANNOT_PARSE_TEXT error.
-SELECT * FROM data SETTINGS ignore_data_skipping_indices='x_idx'; -- Ok.
-SELECT * FROM data SETTINGS ignore_data_skipping_indices='na_idx'; -- Ok.
-
-SELECT * FROM data WHERE x = 1 AND y = 1 SETTINGS ignore_data_skipping_indices='xy_idx',force_data_skipping_indices='xy_idx' ; -- query will produce INDEX_NOT_USED error, since xy_idx is explicitly ignored.
-SELECT * FROM data WHERE x = 1 AND y = 2 SETTINGS ignore_data_skipping_indices='xy_idx';
-```
-
-The query without ignoring any indexes:
-```sql
-EXPLAIN indexes = 1 SELECT * FROM data WHERE x = 1 AND y = 2;
-
-Expression ((Projection + Before ORDER BY))
-  Filter (WHERE)
-    ReadFromMergeTree (default.data)
-    Indexes:
-      PrimaryKey
-        Condition: true
-        Parts: 1/1
-        Granules: 1/1
-      Skip
-        Name: x_idx
-        Description: minmax GRANULARITY 1
-        Parts: 0/1
-        Granules: 0/1
-      Skip
-        Name: y_idx
-        Description: minmax GRANULARITY 1
-        Parts: 0/0
-        Granules: 0/0
-      Skip
-        Name: xy_idx
-        Description: minmax GRANULARITY 1
-        Parts: 0/0
-        Granules: 0/0
-```
-
-Ignoring the `xy_idx` index:
-```sql
-EXPLAIN indexes = 1 SELECT * FROM data WHERE x = 1 AND y = 2 SETTINGS ignore_data_skipping_indices='xy_idx';
-
-Expression ((Projection + Before ORDER BY))
-  Filter (WHERE)
-    ReadFromMergeTree (default.data)
-    Indexes:
-      PrimaryKey
-        Condition: true
-        Parts: 1/1
-        Granules: 1/1
-      Skip
-        Name: x_idx
-        Description: minmax GRANULARITY 1
-        Parts: 0/1
-        Granules: 0/1
-      Skip
-        Name: y_idx
-        Description: minmax GRANULARITY 1
-        Parts: 0/0
-        Granules: 0/0
-```
-
-Works with tables in the MergeTree family.
-
-## ignore_drop_queries_probability {#ignore_drop_queries_probability}
-
-Type: Float
-
-Default value: 0
-
-If enabled, server will ignore all DROP table queries with specified probability (for Memory and JOIN engines it will replcase DROP to TRUNCATE). Used for testing purposes
-
-## ignore_materialized_views_with_dropped_target_table {#ignore_materialized_views_with_dropped_target_table}
-
-Type: Bool
-
-Default value: 0
-
-Ignore MVs with dropped target table during pushing to views
-
-## ignore_on_cluster_for_replicated_access_entities_queries {#ignore_on_cluster_for_replicated_access_entities_queries}
-
-Type: Bool
-
-Default value: 0
-
-Ignore ON CLUSTER clause for replicated access entities management queries.
-
-## ignore_on_cluster_for_replicated_named_collections_queries {#ignore_on_cluster_for_replicated_named_collections_queries}
-
-Type: Bool
-
-Default value: 0
-
-Ignore ON CLUSTER clause for replicated named collections management queries.
-
-## ignore_on_cluster_for_replicated_udf_queries {#ignore_on_cluster_for_replicated_udf_queries}
-
-Type: Bool
-
-Default value: 0
-
-Ignore ON CLUSTER clause for replicated UDF management queries.
-
-## implicit_transaction {#implicit_transaction}
-
-Type: Bool
-
-Default value: 0
-
-If enabled and not already inside a transaction, wraps the query inside a full transaction (begin + commit or rollback)
-
-## input_format_parallel_parsing {#input_format_parallel_parsing}
-
-Type: Bool
-
-Default value: 1
-
-Enables or disables order-preserving parallel parsing of data formats. Supported only for [TSV](../../interfaces/formats.md/#tabseparated), [TSKV](../../interfaces/formats.md/#tskv), [CSV](../../interfaces/formats.md/#csv) and [JSONEachRow](../../interfaces/formats.md/#jsoneachrow) formats.
-
-Possible values:
-
-- 1 — Enabled.
-- 0 — Disabled.
-
-## insert_allow_materialized_columns {#insert_allow_materialized_columns}
-
-Type: Bool
-
-Default value: 0
-
-If setting is enabled, Allow materialized columns in INSERT.
-
-## insert_deduplicate {#insert_deduplicate}
-
-Type: Bool
-
-Default value: 1
-
-Enables or disables block deduplication of `INSERT` (for Replicated\* tables).
-
-Possible values:
-
-- 0 — Disabled.
-- 1 — Enabled.
-
-By default, blocks inserted into replicated tables by the `INSERT` statement are deduplicated (see [Data Replication](../../engines/table-engines/mergetree-family/replication.md)).
-For the replicated tables by default the only 100 of the most recent blocks for each partition are deduplicated (see [replicated_deduplication_window](merge-tree-settings.md/#replicated-deduplication-window), [replicated_deduplication_window_seconds](merge-tree-settings.md/#replicated-deduplication-window-seconds)).
-For not replicated tables see [non_replicated_deduplication_window](merge-tree-settings.md/#non-replicated-deduplication-window).
-
-## insert_deduplication_token {#insert_deduplication_token}
-
-Type: String
-
-Default value:
-
-The setting allows a user to provide own deduplication semantic in MergeTree/ReplicatedMergeTree
-For example, by providing a unique value for the setting in each INSERT statement,
-user can avoid the same inserted data being deduplicated.
-
-Possible values:
-
-- Any string
-
-`insert_deduplication_token` is used for deduplication _only_ when not empty.
-
-For the replicated tables by default the only 100 of the most recent inserts for each partition are deduplicated (see [replicated_deduplication_window](merge-tree-settings.md/#replicated-deduplication-window), [replicated_deduplication_window_seconds](merge-tree-settings.md/#replicated-deduplication-window-seconds)).
-For not replicated tables see [non_replicated_deduplication_window](merge-tree-settings.md/#non-replicated-deduplication-window).
-
-:::note
-`insert_deduplication_token` works on a partition level (the same as `insert_deduplication` checksum). Multiple partitions can have the same `insert_deduplication_token`.
-:::
-
-Example:
-
-```sql
-CREATE TABLE test_table
-( A Int64 )
-ENGINE = MergeTree
-ORDER BY A
-SETTINGS non_replicated_deduplication_window = 100;
-
-INSERT INTO test_table SETTINGS insert_deduplication_token = 'test' VALUES (1);
-
--- the next insert won't be deduplicated because insert_deduplication_token is different
-INSERT INTO test_table SETTINGS insert_deduplication_token = 'test1' VALUES (1);
-
--- the next insert will be deduplicated because insert_deduplication_token
--- is the same as one of the previous
-INSERT INTO test_table SETTINGS insert_deduplication_token = 'test' VALUES (2);
-
-SELECT * FROM test_table
-
-┌─A─┐
-│ 1 │
-└───┘
-┌─A─┐
-│ 1 │
-└───┘
-```
-
-## insert_keeper_fault_injection_probability {#insert_keeper_fault_injection_probability}
-
-Type: Float
-
-Default value: 0
-
-Approximate probability of failure for a keeper request during insert. Valid value is in interval [0.0f, 1.0f]
-
-## insert_keeper_fault_injection_seed {#insert_keeper_fault_injection_seed}
-
-Type: UInt64
-
-Default value: 0
-
-0 - random seed, otherwise the setting value
-
-## insert_keeper_max_retries {#insert_keeper_max_retries}
-
-Type: UInt64
-
-Default value: 20
-
-The setting sets the maximum number of retries for ClickHouse Keeper (or ZooKeeper) requests during insert into replicated MergeTree. Only Keeper requests which failed due to network error, Keeper session timeout, or request timeout are considered for retries.
-
-Possible values:
-
-- Positive integer.
-- 0 — Retries are disabled
-
-Cloud default value: `20`.
-
-Keeper request retries are done after some timeout. The timeout is controlled by the following settings: `insert_keeper_retry_initial_backoff_ms`, `insert_keeper_retry_max_backoff_ms`.
-The first retry is done after `insert_keeper_retry_initial_backoff_ms` timeout. The consequent timeouts will be calculated as follows:
-```
-timeout = min(insert_keeper_retry_max_backoff_ms, latest_timeout * 2)
-```
-
-For example, if `insert_keeper_retry_initial_backoff_ms=100`, `insert_keeper_retry_max_backoff_ms=10000` and `insert_keeper_max_retries=8` then timeouts will be `100, 200, 400, 800, 1600, 3200, 6400, 10000`.
-
-Apart from fault tolerance, the retries aim to provide a better user experience - they allow to avoid returning an error during INSERT execution if Keeper is restarted, for example, due to an upgrade.
-
-## insert_keeper_retry_initial_backoff_ms {#insert_keeper_retry_initial_backoff_ms}
-
-Type: UInt64
-
-Default value: 100
-
-Initial timeout(in milliseconds) to retry a failed Keeper request during INSERT query execution
-
-Possible values:
-
-- Positive integer.
-- 0 — No timeout
-
-## insert_keeper_retry_max_backoff_ms {#insert_keeper_retry_max_backoff_ms}
-
-Type: UInt64
-
-Default value: 10000
-
-Maximum timeout (in milliseconds) to retry a failed Keeper request during INSERT query execution
-
-Possible values:
-
-- Positive integer.
-- 0 — Maximum timeout is not limited
-
-## insert_null_as_default {#insert_null_as_default}
-
-Type: Bool
-
-Default value: 1
-
-Enables or disables the insertion of [default values](../../sql-reference/statements/create/table.md/#create-default-values) instead of [NULL](../../sql-reference/syntax.md/#null-literal) into columns with not [nullable](../../sql-reference/data-types/nullable.md/#data_type-nullable) data type.
-If column type is not nullable and this setting is disabled, then inserting `NULL` causes an exception. If column type is nullable, then `NULL` values are inserted as is, regardless of this setting.
-
-This setting is applicable to [INSERT ... SELECT](../../sql-reference/statements/insert-into.md/#inserting-the-results-of-select) queries. Note that `SELECT` subqueries may be concatenated with `UNION ALL` clause.
-
-Possible values:
-
-- 0 — Inserting `NULL` into a not nullable column causes an exception.
-- 1 — Default column value is inserted instead of `NULL`.
-
-## insert_quorum {#insert_quorum}
-
-Type: UInt64Auto
-
-Default value: 0
-
-:::note
-This setting is not applicable to SharedMergeTree, see [SharedMergeTree consistency](/docs/en/cloud/reference/shared-merge-tree/#consistency) for more information.
-:::
-
-Enables the quorum writes.
-
-- If `insert_quorum < 2`, the quorum writes are disabled.
-- If `insert_quorum >= 2`, the quorum writes are enabled.
-- If `insert_quorum = 'auto'`, use majority number (`number_of_replicas / 2 + 1`) as quorum number.
-
-Quorum writes
-
-`INSERT` succeeds only when ClickHouse manages to correctly write data to the `insert_quorum` of replicas during the `insert_quorum_timeout`. If for any reason the number of replicas with successful writes does not reach the `insert_quorum`, the write is considered failed and ClickHouse will delete the inserted block from all the replicas where data has already been written.
-
-When `insert_quorum_parallel` is disabled, all replicas in the quorum are consistent, i.e. they contain data from all previous `INSERT` queries (the `INSERT` sequence is linearized). When reading data written using `insert_quorum` and `insert_quorum_parallel` is disabled, you can turn on sequential consistency for `SELECT` queries using [select_sequential_consistency](#select_sequential_consistency).
-
-ClickHouse generates an exception:
-
-- If the number of available replicas at the time of the query is less than the `insert_quorum`.
-- When `insert_quorum_parallel` is disabled and an attempt to write data is made when the previous block has not yet been inserted in `insert_quorum` of replicas. This situation may occur if the user tries to perform another `INSERT` query to the same table before the previous one with `insert_quorum` is completed.
-
-See also:
-
-- [insert_quorum_timeout](#insert_quorum_timeout)
-- [insert_quorum_parallel](#insert_quorum_parallel)
-- [select_sequential_consistency](#select_sequential_consistency)
-
-## insert_quorum_parallel {#insert_quorum_parallel}
-
-Type: Bool
-
-Default value: 1
-
-:::note
-This setting is not applicable to SharedMergeTree, see [SharedMergeTree consistency](/docs/en/cloud/reference/shared-merge-tree/#consistency) for more information.
-:::
-
-Enables or disables parallelism for quorum `INSERT` queries. If enabled, additional `INSERT` queries can be sent while previous queries have not yet finished. If disabled, additional writes to the same table will be rejected.
-
-Possible values:
-
-- 0 — Disabled.
-- 1 — Enabled.
-
-See also:
-
-- [insert_quorum](#insert_quorum)
-- [insert_quorum_timeout](#insert_quorum_timeout)
-- [select_sequential_consistency](#select_sequential_consistency)
-
-## insert_quorum_timeout {#insert_quorum_timeout}
-
-Type: Milliseconds
-
-Default value: 600000
-
-Write to a quorum timeout in milliseconds. If the timeout has passed and no write has taken place yet, ClickHouse will generate an exception and the client must repeat the query to write the same block to the same or any other replica.
-
-See also:
-
-- [insert_quorum](#insert_quorum)
-- [insert_quorum_parallel](#insert_quorum_parallel)
-- [select_sequential_consistency](#select_sequential_consistency)
-
-## insert_shard_id {#insert_shard_id}
-
-Type: UInt64
-
-Default value: 0
-
-If not `0`, specifies the shard of [Distributed](../../engines/table-engines/special/distributed.md/#distributed) table into which the data will be inserted synchronously.
-
-If `insert_shard_id` value is incorrect, the server will throw an exception.
-
-To get the number of shards on `requested_cluster`, you can check server config or use this query:
-
-``` sql
-SELECT uniq(shard_num) FROM system.clusters WHERE cluster = 'requested_cluster';
-```
-
-Possible values:
-
-- 0 — Disabled.
-- Any number from `1` to `shards_num` of corresponding [Distributed](../../engines/table-engines/special/distributed.md/#distributed) table.
-
-**Example**
-
-Query:
-
-```sql
-CREATE TABLE x AS system.numbers ENGINE = MergeTree ORDER BY number;
-CREATE TABLE x_dist AS x ENGINE = Distributed('test_cluster_two_shards_localhost', currentDatabase(), x);
-INSERT INTO x_dist SELECT * FROM numbers(5) SETTINGS insert_shard_id = 1;
-SELECT * FROM x_dist ORDER BY number ASC;
-```
-
-Result:
-
-``` text
-┌─number─┐
-│      0 │
-│      0 │
-│      1 │
-│      1 │
-│      2 │
-│      2 │
-│      3 │
-│      3 │
-│      4 │
-│      4 │
-└────────┘
-```
-
-## interactive_delay {#interactive_delay}
-
-Type: UInt64
-
-Default value: 100000
-
-The interval in microseconds for checking whether request execution has been canceled and sending the progress.
-
-## intersect_default_mode {#intersect_default_mode}
-
-Type: SetOperationMode
-
-Default value: ALL
-
-Set default mode in INTERSECT query. Possible values: empty string, 'ALL', 'DISTINCT'. If empty, query without mode will throw exception.
-
-## join_algorithm {#join_algorithm}
-
-Type: JoinAlgorithm
-
-Default value: default
-
-Specifies which [JOIN](../../sql-reference/statements/select/join.md) algorithm is used.
-
-Several algorithms can be specified, and an available one would be chosen for a particular query based on kind/strictness and table engine.
-
-Possible values:
-
-- default
-
- This is the equivalent of `hash` or `direct`, if possible (same as `direct,hash`)
-
-- grace_hash
-
- [Grace hash join](https://en.wikipedia.org/wiki/Hash_join#Grace_hash_join) is used.  Grace hash provides an algorithm option that provides performant complex joins while limiting memory use.
-
- The first phase of a grace join reads the right table and splits it into N buckets depending on the hash value of key columns (initially, N is `grace_hash_join_initial_buckets`). This is done in a way to ensure that each bucket can be processed independently. Rows from the first bucket are added to an in-memory hash table while the others are saved to disk. If the hash table grows beyond the memory limit (e.g., as set by [`max_bytes_in_join`](/docs/en/operations/settings/query-complexity.md/#max_bytes_in_join)), the number of buckets is increased and the assigned bucket for each row. Any rows which don’t belong to the current bucket are flushed and reassigned.
-
- Supports `INNER/LEFT/RIGHT/FULL ALL/ANY JOIN`.
-
-- hash
-
- [Hash join algorithm](https://en.wikipedia.org/wiki/Hash_join) is used. The most generic implementation that supports all combinations of kind and strictness and multiple join keys that are combined with `OR` in the `JOIN ON` section.
-
-- parallel_hash
-
- A variation of `hash` join that splits the data into buckets and builds several hashtables instead of one concurrently to speed up this process.
-
- When using the `hash` algorithm, the right part of `JOIN` is uploaded into RAM.
-
-- partial_merge
-
- A variation of the [sort-merge algorithm](https://en.wikipedia.org/wiki/Sort-merge_join), where only the right table is fully sorted.
-
- The `RIGHT JOIN` and `FULL JOIN` are supported only with `ALL` strictness (`SEMI`, `ANTI`, `ANY`, and `ASOF` are not supported).
-
- When using the `partial_merge` algorithm, ClickHouse sorts the data and dumps it to the disk. The `partial_merge` algorithm in ClickHouse differs slightly from the classic realization. First, ClickHouse sorts the right table by joining keys in blocks and creates a min-max index for sorted blocks. Then it sorts parts of the left table by the `join key` and joins them over the right table. The min-max index is also used to skip unneeded right table blocks.
-
-- direct
-
- This algorithm can be applied when the storage for the right table supports key-value requests.
-
- The `direct` algorithm performs a lookup in the right table using rows from the left table as keys. It's supported only by special storage such as [Dictionary](../../engines/table-engines/special/dictionary.md/#dictionary) or [EmbeddedRocksDB](../../engines/table-engines/integrations/embedded-rocksdb.md) and only the `LEFT` and `INNER` JOINs.
-
-- auto
-
- When set to `auto`, `hash` join is tried first, and the algorithm is switched on the fly to another algorithm if the memory limit is violated.
-
-- full_sorting_merge
-
- [Sort-merge algorithm](https://en.wikipedia.org/wiki/Sort-merge_join) with full sorting joined tables before joining.
-
-- prefer_partial_merge
-
- ClickHouse always tries to use `partial_merge` join if possible, otherwise, it uses `hash`. *Deprecated*, same as `partial_merge,hash`.
-
-## join_any_take_last_row {#join_any_take_last_row}
-
-Type: Bool
-
-Default value: 0
-
-Changes the behaviour of join operations with `ANY` strictness.
-
-:::note
-This setting applies only for `JOIN` operations with [Join](../../engines/table-engines/special/join.md) engine tables.
-:::
-
-Possible values:
-
-- 0 — If the right table has more than one matching row, only the first one found is joined.
-- 1 — If the right table has more than one matching row, only the last one found is joined.
-
-See also:
-
-- [JOIN clause](../../sql-reference/statements/select/join.md/#select-join)
-- [Join table engine](../../engines/table-engines/special/join.md)
-- [join_default_strictness](#join_default_strictness)
-
-## join_default_strictness {#join_default_strictness}
-
-Type: JoinStrictness
-
-Default value: ALL
-
-Sets default strictness for [JOIN clauses](../../sql-reference/statements/select/join.md/#select-join).
-
-Possible values:
-
-- `ALL` — If the right table has several matching rows, ClickHouse creates a [Cartesian product](https://en.wikipedia.org/wiki/Cartesian_product) from matching rows. This is the normal `JOIN` behaviour from standard SQL.
-- `ANY` — If the right table has several matching rows, only the first one found is joined. If the right table has only one matching row, the results of `ANY` and `ALL` are the same.
-- `ASOF` — For joining sequences with an uncertain match.
-- `Empty string` — If `ALL` or `ANY` is not specified in the query, ClickHouse throws an exception.
-
-## join_on_disk_max_files_to_merge {#join_on_disk_max_files_to_merge}
-
-Type: UInt64
-
-Default value: 64
-
-Limits the number of files allowed for parallel sorting in MergeJoin operations when they are executed on disk.
-
-The bigger the value of the setting, the more RAM is used and the less disk I/O is needed.
-
-Possible values:
-
-- Any positive integer, starting from 2.
-
-## join_output_by_rowlist_perkey_rows_threshold {#join_output_by_rowlist_perkey_rows_threshold}
-
-Type: UInt64
-
-Default value: 5
-
-The lower limit of per-key average rows in the right table to determine whether to output by row list in hash join.
-
-## join_overflow_mode {#join_overflow_mode}
-
-Type: OverflowMode
-
-Default value: throw
-
-What to do when the limit is exceeded.
-
-## join_to_sort_maximum_table_rows {#join_to_sort_maximum_table_rows}
-
-Type: UInt64
-
-Default value: 10000
-
-The maximum number of rows in the right table to determine whether to rerange the right table by key in left or inner join.
-
-## join_to_sort_minimum_perkey_rows {#join_to_sort_minimum_perkey_rows}
-
-Type: UInt64
-
-Default value: 40
-
-The lower limit of per-key average rows in the right table to determine whether to rerange the right table by key in left or inner join. This setting ensures that the optimization is not applied for sparse table keys
-
-## join_use_nulls {#join_use_nulls}
-
-Type: Bool
-
-Default value: 0
-
-Sets the type of [JOIN](../../sql-reference/statements/select/join.md) behaviour. When merging tables, empty cells may appear. ClickHouse fills them differently based on this setting.
-
-Possible values:
-
-- 0 — The empty cells are filled with the default value of the corresponding field type.
-- 1 — `JOIN` behaves the same way as in standard SQL. The type of the corresponding field is converted to [Nullable](../../sql-reference/data-types/nullable.md/#data_type-nullable), and empty cells are filled with [NULL](../../sql-reference/syntax.md).
-
-## joined_subquery_requires_alias {#joined_subquery_requires_alias}
-
-Type: Bool
-
-Default value: 1
-
-Force joined subqueries and table functions to have aliases for correct name qualification.
-
-## kafka_disable_num_consumers_limit {#kafka_disable_num_consumers_limit}
-
-Type: Bool
-
-Default value: 0
-
-Disable limit on kafka_num_consumers that depends on the number of available CPU cores.
-
-## kafka_max_wait_ms {#kafka_max_wait_ms}
-
-Type: Milliseconds
-
-Default value: 5000
-
-The wait time in milliseconds for reading messages from [Kafka](../../engines/table-engines/integrations/kafka.md/#kafka) before retry.
-
-Possible values:
-
-- Positive integer.
-- 0 — Infinite timeout.
-
-See also:
-
-- [Apache Kafka](https://kafka.apache.org/)
-
-## keeper_map_strict_mode {#keeper_map_strict_mode}
-
-Type: Bool
-
-Default value: 0
-
-Enforce additional checks during operations on KeeperMap. E.g. throw an exception on an insert for already existing key
-
-## keeper_max_retries {#keeper_max_retries}
-
-Type: UInt64
-
-Default value: 10
-
-Max retries for general keeper operations
-
-## keeper_retry_initial_backoff_ms {#keeper_retry_initial_backoff_ms}
-
-Type: UInt64
-
-Default value: 100
-
-Initial backoff timeout for general keeper operations
-
-## keeper_retry_max_backoff_ms {#keeper_retry_max_backoff_ms}
-
-Type: UInt64
-
-Default value: 5000
-
-Max backoff timeout for general keeper operations
-
-## legacy_column_name_of_tuple_literal {#legacy_column_name_of_tuple_literal}
-
-Type: Bool
-
-Default value: 0
-
-List all names of element of large tuple literals in their column names instead of hash. This settings exists only for compatibility reasons. It makes sense to set to 'true', while doing rolling update of cluster from version lower than 21.7 to higher.
-
-## lightweight_deletes_sync {#lightweight_deletes_sync}
-
-Type: UInt64
-
-Default value: 2
-
-The same as [`mutations_sync`](#mutations_sync), but controls only execution of lightweight deletes.
-
-Possible values:
-
-- 0 - Mutations execute asynchronously.
-- 1 - The query waits for the lightweight deletes to complete on the current server.
-- 2 - The query waits for the lightweight deletes to complete on all replicas (if they exist).
-
-**See Also**
-
-- [Synchronicity of ALTER Queries](../../sql-reference/statements/alter/index.md#synchronicity-of-alter-queries)
-- [Mutations](../../sql-reference/statements/alter/index.md#mutations)
-
-## limit {#limit}
-
-Type: UInt64
-
-Default value: 0
-
-Sets the maximum number of rows to get from the query result. It adjusts the value set by the [LIMIT](../../sql-reference/statements/select/limit.md/#limit-clause) clause, so that the limit, specified in the query, cannot exceed the limit, set by this setting.
-
-Possible values:
-
-- 0 — The number of rows is not limited.
-- Positive integer.
-
-## live_view_heartbeat_interval {#live_view_heartbeat_interval}
-
-Type: Seconds
-
-Default value: 15
-
-The heartbeat interval in seconds to indicate live query is alive.
-
-## load_balancing {#load_balancing}
-
-Type: LoadBalancing
-
-Default value: random
-
-Specifies the algorithm of replicas selection that is used for distributed query processing.
-
-ClickHouse supports the following algorithms of choosing replicas:
-
-- [Random](#load_balancing-random) (by default)
-- [Nearest hostname](#load_balancing-nearest_hostname)
-- [Hostname levenshtein distance](#load_balancing-hostname_levenshtein_distance)
-- [In order](#load_balancing-in_order)
-- [First or random](#load_balancing-first_or_random)
-- [Round robin](#load_balancing-round_robin)
-
-See also:
-
-- [distributed_replica_max_ignored_errors](#distributed_replica_max_ignored_errors)
-
-### Random (by Default) {#load_balancing-random}
-
-``` sql
-load_balancing = random
-```
-
-The number of errors is counted for each replica. The query is sent to the replica with the fewest errors, and if there are several of these, to anyone of them.
-Disadvantages: Server proximity is not accounted for; if the replicas have different data, you will also get different data.
-
-### Nearest Hostname {#load_balancing-nearest_hostname}
-
-``` sql
-load_balancing = nearest_hostname
-```
-
-The number of errors is counted for each replica. Every 5 minutes, the number of errors is integrally divided by 2. Thus, the number of errors is calculated for a recent time with exponential smoothing. If there is one replica with a minimal number of errors (i.e. errors occurred recently on the other replicas), the query is sent to it. If there are multiple replicas with the same minimal number of errors, the query is sent to the replica with a hostname that is most similar to the server’s hostname in the config file (for the number of different characters in identical positions, up to the minimum length of both hostnames).
-
-For instance, example01-01-1 and example01-01-2 are different in one position, while example01-01-1 and example01-02-2 differ in two places.
-This method might seem primitive, but it does not require external data about network topology, and it does not compare IP addresses, which would be complicated for our IPv6 addresses.
-
-Thus, if there are equivalent replicas, the closest one by name is preferred.
-We can also assume that when sending a query to the same server, in the absence of failures, a distributed query will also go to the same servers. So even if different data is placed on the replicas, the query will return mostly the same results.
-
-### Hostname levenshtein distance {#load_balancing-hostname_levenshtein_distance}
-
-``` sql
-load_balancing = hostname_levenshtein_distance
-```
-
-Just like `nearest_hostname`, but it compares hostname in a [levenshtein distance](https://en.wikipedia.org/wiki/Levenshtein_distance) manner. For example:
-
-``` text
-example-clickhouse-0-0 ample-clickhouse-0-0
-1
-
-example-clickhouse-0-0 example-clickhouse-1-10
-2
-
-example-clickhouse-0-0 example-clickhouse-12-0
-3
-```
-
-### In Order {#load_balancing-in_order}
-
-``` sql
-load_balancing = in_order
-```
-
-Replicas with the same number of errors are accessed in the same order as they are specified in the configuration.
-This method is appropriate when you know exactly which replica is preferable.
-
-### First or Random {#load_balancing-first_or_random}
-
-``` sql
-load_balancing = first_or_random
-```
-
-This algorithm chooses the first replica in the set or a random replica if the first is unavailable. It’s effective in cross-replication topology setups, but useless in other configurations.
-
-The `first_or_random` algorithm solves the problem of the `in_order` algorithm. With `in_order`, if one replica goes down, the next one gets a double load while the remaining replicas handle the usual amount of traffic. When using the `first_or_random` algorithm, the load is evenly distributed among replicas that are still available.
-
-It's possible to explicitly define what the first replica is by using the setting `load_balancing_first_offset`. This gives more control to rebalance query workloads among replicas.
-
-### Round Robin {#load_balancing-round_robin}
-
-``` sql
-load_balancing = round_robin
-```
-
-This algorithm uses a round-robin policy across replicas with the same number of errors (only the queries with `round_robin` policy is accounted).
-
-## load_balancing_first_offset {#load_balancing_first_offset}
-
-Type: UInt64
-
-Default value: 0
-
-Which replica to preferably send a query when FIRST_OR_RANDOM load balancing strategy is used.
-
-## load_marks_asynchronously {#load_marks_asynchronously}
-
-Type: Bool
-
-Default value: 0
-
-Load MergeTree marks asynchronously
-
-## local_filesystem_read_method {#local_filesystem_read_method}
-
-Type: String
-
-Default value: pread_threadpool
-
-Method of reading data from local filesystem, one of: read, pread, mmap, io_uring, pread_threadpool. The 'io_uring' method is experimental and does not work for Log, TinyLog, StripeLog, File, Set and Join, and other tables with append-able files in presence of concurrent reads and writes.
-
-## local_filesystem_read_prefetch {#local_filesystem_read_prefetch}
-
-Type: Bool
-
-Default value: 0
-
-Should use prefetching when reading data from local filesystem.
-
-## lock_acquire_timeout {#lock_acquire_timeout}
-
-Type: Seconds
-
-Default value: 120
-
-Defines how many seconds a locking request waits before failing.
-
-Locking timeout is used to protect from deadlocks while executing read/write operations with tables. When the timeout expires and the locking request fails, the ClickHouse server throws an exception "Locking attempt timed out! Possible deadlock avoided. Client should retry." with error code `DEADLOCK_AVOIDED`.
-
-Possible values:
-
-- Positive integer (in seconds).
-- 0 — No locking timeout.
-
-## log_comment {#log_comment}
-
-Type: String
-
-Default value:
-
-Specifies the value for the `log_comment` field of the [system.query_log](../system-tables/query_log.md) table and comment text for the server log.
-
-It can be used to improve the readability of server logs. Additionally, it helps to select queries related to the test from the `system.query_log` after running [clickhouse-test](../../development/tests.md).
-
-Possible values:
-
-- Any string no longer than [max_query_size](#max_query_size). If the max_query_size is exceeded, the server throws an exception.
-
-**Example**
-
-Query:
-
-``` sql
-SET log_comment = 'log_comment test', log_queries = 1;
-SELECT 1;
-SYSTEM FLUSH LOGS;
-SELECT type, query FROM system.query_log WHERE log_comment = 'log_comment test' AND event_date >= yesterday() ORDER BY event_time DESC LIMIT 2;
-```
-
-Result:
-
-``` text
-┌─type────────┬─query─────┐
-│ QueryStart  │ SELECT 1; │
-│ QueryFinish │ SELECT 1; │
-└─────────────┴───────────┘
-```
-
-## log_formatted_queries {#log_formatted_queries}
-
-Type: Bool
-
-Default value: 0
-
-Allows to log formatted queries to the [system.query_log](../../operations/system-tables/query_log.md) system table (populates `formatted_query` column in the [system.query_log](../../operations/system-tables/query_log.md)).
-
-Possible values:
-
-- 0 — Formatted queries are not logged in the system table.
-- 1 — Formatted queries are logged in the system table.
-
-## log_processors_profiles {#log_processors_profiles}
-
-Type: Bool
-
-Default value: 1
-
-Write time that processor spent during execution/waiting for data to `system.processors_profile_log` table.
-
-See also:
-
-- [`system.processors_profile_log`](../../operations/system-tables/processors_profile_log.md)
-- [`EXPLAIN PIPELINE`](../../sql-reference/statements/explain.md#explain-pipeline)
-
-## log_profile_events {#log_profile_events}
-
-Type: Bool
-
-Default value: 1
-
-Log query performance statistics into the query_log, query_thread_log and query_views_log.
-
-## log_queries {#log_queries}
-
-Type: Bool
-
-Default value: 1
-
-Setting up query logging.
-
-Queries sent to ClickHouse with this setup are logged according to the rules in the [query_log](../../operations/server-configuration-parameters/settings.md/#query-log) server configuration parameter.
-
-Example:
-
-``` text
-log_queries=1
-```
-
-## log_queries_cut_to_length {#log_queries_cut_to_length}
-
-Type: UInt64
-
-Default value: 100000
-
-If query length is greater than a specified threshold (in bytes), then cut query when writing to query log. Also limit the length of printed query in ordinary text log.
-
-## log_queries_min_query_duration_ms {#log_queries_min_query_duration_ms}
-
-Type: Milliseconds
-
-Default value: 0
-
-If enabled (non-zero), queries faster than the value of this setting will not be logged (you can think about this as a `long_query_time` for [MySQL Slow Query Log](https://dev.mysql.com/doc/refman/5.7/en/slow-query-log.html)), and this basically means that you will not find them in the following tables:
-
-- `system.query_log`
-- `system.query_thread_log`
-
-Only the queries with the following type will get to the log:
-
-- `QUERY_FINISH`
-- `EXCEPTION_WHILE_PROCESSING`
-
-- Type: milliseconds
-- Default value: 0 (any query)
-
-## log_queries_min_type {#log_queries_min_type}
-
-Type: LogQueriesType
-
-Default value: QUERY_START
-
-`query_log` minimal type to log.
-
-Possible values:
-- `QUERY_START` (`=1`)
-- `QUERY_FINISH` (`=2`)
-- `EXCEPTION_BEFORE_START` (`=3`)
-- `EXCEPTION_WHILE_PROCESSING` (`=4`)
-
-Can be used to limit which entities will go to `query_log`, say you are interested only in errors, then you can use `EXCEPTION_WHILE_PROCESSING`:
-
-``` text
-log_queries_min_type='EXCEPTION_WHILE_PROCESSING'
-```
-
-## log_queries_probability {#log_queries_probability}
-
-Type: Float
-
-Default value: 1
-
-Allows a user to write to [query_log](../../operations/system-tables/query_log.md), [query_thread_log](../../operations/system-tables/query_thread_log.md), and [query_views_log](../../operations/system-tables/query_views_log.md) system tables only a sample of queries selected randomly with the specified probability. It helps to reduce the load with a large volume of queries in a second.
-
-Possible values:
-
-- 0 — Queries are not logged in the system tables.
-- Positive floating-point number in the range [0..1]. For example, if the setting value is `0.5`, about half of the queries are logged in the system tables.
-- 1 — All queries are logged in the system tables.
-
-## log_query_settings {#log_query_settings}
-
-Type: Bool
-
-Default value: 1
-
-Log query settings into the query_log.
-
-## log_query_threads {#log_query_threads}
-
-Type: Bool
-
-Default value: 0
-
-Setting up query threads logging.
-
-Query threads log into the [system.query_thread_log](../../operations/system-tables/query_thread_log.md) table. This setting has effect only when [log_queries](#log-queries) is true. Queries’ threads run by ClickHouse with this setup are logged according to the rules in the [query_thread_log](../../operations/server-configuration-parameters/settings.md/#query_thread_log) server configuration parameter.
-
-Possible values:
-
-- 0 — Disabled.
-- 1 — Enabled.
-
-**Example**
-
-``` text
-log_query_threads=1
-```
-
-## log_query_views {#log_query_views}
-
-Type: Bool
-
-Default value: 1
-
-Setting up query views logging.
-
-When a query run by ClickHouse with this setting enabled has associated views (materialized or live views), they are logged in the [query_views_log](../../operations/server-configuration-parameters/settings.md/#query_views_log) server configuration parameter.
-
-Example:
-
-``` text
-log_query_views=1
-```
-
-## low_cardinality_allow_in_native_format {#low_cardinality_allow_in_native_format}
-
-Type: Bool
-
-Default value: 1
-
-Allows or restricts using the [LowCardinality](../../sql-reference/data-types/lowcardinality.md) data type with the [Native](../../interfaces/formats.md/#native) format.
-
-If usage of `LowCardinality` is restricted, ClickHouse server converts `LowCardinality`-columns to ordinary ones for `SELECT` queries, and convert ordinary columns to `LowCardinality`-columns for `INSERT` queries.
-
-This setting is required mainly for third-party clients which do not support `LowCardinality` data type.
-
-Possible values:
-
-- 1 — Usage of `LowCardinality` is not restricted.
-- 0 — Usage of `LowCardinality` is restricted.
-
-## low_cardinality_max_dictionary_size {#low_cardinality_max_dictionary_size}
-
-Type: UInt64
-
-Default value: 8192
-
-Sets a maximum size in rows of a shared global dictionary for the [LowCardinality](../../sql-reference/data-types/lowcardinality.md) data type that can be written to a storage file system. This setting prevents issues with RAM in case of unlimited dictionary growth. All the data that can’t be encoded due to maximum dictionary size limitation ClickHouse writes in an ordinary method.
-
-Possible values:
-
-- Any positive integer.
-
-## low_cardinality_use_single_dictionary_for_part {#low_cardinality_use_single_dictionary_for_part}
-
-Type: Bool
-
-Default value: 0
-
-Turns on or turns off using of single dictionary for the data part.
-
-By default, the ClickHouse server monitors the size of dictionaries and if a dictionary overflows then the server starts to write the next one. To prohibit creating several dictionaries set `low_cardinality_use_single_dictionary_for_part = 1`.
-
-Possible values:
-
-- 1 — Creating several dictionaries for the data part is prohibited.
-- 0 — Creating several dictionaries for the data part is not prohibited.
-
-## materialize_skip_indexes_on_insert {#materialize_skip_indexes_on_insert}
-
-Type: Bool
-
-Default value: 1
-
-If true skip indexes are calculated on inserts, otherwise skip indexes will be calculated only during merges
-
-## materialize_statistics_on_insert {#materialize_statistics_on_insert}
-
-Type: Bool
-
-Default value: 1
-
-If true statistics are calculated on inserts, otherwise statistics will be calculated only during merges
-
-## materialize_ttl_after_modify {#materialize_ttl_after_modify}
-
-Type: Bool
-
-Default value: 1
-
-Apply TTL for old data, after ALTER MODIFY TTL query
-
-## materialized_views_ignore_errors {#materialized_views_ignore_errors}
-
-Type: Bool
-
-Default value: 0
-
-Allows to ignore errors for MATERIALIZED VIEW, and deliver original block to the table regardless of MVs
-
-## max_analyze_depth {#max_analyze_depth}
-
-Type: UInt64
-
-Default value: 5000
-
-Maximum number of analyses performed by interpreter.
-
-## max_ast_depth {#max_ast_depth}
-
-Type: UInt64
-
-Default value: 1000
-
-Maximum depth of query syntax tree. Checked after parsing.
-
-## max_ast_elements {#max_ast_elements}
-
-Type: UInt64
-
-Default value: 50000
-
-Maximum size of query syntax tree in number of nodes. Checked after parsing.
-
-## max_backup_bandwidth {#max_backup_bandwidth}
-
-Type: UInt64
-
-Default value: 0
-
-The maximum read speed in bytes per second for particular backup on server. Zero means unlimited.
-
-## max_block_size {#max_block_size}
-
-Type: UInt64
-
-Default value: 65409
-
-In ClickHouse, data is processed by blocks, which are sets of column parts. The internal processing cycles for a single block are efficient but there are noticeable costs when processing each block.
-
-The `max_block_size` setting indicates the recommended maximum number of rows to include in a single block when loading data from tables. Blocks the size of `max_block_size` are not always loaded from the table: if ClickHouse determines that less data needs to be retrieved, a smaller block is processed.
-
-The block size should not be too small to avoid noticeable costs when processing each block. It should also not be too large to ensure that queries with a LIMIT clause execute quickly after processing the first block. When setting `max_block_size`, the goal should be to avoid consuming too much memory when extracting a large number of columns in multiple threads and to preserve at least some cache locality.
-
-## max_bytes_before_external_group_by {#max_bytes_before_external_group_by}
-
-Type: UInt64
-
-Default value: 0
-
-If memory usage during GROUP BY operation is exceeding this threshold in bytes, activate the 'external aggregation' mode (spill data to disk). Recommended value is half of the available system memory.
-
-## max_bytes_before_external_sort {#max_bytes_before_external_sort}
-
-Type: UInt64
-
-Default value: 0
-
-If memory usage during ORDER BY operation is exceeding this threshold in bytes, activate the 'external sorting' mode (spill data to disk). Recommended value is half of the available system memory.
-
-## max_bytes_before_remerge_sort {#max_bytes_before_remerge_sort}
-
-Type: UInt64
-
-Default value: 1000000000
-
-In case of ORDER BY with LIMIT, when memory usage is higher than specified threshold, perform additional steps of merging blocks before final merge to keep just top LIMIT rows.
-
-## max_bytes_in_distinct {#max_bytes_in_distinct}
-
-Type: UInt64
-
-Default value: 0
-
-Maximum total size of the state (in uncompressed bytes) in memory for the execution of DISTINCT.
-
-## max_bytes_in_join {#max_bytes_in_join}
-
-Type: UInt64
-
-Default value: 0
-
-Maximum size of the hash table for JOIN (in number of bytes in memory).
-
-## max_bytes_in_set {#max_bytes_in_set}
-
-Type: UInt64
-
-Default value: 0
-
-Maximum size of the set (in bytes in memory) resulting from the execution of the IN section.
-
-## max_bytes_to_read {#max_bytes_to_read}
-
-Type: UInt64
-
-Default value: 0
-
-Limit on read bytes (after decompression) from the most 'deep' sources. That is, only in the deepest subquery. When reading from a remote server, it is only checked on a remote server.
-
-## max_bytes_to_read_leaf {#max_bytes_to_read_leaf}
-
-Type: UInt64
-
-Default value: 0
-
-Limit on read bytes (after decompression) on the leaf nodes for distributed queries. Limit is applied for local reads only, excluding the final merge stage on the root node. Note, the setting is unstable with prefer_localhost_replica=1.
-
-## max_bytes_to_sort {#max_bytes_to_sort}
-
-Type: UInt64
-
-Default value: 0
-
-If more than the specified amount of (uncompressed) bytes have to be processed for ORDER BY operation, the behavior will be determined by the 'sort_overflow_mode' which by default is - throw an exception
-
-## max_bytes_to_transfer {#max_bytes_to_transfer}
-
-Type: UInt64
-
-Default value: 0
-
-Maximum size (in uncompressed bytes) of the transmitted external table obtained when the GLOBAL IN/JOIN section is executed.
-
-## max_columns_to_read {#max_columns_to_read}
-
-Type: UInt64
-
-Default value: 0
-
-If a query requires reading more than specified number of columns, exception is thrown. Zero value means unlimited. This setting is useful to prevent too complex queries.
-
-## max_compress_block_size {#max_compress_block_size}
-
-Type: UInt64
-
-Default value: 1048576
-
-The maximum size of blocks of uncompressed data before compressing for writing to a table. By default, 1,048,576 (1 MiB). Specifying a smaller block size generally leads to slightly reduced compression ratio, the compression and decompression speed increases slightly due to cache locality, and memory consumption is reduced.
-
-:::note
-This is an expert-level setting, and you shouldn't change it if you're just getting started with ClickHouse.
-:::
-
-Don’t confuse blocks for compression (a chunk of memory consisting of bytes) with blocks for query processing (a set of rows from a table).
-
-## max_concurrent_queries_for_all_users {#max_concurrent_queries_for_all_users}
-
-Type: UInt64
-
-Default value: 0
-
-Throw exception if the value of this setting is less or equal than the current number of simultaneously processed queries.
-
-Example: `max_concurrent_queries_for_all_users` can be set to 99 for all users and database administrator can set it to 100 for itself to run queries for investigation even when the server is overloaded.
-
-Modifying the setting for one query or user does not affect other queries.
-
-Possible values:
-
-- Positive integer.
-- 0 — No limit.
-
-**Example**
-
-``` xml
-<max_concurrent_queries_for_all_users>99</max_concurrent_queries_for_all_users>
-```
-
-**See Also**
-
-- [max_concurrent_queries](/docs/en/operations/server-configuration-parameters/settings.md/#max_concurrent_queries)
-
-## max_concurrent_queries_for_user {#max_concurrent_queries_for_user}
-
-Type: UInt64
-
-Default value: 0
-
-The maximum number of simultaneously processed queries per user.
-
-Possible values:
-
-- Positive integer.
-- 0 — No limit.
-
-**Example**
-
-``` xml
-<max_concurrent_queries_for_user>5</max_concurrent_queries_for_user>
-```
-
-## max_distributed_connections {#max_distributed_connections}
-
-Type: UInt64
-
-Default value: 1024
-
-The maximum number of simultaneous connections with remote servers for distributed processing of a single query to a single Distributed table. We recommend setting a value no less than the number of servers in the cluster.
-
-The following parameters are only used when creating Distributed tables (and when launching a server), so there is no reason to change them at runtime.
-
-## max_distributed_depth {#max_distributed_depth}
-
-Type: UInt64
-
-Default value: 5
-
-Limits the maximum depth of recursive queries for [Distributed](../../engines/table-engines/special/distributed.md) tables.
-
-If the value is exceeded, the server throws an exception.
-
-Possible values:
-
-- Positive integer.
-- 0 — Unlimited depth.
-
-## max_download_buffer_size {#max_download_buffer_size}
-
-Type: UInt64
-
-Default value: 10485760
-
-The maximal size of buffer for parallel downloading (e.g. for URL engine) per each thread.
-
-## max_download_threads {#max_download_threads}
-
-Type: MaxThreads
-
-Default value: 4
-
-The maximum number of threads to download data (e.g. for URL engine).
-
-## max_estimated_execution_time {#max_estimated_execution_time}
-
-Type: Seconds
-
-Default value: 0
-
-Maximum query estimate execution time in seconds.
-
-## max_execution_speed {#max_execution_speed}
-
-Type: UInt64
-
-Default value: 0
-
-Maximum number of execution rows per second.
-
-## max_execution_speed_bytes {#max_execution_speed_bytes}
-
-Type: UInt64
-
-Default value: 0
-
-Maximum number of execution bytes per second.
-
-## max_execution_time {#max_execution_time}
-
-Type: Seconds
-
-Default value: 0
-
-If query runtime exceeds the specified number of seconds, the behavior will be determined by the 'timeout_overflow_mode', which by default is - throw an exception. Note that the timeout is checked and the query can stop only in designated places during data processing. It currently cannot stop during merging of aggregation states or during query analysis, and the actual run time will be higher than the value of this setting.
-
-## max_execution_time_leaf {#max_execution_time_leaf}
-
-Type: Seconds
-
-Default value: 0
-
-Similar semantic to max_execution_time but only apply on leaf node for distributed queries, the time out behavior will be determined by 'timeout_overflow_mode_leaf' which by default is - throw an exception
-
-## max_expanded_ast_elements {#max_expanded_ast_elements}
-
-Type: UInt64
-
-Default value: 500000
-
-Maximum size of query syntax tree in number of nodes after expansion of aliases and the asterisk.
-
-## max_fetch_partition_retries_count {#max_fetch_partition_retries_count}
-
-Type: UInt64
-
-Default value: 5
-
-Amount of retries while fetching partition from another host.
-
-## max_final_threads {#max_final_threads}
-
-Type: MaxThreads
-
-Default value: 'auto(16)'
-
-Sets the maximum number of parallel threads for the `SELECT` query data read phase with the [FINAL](../../sql-reference/statements/select/from.md#select-from-final) modifier.
-
-Possible values:
-
-- Positive integer.
-- 0 or 1 — Disabled. `SELECT` queries are executed in a single thread.
-
-## max_http_get_redirects {#max_http_get_redirects}
-
-Type: UInt64
-
-Default value: 0
-
-Max number of HTTP GET redirects hops allowed. Ensures additional security measures are in place to prevent a malicious server from redirecting your requests to unexpected services.\n\nIt is the case when an external server redirects to another address, but that address appears to be internal to the company's infrastructure, and by sending an HTTP request to an internal server, you could request an internal API from the internal network, bypassing the auth, or even query other services, such as Redis or Memcached. When you don't have an internal infrastructure (including something running on your localhost), or you trust the server, it is safe to allow redirects. Although keep in mind, that if the URL uses HTTP instead of HTTPS, and you will have to trust not only the remote server but also your ISP and every network in the middle.
-
-## max_hyperscan_regexp_length {#max_hyperscan_regexp_length}
-
-Type: UInt64
-
-Default value: 0
-
-Defines the maximum length for each regular expression in the [hyperscan multi-match functions](../../sql-reference/functions/string-search-functions.md/#multimatchanyhaystack-pattern1-pattern2-patternn).
-
-Possible values:
-
-- Positive integer.
-- 0 - The length is not limited.
-
-**Example**
-
-Query:
-
-```sql
-SELECT multiMatchAny('abcd', ['ab','bcd','c','d']) SETTINGS max_hyperscan_regexp_length = 3;
-```
-
-Result:
-
-```text
-┌─multiMatchAny('abcd', ['ab', 'bcd', 'c', 'd'])─┐
-│                                              1 │
-└────────────────────────────────────────────────┘
-```
-
-Query:
-
-```sql
-SELECT multiMatchAny('abcd', ['ab','bcd','c','d']) SETTINGS max_hyperscan_regexp_length = 2;
-```
-
-Result:
-
-```text
-Exception: Regexp length too large.
-```
-
-**See Also**
-
-- [max_hyperscan_regexp_total_length](#max-hyperscan-regexp-total-length)
-
-## max_hyperscan_regexp_total_length {#max_hyperscan_regexp_total_length}
-
-Type: UInt64
-
-Default value: 0
-
-Sets the maximum length total of all regular expressions in each [hyperscan multi-match function](../../sql-reference/functions/string-search-functions.md/#multimatchanyhaystack-pattern1-pattern2-patternn).
-
-Possible values:
-
-- Positive integer.
-- 0 - The length is not limited.
-
-**Example**
-
-Query:
-
-```sql
-SELECT multiMatchAny('abcd', ['a','b','c','d']) SETTINGS max_hyperscan_regexp_total_length = 5;
-```
-
-Result:
-
-```text
-┌─multiMatchAny('abcd', ['a', 'b', 'c', 'd'])─┐
-│                                           1 │
-└─────────────────────────────────────────────┘
-```
-
-Query:
-
-```sql
-SELECT multiMatchAny('abcd', ['ab','bc','c','d']) SETTINGS max_hyperscan_regexp_total_length = 5;
-```
-
-Result:
-
-```text
-Exception: Total regexp lengths too large.
-```
-
-**See Also**
-
-- [max_hyperscan_regexp_length](#max-hyperscan-regexp-length)
-
-## max_insert_block_size {#max_insert_block_size}
-
-Type: UInt64
-
-Default value: 1048449
-
-The size of blocks (in a count of rows) to form for insertion into a table.
-This setting only applies in cases when the server forms the blocks.
-For example, for an INSERT via the HTTP interface, the server parses the data format and forms blocks of the specified size.
-But when using clickhouse-client, the client parses the data itself, and the ‘max_insert_block_size’ setting on the server does not affect the size of the inserted blocks.
-The setting also does not have a purpose when using INSERT SELECT, since data is inserted using the same blocks that are formed after SELECT.
-
-The default is slightly more than `max_block_size`. The reason for this is that certain table engines (`*MergeTree`) form a data part on the disk for each inserted block, which is a fairly large entity. Similarly, `*MergeTree` tables sort data during insertion, and a large enough block size allow sorting more data in RAM.
-
-## max_insert_delayed_streams_for_parallel_write {#max_insert_delayed_streams_for_parallel_write}
-
-Type: UInt64
-
-Default value: 0
-
-The maximum number of streams (columns) to delay final part flush. Default - auto (1000 in case of underlying storage supports parallel write, for example S3 and disabled otherwise)
-
-## max_insert_threads {#max_insert_threads}
-
-Type: UInt64
-
-Default value: 0
-
-The maximum number of threads to execute the `INSERT SELECT` query.
-
-Possible values:
-
-- 0 (or 1) — `INSERT SELECT` no parallel execution.
-- Positive integer. Bigger than 1.
-
-Cloud default value: from `2` to `4`, depending on the service size.
-
-Parallel `INSERT SELECT` has effect only if the `SELECT` part is executed in parallel, see [max_threads](#max_threads) setting.
-Higher values will lead to higher memory usage.
-
-## max_joined_block_size_rows {#max_joined_block_size_rows}
-
-Type: UInt64
-
-Default value: 65409
-
-Maximum block size for JOIN result (if join algorithm supports it). 0 means unlimited.
-
-## max_limit_for_ann_queries {#max_limit_for_ann_queries}
-
-Type: UInt64
-
-Default value: 1000000
-
-SELECT queries with LIMIT bigger than this setting cannot use ANN indexes. Helps to prevent memory overflows in ANN search indexes.
-
-## max_live_view_insert_blocks_before_refresh {#max_live_view_insert_blocks_before_refresh}
-
-Type: UInt64
-
-Default value: 64
-
-Limit maximum number of inserted blocks after which mergeable blocks are dropped and query is re-executed.
-
-## max_local_read_bandwidth {#max_local_read_bandwidth}
-
-Type: UInt64
-
-Default value: 0
-
-The maximum speed of local reads in bytes per second.
-
-## max_local_write_bandwidth {#max_local_write_bandwidth}
-
-Type: UInt64
-
-Default value: 0
-
-The maximum speed of local writes in bytes per second.
-
-## max_memory_usage {#max_memory_usage}
-
-Type: UInt64
-
-Default value: 0
-
-Maximum memory usage for processing of single query. Zero means unlimited.
-
-## max_memory_usage_for_user {#max_memory_usage_for_user}
-
-Type: UInt64
-
-Default value: 0
-
-Maximum memory usage for processing all concurrently running queries for the user. Zero means unlimited.
-
-## max_network_bandwidth {#max_network_bandwidth}
-
-Type: UInt64
-
-Default value: 0
-
-Limits the speed of the data exchange over the network in bytes per second. This setting applies to every query.
-
-Possible values:
-
-- Positive integer.
-- 0 — Bandwidth control is disabled.
-
-## max_network_bandwidth_for_all_users {#max_network_bandwidth_for_all_users}
-
-Type: UInt64
-
-Default value: 0
-
-Limits the speed that data is exchanged at over the network in bytes per second. This setting applies to all concurrently running queries on the server.
-
-Possible values:
-
-- Positive integer.
-- 0 — Control of the data speed is disabled.
-
-## max_network_bandwidth_for_user {#max_network_bandwidth_for_user}
-
-Type: UInt64
-
-Default value: 0
-
-Limits the speed of the data exchange over the network in bytes per second. This setting applies to all concurrently running queries performed by a single user.
-
-Possible values:
-
-- Positive integer.
-- 0 — Control of the data speed is disabled.
-
-## max_network_bytes {#max_network_bytes}
-
-Type: UInt64
-
-Default value: 0
-
-Limits the data volume (in bytes) that is received or transmitted over the network when executing a query. This setting applies to every individual query.
-
-Possible values:
-
-- Positive integer.
-- 0 — Data volume control is disabled.
-
-## max_number_of_partitions_for_independent_aggregation {#max_number_of_partitions_for_independent_aggregation}
-
-Type: UInt64
-
-Default value: 128
-
-Maximal number of partitions in table to apply optimization
-
-## max_parallel_replicas {#max_parallel_replicas}
-
-Type: NonZeroUInt64
-
-Default value: 1
-
-The maximum number of replicas for each shard when executing a query.
-
-Possible values:
-
-- Positive integer.
-
-**Additional Info**
-
-This options will produce different results depending on the settings used.
-
-:::note
-This setting will produce incorrect results when joins or subqueries are involved, and all tables don't meet certain requirements. See [Distributed Subqueries and max_parallel_replicas](../../sql-reference/operators/in.md/#max_parallel_replica-subqueries) for more details.
-:::
-
-### Parallel processing using `SAMPLE` key
-
-A query may be processed faster if it is executed on several servers in parallel. But the query performance may degrade in the following cases:
-
-- The position of the sampling key in the partitioning key does not allow efficient range scans.
-- Adding a sampling key to the table makes filtering by other columns less efficient.
-- The sampling key is an expression that is expensive to calculate.
-- The cluster latency distribution has a long tail, so that querying more servers increases the query overall latency.
-
-### Parallel processing using [parallel_replicas_custom_key](#parallel_replicas_custom_key)
-
-This setting is useful for any replicated table.
-
-## max_parser_backtracks {#max_parser_backtracks}
-
-Type: UInt64
-
-Default value: 1000000
-
-Maximum parser backtracking (how many times it tries different alternatives in the recursive descend parsing process).
-
-## max_parser_depth {#max_parser_depth}
-
-Type: UInt64
-
-Default value: 1000
-
-Limits maximum recursion depth in the recursive descent parser. Allows controlling the stack size.
-
-Possible values:
-
-- Positive integer.
-- 0 — Recursion depth is unlimited.
-
-## max_parsing_threads {#max_parsing_threads}
-
-Type: MaxThreads
-
-Default value: 'auto(16)'
-
-The maximum number of threads to parse data in input formats that support parallel parsing. By default, it is determined automatically
-
-## max_partition_size_to_drop {#max_partition_size_to_drop}
-
-Type: UInt64
-
-Default value: 50000000000
-
-Restriction on dropping partitions in query time. The value 0 means that you can drop partitions without any restrictions.
-
-Cloud default value: 1 TB.
-
-:::note
-This query setting overwrites its server setting equivalent, see [max_partition_size_to_drop](/docs/en/operations/server-configuration-parameters/settings.md/#max-partition-size-to-drop)
-:::
-
-## max_partitions_per_insert_block {#max_partitions_per_insert_block}
-
-Type: UInt64
-
-Default value: 100
-
-Limit maximum number of partitions in the single INSERTed block. Zero means unlimited. Throw an exception if the block contains too many partitions. This setting is a safety threshold because using a large number of partitions is a common misconception.
-
-## max_partitions_to_read {#max_partitions_to_read}
-
-Type: Int64
-
-Default value: -1
-
-Limit the max number of partitions that can be accessed in one query. <= 0 means unlimited.
-
-## max_query_size {#max_query_size}
-
-Type: UInt64
-
-Default value: 262144
-
-The maximum number of bytes of a query string parsed by the SQL parser.
-Data in the VALUES clause of INSERT queries is processed by a separate stream parser (that consumes O(1) RAM) and not affected by this restriction.
-
-:::note
-`max_query_size` cannot be set within an SQL query (e.g., `SELECT now() SETTINGS max_query_size=10000`) because ClickHouse needs to allocate a buffer to parse the query, and this buffer size is determined by the `max_query_size` setting, which must be configured before the query is executed.
-:::
-
-## max_read_buffer_size {#max_read_buffer_size}
-
-Type: UInt64
-
-Default value: 1048576
-
-The maximum size of the buffer to read from the filesystem.
-
-## max_read_buffer_size_local_fs {#max_read_buffer_size_local_fs}
-
-Type: UInt64
-
-Default value: 131072
-
-The maximum size of the buffer to read from local filesystem. If set to 0 then max_read_buffer_size will be used.
-
-## max_read_buffer_size_remote_fs {#max_read_buffer_size_remote_fs}
-
-Type: UInt64
-
-Default value: 0
-
-The maximum size of the buffer to read from remote filesystem. If set to 0 then max_read_buffer_size will be used.
-
-## max_recursive_cte_evaluation_depth {#max_recursive_cte_evaluation_depth}
-
-Type: UInt64
-
-Default value: 1000
-
-Maximum limit on recursive CTE evaluation depth
-
-## max_remote_read_network_bandwidth {#max_remote_read_network_bandwidth}
-
-Type: UInt64
-
-Default value: 0
-
-The maximum speed of data exchange over the network in bytes per second for read.
-
-## max_remote_write_network_bandwidth {#max_remote_write_network_bandwidth}
-
-Type: UInt64
-
-Default value: 0
-
-The maximum speed of data exchange over the network in bytes per second for write.
-
-## max_replica_delay_for_distributed_queries {#max_replica_delay_for_distributed_queries}
-
-Type: UInt64
-
-Default value: 300
-
-Disables lagging replicas for distributed queries. See [Replication](../../engines/table-engines/mergetree-family/replication.md).
-
-Sets the time in seconds. If a replica's lag is greater than or equal to the set value, this replica is not used.
-
-Possible values:
-
-- Positive integer.
-- 0 — Replica lags are not checked.
-
-To prevent the use of any replica with a non-zero lag, set this parameter to 1.
-
-Used when performing `SELECT` from a distributed table that points to replicated tables.
-
-## max_result_bytes {#max_result_bytes}
-
-Type: UInt64
-
-Default value: 0
-
-Limit on result size in bytes (uncompressed).  The query will stop after processing a block of data if the threshold is met, but it will not cut the last block of the result, therefore the result size can be larger than the threshold. Caveats: the result size in memory is taken into account for this threshold. Even if the result size is small, it can reference larger data structures in memory, representing dictionaries of LowCardinality columns, and Arenas of AggregateFunction columns, so the threshold can be exceeded despite the small result size. The setting is fairly low level and should be used with caution.
-
-## max_result_rows {#max_result_rows}
-
-Type: UInt64
-
-Default value: 0
-
-Limit on result size in rows. The query will stop after processing a block of data if the threshold is met, but it will not cut the last block of the result, therefore the result size can be larger than the threshold.
-
-## max_rows_in_distinct {#max_rows_in_distinct}
-
-Type: UInt64
-
-Default value: 0
-
-Maximum number of elements during execution of DISTINCT.
-
-## max_rows_in_join {#max_rows_in_join}
-
-Type: UInt64
-
-Default value: 0
-
-Maximum size of the hash table for JOIN (in number of rows).
-
-## max_rows_in_set {#max_rows_in_set}
-
-Type: UInt64
-
-Default value: 0
-
-Maximum size of the set (in number of elements) resulting from the execution of the IN section.
-
-## max_rows_in_set_to_optimize_join {#max_rows_in_set_to_optimize_join}
-
-Type: UInt64
-
-Default value: 0
-
-Maximal size of the set to filter joined tables by each other's row sets before joining.
-
-Possible values:
-
-- 0 — Disable.
-- Any positive integer.
-
-## max_rows_to_group_by {#max_rows_to_group_by}
-
-Type: UInt64
-
-Default value: 0
-
-If aggregation during GROUP BY is generating more than the specified number of rows (unique GROUP BY keys), the behavior will be determined by the 'group_by_overflow_mode' which by default is - throw an exception, but can be also switched to an approximate GROUP BY mode.
-
-## max_rows_to_read {#max_rows_to_read}
-
-Type: UInt64
-
-Default value: 0
-
-Limit on read rows from the most 'deep' sources. That is, only in the deepest subquery. When reading from a remote server, it is only checked on a remote server.
-
-## max_rows_to_read_leaf {#max_rows_to_read_leaf}
-
-Type: UInt64
-
-Default value: 0
-
-Limit on read rows on the leaf nodes for distributed queries. Limit is applied for local reads only, excluding the final merge stage on the root node. Note, the setting is unstable with prefer_localhost_replica=1.
-
-## max_rows_to_sort {#max_rows_to_sort}
-
-Type: UInt64
-
-Default value: 0
-
-If more than the specified amount of records have to be processed for ORDER BY operation, the behavior will be determined by the 'sort_overflow_mode' which by default is - throw an exception
-
-## max_rows_to_transfer {#max_rows_to_transfer}
-
-Type: UInt64
-
-Default value: 0
-
-Maximum size (in rows) of the transmitted external table obtained when the GLOBAL IN/JOIN section is executed.
-
-## max_sessions_for_user {#max_sessions_for_user}
-
-Type: UInt64
-
-Default value: 0
-
-Maximum number of simultaneous sessions for a user.
-
-## max_size_to_preallocate_for_aggregation {#max_size_to_preallocate_for_aggregation}
-
-Type: UInt64
-
-Default value: 100000000
-
-For how many elements it is allowed to preallocate space in all hash tables in total before aggregation
-
-## max_size_to_preallocate_for_joins {#max_size_to_preallocate_for_joins}
-
-Type: UInt64
-
-Default value: 100000000
-
-For how many elements it is allowed to preallocate space in all hash tables in total before join
-
-## max_streams_for_merge_tree_reading {#max_streams_for_merge_tree_reading}
-
-Type: UInt64
-
-Default value: 0
-
-If is not zero, limit the number of reading streams for MergeTree table.
-
-## max_streams_multiplier_for_merge_tables {#max_streams_multiplier_for_merge_tables}
-
-Type: Float
-
-Default value: 5
-
-Ask more streams when reading from Merge table. Streams will be spread across tables that Merge table will use. This allows more even distribution of work across threads and is especially helpful when merged tables differ in size.
-
-## max_streams_to_max_threads_ratio {#max_streams_to_max_threads_ratio}
-
-Type: Float
-
-Default value: 1
-
-Allows you to use more sources than the number of threads - to more evenly distribute work across threads. It is assumed that this is a temporary solution since it will be possible in the future to make the number of sources equal to the number of threads, but for each source to dynamically select available work for itself.
-
-## max_subquery_depth {#max_subquery_depth}
-
-Type: UInt64
-
-Default value: 100
-
-If a query has more than the specified number of nested subqueries, throw an exception. This allows you to have a sanity check to protect the users of your cluster from going insane with their queries.
-
-## max_table_size_to_drop {#max_table_size_to_drop}
-
-Type: UInt64
-
-Default value: 50000000000
-
-Restriction on deleting tables in query time. The value 0 means that you can delete all tables without any restrictions.
-
-Cloud default value: 1 TB.
-
-:::note
-This query setting overwrites its server setting equivalent, see [max_table_size_to_drop](/docs/en/operations/server-configuration-parameters/settings.md/#max-table-size-to-drop)
-:::
-
-## max_temporary_columns {#max_temporary_columns}
-
-Type: UInt64
-
-Default value: 0
-
-If a query generates more than the specified number of temporary columns in memory as a result of intermediate calculation, the exception is thrown. Zero value means unlimited. This setting is useful to prevent too complex queries.
-
-## max_temporary_data_on_disk_size_for_query {#max_temporary_data_on_disk_size_for_query}
-
-Type: UInt64
-
-Default value: 0
-
-The maximum amount of data consumed by temporary files on disk in bytes for all concurrently running queries. Zero means unlimited.
-
-## max_temporary_data_on_disk_size_for_user {#max_temporary_data_on_disk_size_for_user}
-
-Type: UInt64
-
-Default value: 0
-
-The maximum amount of data consumed by temporary files on disk in bytes for all concurrently running user queries. Zero means unlimited.
-
-## max_temporary_non_const_columns {#max_temporary_non_const_columns}
-
-Type: UInt64
-
-Default value: 0
-
-Similar to the 'max_temporary_columns' setting but applies only to non-constant columns. This makes sense because constant columns are cheap and it is reasonable to allow more of them.
-
-## max_threads {#max_threads}
-
-Type: MaxThreads
-
-Default value: 'auto(16)'
-
-The maximum number of query processing threads, excluding threads for retrieving data from remote servers (see the ‘max_distributed_connections’ parameter).
-
-This parameter applies to threads that perform the same stages of the query processing pipeline in parallel.
-For example, when reading from a table, if it is possible to evaluate expressions with functions, filter with WHERE and pre-aggregate for GROUP BY in parallel using at least ‘max_threads’ number of threads, then ‘max_threads’ are used.
-
-For queries that are completed quickly because of a LIMIT, you can set a lower ‘max_threads’. For example, if the necessary number of entries are located in every block and max_threads = 8, then 8 blocks are retrieved, although it would have been enough to read just one.
-
-The smaller the `max_threads` value, the less memory is consumed.
-
-## max_threads_for_indexes {#max_threads_for_indexes}
-
-Type: UInt64
-
-Default value: 0
-
-The maximum number of threads process indices.
-
-## max_untracked_memory {#max_untracked_memory}
-
-Type: UInt64
-
-Default value: 4194304
-
-Small allocations and deallocations are grouped in thread local variable and tracked or profiled only when an amount (in absolute value) becomes larger than the specified value. If the value is higher than 'memory_profiler_step' it will be effectively lowered to 'memory_profiler_step'.
-
-## memory_overcommit_ratio_denominator {#memory_overcommit_ratio_denominator}
-
-Type: UInt64
-
-Default value: 1073741824
-
-It represents the soft memory limit when the hard limit is reached on the global level.
-This value is used to compute the overcommit ratio for the query.
-Zero means skip the query.
-Read more about [memory overcommit](memory-overcommit.md).
-
-## memory_overcommit_ratio_denominator_for_user {#memory_overcommit_ratio_denominator_for_user}
-
-Type: UInt64
-
-Default value: 1073741824
-
-It represents the soft memory limit when the hard limit is reached on the user level.
-This value is used to compute the overcommit ratio for the query.
-Zero means skip the query.
-Read more about [memory overcommit](memory-overcommit.md).
-
-## memory_profiler_sample_max_allocation_size {#memory_profiler_sample_max_allocation_size}
-
-Type: UInt64
-
-Default value: 0
-
-Collect random allocations of size less or equal than the specified value with probability equal to `memory_profiler_sample_probability`. 0 means disabled. You may want to set 'max_untracked_memory' to 0 to make this threshold work as expected.
-
-## memory_profiler_sample_min_allocation_size {#memory_profiler_sample_min_allocation_size}
-
-Type: UInt64
-
-Default value: 0
-
-Collect random allocations of size greater or equal than the specified value with probability equal to `memory_profiler_sample_probability`. 0 means disabled. You may want to set 'max_untracked_memory' to 0 to make this threshold work as expected.
-
-## memory_profiler_sample_probability {#memory_profiler_sample_probability}
-
-Type: Float
-
-Default value: 0
-
-Collect random allocations and deallocations and write them into system.trace_log with 'MemorySample' trace_type. The probability is for every alloc/free regardless of the size of the allocation (can be changed with `memory_profiler_sample_min_allocation_size` and `memory_profiler_sample_max_allocation_size`). Note that sampling happens only when the amount of untracked memory exceeds 'max_untracked_memory'. You may want to set 'max_untracked_memory' to 0 for extra fine-grained sampling.
-
-## memory_profiler_step {#memory_profiler_step}
-
-Type: UInt64
-
-Default value: 4194304
-
-Sets the step of memory profiler. Whenever query memory usage becomes larger than every next step in number of bytes the memory profiler will collect the allocating stacktrace and will write it into [trace_log](../../operations/system-tables/trace_log.md#system_tables-trace_log).
-
-Possible values:
-
-- A positive integer number of bytes.
-
-- 0 for turning off the memory profiler.
-
-## memory_tracker_fault_probability {#memory_tracker_fault_probability}
-
-Type: Float
-
-Default value: 0
-
-For testing of `exception safety` - throw an exception every time you allocate memory with the specified probability.
-
-## memory_usage_overcommit_max_wait_microseconds {#memory_usage_overcommit_max_wait_microseconds}
-
-Type: UInt64
-
-Default value: 5000000
-
-Maximum time thread will wait for memory to be freed in the case of memory overcommit on a user level.
-If the timeout is reached and memory is not freed, an exception is thrown.
-Read more about [memory overcommit](memory-overcommit.md).
-
-## merge_tree_coarse_index_granularity {#merge_tree_coarse_index_granularity}
-
-Type: UInt64
-
-Default value: 8
-
-When searching for data, ClickHouse checks the data marks in the index file. If ClickHouse finds that required keys are in some range, it divides this range into `merge_tree_coarse_index_granularity` subranges and searches the required keys there recursively.
-
-Possible values:
-
-- Any positive even integer.
-
-## merge_tree_compact_parts_min_granules_to_multibuffer_read {#merge_tree_compact_parts_min_granules_to_multibuffer_read}
-
-Type: UInt64
-
-Default value: 16
-
-Only available in ClickHouse Cloud. Number of granules in stripe of compact part of MergeTree tables to use multibuffer reader, which supports parallel reading and prefetch. In case of reading from remote fs using of multibuffer reader increases number of read request.
-
-## merge_tree_determine_task_size_by_prewhere_columns {#merge_tree_determine_task_size_by_prewhere_columns}
-
-Type: Bool
-
-Default value: 1
-
-Whether to use only prewhere columns size to determine reading task size.
-
-## merge_tree_max_bytes_to_use_cache {#merge_tree_max_bytes_to_use_cache}
-
-Type: UInt64
-
-Default value: 2013265920
-
-If ClickHouse should read more than `merge_tree_max_bytes_to_use_cache` bytes in one query, it does not use the cache of uncompressed blocks.
-
-The cache of uncompressed blocks stores data extracted for queries. ClickHouse uses this cache to speed up responses to repeated small queries. This setting protects the cache from trashing by queries that read a large amount of data. The [uncompressed_cache_size](../../operations/server-configuration-parameters/settings.md/#server-settings-uncompressed_cache_size) server setting defines the size of the cache of uncompressed blocks.
-
-Possible values:
-
-- Any positive integer.
-
-## merge_tree_max_rows_to_use_cache {#merge_tree_max_rows_to_use_cache}
-
-Type: UInt64
-
-Default value: 1048576
-
-If ClickHouse should read more than `merge_tree_max_rows_to_use_cache` rows in one query, it does not use the cache of uncompressed blocks.
-
-The cache of uncompressed blocks stores data extracted for queries. ClickHouse uses this cache to speed up responses to repeated small queries. This setting protects the cache from trashing by queries that read a large amount of data. The [uncompressed_cache_size](../../operations/server-configuration-parameters/settings.md/#server-settings-uncompressed_cache_size) server setting defines the size of the cache of uncompressed blocks.
-
-Possible values:
-
-- Any positive integer.
-
-## merge_tree_min_bytes_for_concurrent_read {#merge_tree_min_bytes_for_concurrent_read}
-
-Type: UInt64
-
-Default value: 251658240
-
-If the number of bytes to read from one file of a [MergeTree](../../engines/table-engines/mergetree-family/mergetree.md)-engine table exceeds `merge_tree_min_bytes_for_concurrent_read`, then ClickHouse tries to concurrently read from this file in several threads.
-
-Possible value:
-
-- Positive integer.
-
-## merge_tree_min_bytes_for_concurrent_read_for_remote_filesystem {#merge_tree_min_bytes_for_concurrent_read_for_remote_filesystem}
-
-Type: UInt64
-
-Default value: 251658240
-
-The minimum number of bytes to read from one file before [MergeTree](../../engines/table-engines/mergetree-family/mergetree.md) engine can parallelize reading, when reading from remote filesystem.
-
-Possible values:
-
-- Positive integer.
-
-## merge_tree_min_bytes_for_seek {#merge_tree_min_bytes_for_seek}
-
-Type: UInt64
-
-Default value: 0
-
-If the distance between two data blocks to be read in one file is less than `merge_tree_min_bytes_for_seek` bytes, then ClickHouse sequentially reads a range of file that contains both blocks, thus avoiding extra seek.
-
-Possible values:
-
-- Any positive integer.
-
-## merge_tree_min_bytes_per_task_for_remote_reading {#merge_tree_min_bytes_per_task_for_remote_reading}
-
-Type: UInt64
-
-Default value: 2097152
-
-Min bytes to read per task.
-
-## merge_tree_min_rows_for_concurrent_read {#merge_tree_min_rows_for_concurrent_read}
-
-Type: UInt64
-
-Default value: 163840
-
-If the number of rows to be read from a file of a [MergeTree](../../engines/table-engines/mergetree-family/mergetree.md) table exceeds `merge_tree_min_rows_for_concurrent_read` then ClickHouse tries to perform a concurrent reading from this file on several threads.
-
-Possible values:
-
-- Positive integer.
-
-## merge_tree_min_rows_for_concurrent_read_for_remote_filesystem {#merge_tree_min_rows_for_concurrent_read_for_remote_filesystem}
-
-Type: UInt64
-
-Default value: 163840
-
-The minimum number of lines to read from one file before the [MergeTree](../../engines/table-engines/mergetree-family/mergetree.md) engine can parallelize reading, when reading from remote filesystem.
-
-Possible values:
-
-- Positive integer.
-
-## merge_tree_min_rows_for_seek {#merge_tree_min_rows_for_seek}
-
-Type: UInt64
-
-Default value: 0
-
-If the distance between two data blocks to be read in one file is less than `merge_tree_min_rows_for_seek` rows, then ClickHouse does not seek through the file but reads the data sequentially.
-
-Possible values:
-
-- Any positive integer.
-
-## merge_tree_read_split_ranges_into_intersecting_and_non_intersecting_injection_probability {#merge_tree_read_split_ranges_into_intersecting_and_non_intersecting_injection_probability}
-
-Type: Float
-
-Default value: 0
-
-For testing of `PartsSplitter` - split read ranges into intersecting and non intersecting every time you read from MergeTree with the specified probability.
-
-## merge_tree_use_const_size_tasks_for_remote_reading {#merge_tree_use_const_size_tasks_for_remote_reading}
-
-Type: Bool
-
-Default value: 1
-
-Whether to use constant size tasks for reading from a remote table.
-
-## metrics_perf_events_enabled {#metrics_perf_events_enabled}
-
-Type: Bool
-
-Default value: 0
-
-If enabled, some of the perf events will be measured throughout queries' execution.
-
-## metrics_perf_events_list {#metrics_perf_events_list}
-
-Type: String
-
-Default value:
-
-Comma separated list of perf metrics that will be measured throughout queries' execution. Empty means all events. See PerfEventInfo in sources for the available events.
-
-## min_bytes_to_use_direct_io {#min_bytes_to_use_direct_io}
-
-Type: UInt64
-
-Default value: 0
-
-The minimum data volume required for using direct I/O access to the storage disk.
-
-ClickHouse uses this setting when reading data from tables. If the total storage volume of all the data to be read exceeds `min_bytes_to_use_direct_io` bytes, then ClickHouse reads the data from the storage disk with the `O_DIRECT` option.
-
-Possible values:
-
-- 0 — Direct I/O is disabled.
-- Positive integer.
-
-## min_bytes_to_use_mmap_io {#min_bytes_to_use_mmap_io}
-
-Type: UInt64
-
-Default value: 0
-
-This is an experimental setting. Sets the minimum amount of memory for reading large files without copying data from the kernel to userspace. Recommended threshold is about 64 MB, because [mmap/munmap](https://en.wikipedia.org/wiki/Mmap) is slow. It makes sense only for large files and helps only if data reside in the page cache.
-
-Possible values:
-
-- Positive integer.
-- 0 — Big files read with only copying data from kernel to userspace.
-
-## min_chunk_bytes_for_parallel_parsing {#min_chunk_bytes_for_parallel_parsing}
-
-Type: UInt64
-
-Default value: 10485760
-
-- Type: unsigned int
-- Default value: 1 MiB
-
-The minimum chunk size in bytes, which each thread will parse in parallel.
-
-## min_compress_block_size {#min_compress_block_size}
-
-Type: UInt64
-
-Default value: 65536
-
-For [MergeTree](../../engines/table-engines/mergetree-family/mergetree.md) tables. In order to reduce latency when processing queries, a block is compressed when writing the next mark if its size is at least `min_compress_block_size`. By default, 65,536.
-
-The actual size of the block, if the uncompressed data is less than `max_compress_block_size`, is no less than this value and no less than the volume of data for one mark.
-
-Let’s look at an example. Assume that `index_granularity` was set to 8192 during table creation.
-
-We are writing a UInt32-type column (4 bytes per value). When writing 8192 rows, the total will be 32 KB of data. Since min_compress_block_size = 65,536, a compressed block will be formed for every two marks.
-
-We are writing a URL column with the String type (average size of 60 bytes per value). When writing 8192 rows, the average will be slightly less than 500 KB of data. Since this is more than 65,536, a compressed block will be formed for each mark. In this case, when reading data from the disk in the range of a single mark, extra data won’t be decompressed.
-
-:::note
-This is an expert-level setting, and you shouldn't change it if you're just getting started with ClickHouse.
-:::
-
-## min_count_to_compile_aggregate_expression {#min_count_to_compile_aggregate_expression}
-
-Type: UInt64
-
-Default value: 3
-
-The minimum number of identical aggregate expressions to start JIT-compilation. Works only if the [compile_aggregate_expressions](#compile_aggregate_expressions) setting is enabled.
-
-Possible values:
-
-- Positive integer.
-- 0 — Identical aggregate expressions are always JIT-compiled.
-
-## min_count_to_compile_expression {#min_count_to_compile_expression}
-
-Type: UInt64
-
-Default value: 3
-
-Minimum count of executing same expression before it is get compiled.
-
-## min_count_to_compile_sort_description {#min_count_to_compile_sort_description}
-
-Type: UInt64
-
-Default value: 3
-
-The number of identical sort descriptions before they are JIT-compiled
-
-## min_execution_speed {#min_execution_speed}
-
-Type: UInt64
-
-Default value: 0
-
-Minimum number of execution rows per second.
-
-## min_execution_speed_bytes {#min_execution_speed_bytes}
-
-Type: UInt64
-
-Default value: 0
-
-Minimum number of execution bytes per second.
-
-## min_external_table_block_size_bytes {#min_external_table_block_size_bytes}
-
-Type: UInt64
-
-Default value: 268402944
-
-Squash blocks passed to the external table to a specified size in bytes, if blocks are not big enough.
-
-## min_external_table_block_size_rows {#min_external_table_block_size_rows}
-
-Type: UInt64
-
-Default value: 1048449
-
-Squash blocks passed to external table to specified size in rows, if blocks are not big enough.
-
-## min_free_disk_bytes_to_perform_insert {#min_free_disk_bytes_to_perform_insert}
-
-Type: UInt64
-
-Default value: 0
-
-Minimum free disk space bytes to perform an insert.
-
-## min_free_disk_ratio_to_perform_insert {#min_free_disk_ratio_to_perform_insert}
-
-Type: Float
-
-Default value: 0
-
-Minimum free disk space ratio to perform an insert.
-
-## min_free_disk_space_for_temporary_data {#min_free_disk_space_for_temporary_data}
-
-Type: UInt64
-
-Default value: 0
-
-The minimum disk space to keep while writing temporary data used in external sorting and aggregation.
-
-## min_hit_rate_to_use_consecutive_keys_optimization {#min_hit_rate_to_use_consecutive_keys_optimization}
-
-Type: Float
-
-Default value: 0.5
-
-Minimal hit rate of a cache which is used for consecutive keys optimization in aggregation to keep it enabled
-
-## min_insert_block_size_bytes {#min_insert_block_size_bytes}
-
-Type: UInt64
-
-Default value: 268402944
-
-Sets the minimum number of bytes in the block which can be inserted into a table by an `INSERT` query. Smaller-sized blocks are squashed into bigger ones.
-
-Possible values:
-
-- Positive integer.
-- 0 — Squashing disabled.
-
-## min_insert_block_size_bytes_for_materialized_views {#min_insert_block_size_bytes_for_materialized_views}
-
-Type: UInt64
-
-Default value: 0
-
-Sets the minimum number of bytes in the block which can be inserted into a table by an `INSERT` query. Smaller-sized blocks are squashed into bigger ones. This setting is applied only for blocks inserted into [materialized view](../../sql-reference/statements/create/view.md). By adjusting this setting, you control blocks squashing while pushing to materialized view and avoid excessive memory usage.
-
-Possible values:
-
-- Any positive integer.
-- 0 — Squashing disabled.
-
-**See also**
-
-- [min_insert_block_size_bytes](#min-insert-block-size-bytes)
-
-## min_insert_block_size_rows {#min_insert_block_size_rows}
-
-Type: UInt64
-
-Default value: 1048449
-
-Sets the minimum number of rows in the block that can be inserted into a table by an `INSERT` query. Smaller-sized blocks are squashed into bigger ones.
-
-Possible values:
-
-- Positive integer.
-- 0 — Squashing disabled.
-
-## min_insert_block_size_rows_for_materialized_views {#min_insert_block_size_rows_for_materialized_views}
-
-Type: UInt64
-
-Default value: 0
-
-Sets the minimum number of rows in the block which can be inserted into a table by an `INSERT` query. Smaller-sized blocks are squashed into bigger ones. This setting is applied only for blocks inserted into [materialized view](../../sql-reference/statements/create/view.md). By adjusting this setting, you control blocks squashing while pushing to materialized view and avoid excessive memory usage.
-
-Possible values:
-
-- Any positive integer.
-- 0 — Squashing disabled.
-
-**See Also**
-
-- [min_insert_block_size_rows](#min-insert-block-size-rows)
-
-## mongodb_throw_on_unsupported_query {#mongodb_throw_on_unsupported_query}
-
-Type: Bool
-
-Default value: 1
-
-If enabled, MongoDB tables will return an error when a MongoDB query cannot be built. Otherwise, ClickHouse reads the full table and processes it locally. This option does not apply to the legacy implementation or when 'allow_experimental_analyzer=0'.
-
-## move_all_conditions_to_prewhere {#move_all_conditions_to_prewhere}
-
-Type: Bool
-
-Default value: 1
-
-Move all viable conditions from WHERE to PREWHERE
-
-## move_primary_key_columns_to_end_of_prewhere {#move_primary_key_columns_to_end_of_prewhere}
-
-Type: Bool
-
-Default value: 1
-
-Move PREWHERE conditions containing primary key columns to the end of AND chain. It is likely that these conditions are taken into account during primary key analysis and thus will not contribute a lot to PREWHERE filtering.
-
-## multiple_joins_try_to_keep_original_names {#multiple_joins_try_to_keep_original_names}
-
-Type: Bool
-
-Default value: 0
-
-Do not add aliases to top level expression list on multiple joins rewrite
-
-## mutations_execute_nondeterministic_on_initiator {#mutations_execute_nondeterministic_on_initiator}
-
-Type: Bool
-
-Default value: 0
-
-If true constant nondeterministic functions (e.g. function `now()`) are executed on initiator and replaced to literals in `UPDATE` and `DELETE` queries. It helps to keep data in sync on replicas while executing mutations with constant nondeterministic functions. Default value: `false`.
-
-## mutations_execute_subqueries_on_initiator {#mutations_execute_subqueries_on_initiator}
-
-Type: Bool
-
-Default value: 0
-
-If true scalar subqueries are executed on initiator and replaced to literals in `UPDATE` and `DELETE` queries. Default value: `false`.
-
-## mutations_max_literal_size_to_replace {#mutations_max_literal_size_to_replace}
-
-Type: UInt64
-
-Default value: 16384
-
-The maximum size of serialized literal in bytes to replace in `UPDATE` and `DELETE` queries. Takes effect only if at least one the two settings above is enabled. Default value: 16384 (16 KiB).
-
-## mutations_sync {#mutations_sync}
-
-Type: UInt64
-
-Default value: 0
-
-Allows to execute `ALTER TABLE ... UPDATE|DELETE|MATERIALIZE INDEX|MATERIALIZE PROJECTION|MATERIALIZE COLUMN` queries ([mutations](../../sql-reference/statements/alter/index.md#mutations)) synchronously.
-
-Possible values:
-
-- 0 - Mutations execute asynchronously.
-- 1 - The query waits for all mutations to complete on the current server.
-- 2 - The query waits for all mutations to complete on all replicas (if they exist).
-
-## mysql_datatypes_support_level {#mysql_datatypes_support_level}
-
-Type: MySQLDataTypesSupport
-
-Default value:
-
-Defines how MySQL types are converted to corresponding ClickHouse types. A comma separated list in any combination of `decimal`, `datetime64`, `date2Date32` or `date2String`.
-- `decimal`: convert `NUMERIC` and `DECIMAL` types to `Decimal` when precision allows it.
-- `datetime64`: convert `DATETIME` and `TIMESTAMP` types to `DateTime64` instead of `DateTime` when precision is not `0`.
-- `date2Date32`: convert `DATE` to `Date32` instead of `Date`. Takes precedence over `date2String`.
-- `date2String`: convert `DATE` to `String` instead of `Date`. Overridden by `datetime64`.
-
-## mysql_map_fixed_string_to_text_in_show_columns {#mysql_map_fixed_string_to_text_in_show_columns}
-
-Type: Bool
-
-Default value: 1
-
-When enabled, [FixedString](../../sql-reference/data-types/fixedstring.md) ClickHouse data type will be displayed as `TEXT` in [SHOW COLUMNS](../../sql-reference/statements/show.md#show_columns).
-
-Has an effect only when the connection is made through the MySQL wire protocol.
-
-- 0 - Use `BLOB`.
-- 1 - Use `TEXT`.
-
-## mysql_map_string_to_text_in_show_columns {#mysql_map_string_to_text_in_show_columns}
-
-Type: Bool
-
-Default value: 1
-
-When enabled, [String](../../sql-reference/data-types/string.md) ClickHouse data type will be displayed as `TEXT` in [SHOW COLUMNS](../../sql-reference/statements/show.md#show_columns).
-
-Has an effect only when the connection is made through the MySQL wire protocol.
-
-- 0 - Use `BLOB`.
-- 1 - Use `TEXT`.
-
-## mysql_max_rows_to_insert {#mysql_max_rows_to_insert}
-
-Type: UInt64
-
-Default value: 65536
-
-The maximum number of rows in MySQL batch insertion of the MySQL storage engine
-
-## network_compression_method {#network_compression_method}
-
-Type: String
-
-Default value: LZ4
-
-Sets the method of data compression that is used for communication between servers and between server and [clickhouse-client](../../interfaces/cli.md).
-
-Possible values:
-
-- `LZ4` — sets LZ4 compression method.
-- `ZSTD` — sets ZSTD compression method.
-
-**See Also**
-
-- [network_zstd_compression_level](#network_zstd_compression_level)
-
-## network_zstd_compression_level {#network_zstd_compression_level}
-
-Type: Int64
-
-Default value: 1
-
-Adjusts the level of ZSTD compression. Used only when [network_compression_method](#network_compression_method) is set to `ZSTD`.
-
-Possible values:
-
-- Positive integer from 1 to 15.
-
-## normalize_function_names {#normalize_function_names}
-
-Type: Bool
-
-Default value: 1
-
-Normalize function names to their canonical names
-
-## number_of_mutations_to_delay {#number_of_mutations_to_delay}
-
-Type: UInt64
-
-Default value: 0
-
-If the mutated table contains at least that many unfinished mutations, artificially slow down mutations of table. 0 - disabled
-
-## number_of_mutations_to_throw {#number_of_mutations_to_throw}
-
-Type: UInt64
-
-Default value: 0
-
-If the mutated table contains at least that many unfinished mutations, throw 'Too many mutations ...' exception. 0 - disabled
-
-## odbc_bridge_connection_pool_size {#odbc_bridge_connection_pool_size}
-
-Type: UInt64
-
-Default value: 16
-
-Connection pool size for each connection settings string in ODBC bridge.
-
-## odbc_bridge_use_connection_pooling {#odbc_bridge_use_connection_pooling}
-
-Type: Bool
-
-Default value: 1
-
-Use connection pooling in ODBC bridge. If set to false, a new connection is created every time.
-
-## offset {#offset}
-
-Type: UInt64
-
-Default value: 0
-
-Sets the number of rows to skip before starting to return rows from the query. It adjusts the offset set by the [OFFSET](../../sql-reference/statements/select/offset.md/#offset-fetch) clause, so that these two values are summarized.
-
-Possible values:
-
-- 0 — No rows are skipped .
-- Positive integer.
-
-**Example**
-
-Input table:
-
-``` sql
-CREATE TABLE test (i UInt64) ENGINE = MergeTree() ORDER BY i;
-INSERT INTO test SELECT number FROM numbers(500);
-```
-
-Query:
-
-``` sql
-SET limit = 5;
-SET offset = 7;
-SELECT * FROM test LIMIT 10 OFFSET 100;
-```
-Result:
-
-``` text
-┌───i─┐
-│ 107 │
-│ 108 │
-│ 109 │
-└─────┘
-```
-
-## opentelemetry_start_trace_probability {#opentelemetry_start_trace_probability}
-
-Type: Float
-
-Default value: 0
-
-Sets the probability that the ClickHouse can start a trace for executed queries (if no parent [trace context](https://www.w3.org/TR/trace-context/) is supplied).
-
-Possible values:
-
-- 0 — The trace for all executed queries is disabled (if no parent trace context is supplied).
-- Positive floating-point number in the range [0..1]. For example, if the setting value is `0,5`, ClickHouse can start a trace on average for half of the queries.
-- 1 — The trace for all executed queries is enabled.
-
-## opentelemetry_trace_processors {#opentelemetry_trace_processors}
-
-Type: Bool
-
-Default value: 0
-
-Collect OpenTelemetry spans for processors.
-
-## optimize_aggregation_in_order {#optimize_aggregation_in_order}
-
-Type: Bool
-
-Default value: 0
-
-Enables [GROUP BY](../../sql-reference/statements/select/group-by.md) optimization in [SELECT](../../sql-reference/statements/select/index.md) queries for aggregating data in corresponding order in [MergeTree](../../engines/table-engines/mergetree-family/mergetree.md) tables.
-
-Possible values:
-
-- 0 — `GROUP BY` optimization is disabled.
-- 1 — `GROUP BY` optimization is enabled.
-
-**See Also**
-
-- [GROUP BY optimization](../../sql-reference/statements/select/group-by.md/#aggregation-in-order)
-
-## optimize_aggregators_of_group_by_keys {#optimize_aggregators_of_group_by_keys}
-
-Type: Bool
-
-Default value: 1
-
-Eliminates min/max/any/anyLast aggregators of GROUP BY keys in SELECT section
-
-## optimize_append_index {#optimize_append_index}
-
-Type: Bool
-
-Default value: 0
-
-Use [constraints](../../sql-reference/statements/create/table.md#constraints) in order to append index condition. The default is `false`.
-
-Possible values:
-
-- true, false
-
-## optimize_arithmetic_operations_in_aggregate_functions {#optimize_arithmetic_operations_in_aggregate_functions}
-
-Type: Bool
-
-Default value: 1
-
-Move arithmetic operations out of aggregation functions
-
-## optimize_count_from_files {#optimize_count_from_files}
-
-Type: Bool
-
-Default value: 1
-
-Enables or disables the optimization of counting number of rows from files in different input formats. It applies to table functions/engines `file`/`s3`/`url`/`hdfs`/`azureBlobStorage`.
-
-Possible values:
-
-- 0 — Optimization disabled.
-- 1 — Optimization enabled.
-
-## optimize_distinct_in_order {#optimize_distinct_in_order}
-
-Type: Bool
-
-Default value: 1
-
-Enable DISTINCT optimization if some columns in DISTINCT form a prefix of sorting. For example, prefix of sorting key in merge tree or ORDER BY statement
-
-## optimize_distributed_group_by_sharding_key {#optimize_distributed_group_by_sharding_key}
-
-Type: Bool
-
-Default value: 1
-
-Optimize `GROUP BY sharding_key` queries, by avoiding costly aggregation on the initiator server (which will reduce memory usage for the query on the initiator server).
-
-The following types of queries are supported (and all combinations of them):
-
-- `SELECT DISTINCT [..., ]sharding_key[, ...] FROM dist`
-- `SELECT ... FROM dist GROUP BY sharding_key[, ...]`
-- `SELECT ... FROM dist GROUP BY sharding_key[, ...] ORDER BY x`
-- `SELECT ... FROM dist GROUP BY sharding_key[, ...] LIMIT 1`
-- `SELECT ... FROM dist GROUP BY sharding_key[, ...] LIMIT 1 BY x`
-
-The following types of queries are not supported (support for some of them may be added later):
-
-- `SELECT ... GROUP BY sharding_key[, ...] WITH TOTALS`
-- `SELECT ... GROUP BY sharding_key[, ...] WITH ROLLUP`
-- `SELECT ... GROUP BY sharding_key[, ...] WITH CUBE`
-- `SELECT ... GROUP BY sharding_key[, ...] SETTINGS extremes=1`
-
-Possible values:
-
-- 0 — Disabled.
-- 1 — Enabled.
-
-See also:
-
-- [distributed_group_by_no_merge](#distributed-group-by-no-merge)
-- [distributed_push_down_limit](#distributed-push-down-limit)
-- [optimize_skip_unused_shards](#optimize-skip-unused-shards)
-
-:::note
-Right now it requires `optimize_skip_unused_shards` (the reason behind this is that one day it may be enabled by default, and it will work correctly only if data was inserted via Distributed table, i.e. data is distributed according to sharding_key).
-:::
-
-## optimize_functions_to_subcolumns {#optimize_functions_to_subcolumns}
-
-Type: Bool
-
-Default value: 1
-
-Enables or disables optimization by transforming some functions to reading subcolumns. This reduces the amount of data to read.
-
-These functions can be transformed:
-
-- [length](../../sql-reference/functions/array-functions.md/#array_functions-length) to read the [size0](../../sql-reference/data-types/array.md/#array-size) subcolumn.
-- [empty](../../sql-reference/functions/array-functions.md/#function-empty) to read the [size0](../../sql-reference/data-types/array.md/#array-size) subcolumn.
-- [notEmpty](../../sql-reference/functions/array-functions.md/#function-notempty) to read the [size0](../../sql-reference/data-types/array.md/#array-size) subcolumn.
-- [isNull](../../sql-reference/operators/index.md#operator-is-null) to read the [null](../../sql-reference/data-types/nullable.md/#finding-null) subcolumn.
-- [isNotNull](../../sql-reference/operators/index.md#is-not-null) to read the [null](../../sql-reference/data-types/nullable.md/#finding-null) subcolumn.
-- [count](../../sql-reference/aggregate-functions/reference/count.md) to read the [null](../../sql-reference/data-types/nullable.md/#finding-null) subcolumn.
-- [mapKeys](../../sql-reference/functions/tuple-map-functions.md/#mapkeys) to read the [keys](../../sql-reference/data-types/map.md/#map-subcolumns) subcolumn.
-- [mapValues](../../sql-reference/functions/tuple-map-functions.md/#mapvalues) to read the [values](../../sql-reference/data-types/map.md/#map-subcolumns) subcolumn.
-
-Possible values:
-
-- 0 — Optimization disabled.
-- 1 — Optimization enabled.
-
-## optimize_group_by_constant_keys {#optimize_group_by_constant_keys}
-
-Type: Bool
-
-Default value: 1
-
-Optimize GROUP BY when all keys in block are constant
-
-## optimize_group_by_function_keys {#optimize_group_by_function_keys}
-
-Type: Bool
-
-Default value: 1
-
-Eliminates functions of other keys in GROUP BY section
-
-## optimize_if_chain_to_multiif {#optimize_if_chain_to_multiif}
-
-Type: Bool
-
-Default value: 0
-
-Replace if(cond1, then1, if(cond2, ...)) chains to multiIf. Currently it's not beneficial for numeric types.
-
-## optimize_if_transform_strings_to_enum {#optimize_if_transform_strings_to_enum}
-
-Type: Bool
-
-Default value: 0
-
-Replaces string-type arguments in If and Transform to enum. Disabled by default cause it could make inconsistent change in distributed query that would lead to its fail.
-
-## optimize_injective_functions_in_group_by {#optimize_injective_functions_in_group_by}
-
-Type: Bool
-
-Default value: 1
-
-Replaces injective functions by it's arguments in GROUP BY section
-
-## optimize_injective_functions_inside_uniq {#optimize_injective_functions_inside_uniq}
-
-Type: Bool
-
-Default value: 1
-
-Delete injective functions of one argument inside uniq*() functions.
-
-## optimize_min_equality_disjunction_chain_length {#optimize_min_equality_disjunction_chain_length}
-
-Type: UInt64
-
-Default value: 3
-
-The minimum length of the expression `expr = x1 OR ... expr = xN` for optimization
-
-## optimize_min_inequality_conjunction_chain_length {#optimize_min_inequality_conjunction_chain_length}
-
-Type: UInt64
-
-Default value: 3
-
-The minimum length of the expression `expr <> x1 AND ... expr <> xN` for optimization
-
-## optimize_move_to_prewhere {#optimize_move_to_prewhere}
-
-Type: Bool
-
-Default value: 1
-
-Enables or disables automatic [PREWHERE](../../sql-reference/statements/select/prewhere.md) optimization in [SELECT](../../sql-reference/statements/select/index.md) queries.
-
-Works only for [*MergeTree](../../engines/table-engines/mergetree-family/index.md) tables.
-
-Possible values:
-
-- 0 — Automatic `PREWHERE` optimization is disabled.
-- 1 — Automatic `PREWHERE` optimization is enabled.
-
-## optimize_move_to_prewhere_if_final {#optimize_move_to_prewhere_if_final}
-
-Type: Bool
-
-Default value: 0
-
-Enables or disables automatic [PREWHERE](../../sql-reference/statements/select/prewhere.md) optimization in [SELECT](../../sql-reference/statements/select/index.md) queries with [FINAL](../../sql-reference/statements/select/from.md#select-from-final) modifier.
-
-Works only for [*MergeTree](../../engines/table-engines/mergetree-family/index.md) tables.
-
-Possible values:
-
-- 0 — Automatic `PREWHERE` optimization in `SELECT` queries with `FINAL` modifier is disabled.
-- 1 — Automatic `PREWHERE` optimization in `SELECT` queries with `FINAL` modifier is enabled.
-
-**See Also**
-
-- [optimize_move_to_prewhere](#optimize_move_to_prewhere) setting
-
-## optimize_multiif_to_if {#optimize_multiif_to_if}
-
-Type: Bool
-
-Default value: 1
-
-Replace 'multiIf' with only one condition to 'if'.
-
-## optimize_normalize_count_variants {#optimize_normalize_count_variants}
-
-Type: Bool
-
-Default value: 1
-
-Rewrite aggregate functions that semantically equals to count() as count().
-
-## optimize_on_insert {#optimize_on_insert}
-
-Type: Bool
-
-Default value: 1
-
-Enables or disables data transformation before the insertion, as if merge was done on this block (according to table engine).
-
-Possible values:
-
-- 0 — Disabled.
-- 1 — Enabled.
-
-**Example**
-
-The difference between enabled and disabled:
-
-Query:
-
-```sql
-SET optimize_on_insert = 1;
-
-CREATE TABLE test1 (`FirstTable` UInt32) ENGINE = ReplacingMergeTree ORDER BY FirstTable;
-
-INSERT INTO test1 SELECT number % 2 FROM numbers(5);
-
-SELECT * FROM test1;
-
-SET optimize_on_insert = 0;
-
-CREATE TABLE test2 (`SecondTable` UInt32) ENGINE = ReplacingMergeTree ORDER BY SecondTable;
-
-INSERT INTO test2 SELECT number % 2 FROM numbers(5);
-
-SELECT * FROM test2;
-```
-
-Result:
-
-``` text
-┌─FirstTable─┐
-│          0 │
-│          1 │
-└────────────┘
-
-┌─SecondTable─┐
-│           0 │
-│           0 │
-│           0 │
-│           1 │
-│           1 │
-└─────────────┘
-```
-
-Note that this setting influences [Materialized view](../../sql-reference/statements/create/view.md/#materialized) and [MaterializedMySQL](../../engines/database-engines/materialized-mysql.md) behaviour.
-
-## optimize_or_like_chain {#optimize_or_like_chain}
-
-Type: Bool
-
-Default value: 0
-
-Optimize multiple OR LIKE into multiMatchAny. This optimization should not be enabled by default, because it defies index analysis in some cases.
-
-## optimize_read_in_order {#optimize_read_in_order}
-
-Type: Bool
-
-Default value: 1
-
-Enables [ORDER BY](../../sql-reference/statements/select/order-by.md/#optimize_read_in_order) optimization in [SELECT](../../sql-reference/statements/select/index.md) queries for reading data from [MergeTree](../../engines/table-engines/mergetree-family/mergetree.md) tables.
-
-Possible values:
-
-- 0 — `ORDER BY` optimization is disabled.
-- 1 — `ORDER BY` optimization is enabled.
-
-**See Also**
-
-- [ORDER BY Clause](../../sql-reference/statements/select/order-by.md/#optimize_read_in_order)
-
-## optimize_read_in_window_order {#optimize_read_in_window_order}
-
-Type: Bool
-
-Default value: 1
-
-Enable ORDER BY optimization in window clause for reading data in corresponding order in MergeTree tables.
-
-## optimize_redundant_functions_in_order_by {#optimize_redundant_functions_in_order_by}
-
-Type: Bool
-
-Default value: 1
-
-Remove functions from ORDER BY if its argument is also in ORDER BY
-
-## optimize_respect_aliases {#optimize_respect_aliases}
-
-Type: Bool
-
-Default value: 1
-
-If it is set to true, it will respect aliases in WHERE/GROUP BY/ORDER BY, that will help with partition pruning/secondary indexes/optimize_aggregation_in_order/optimize_read_in_order/optimize_trivial_count
-
-## optimize_rewrite_aggregate_function_with_if {#optimize_rewrite_aggregate_function_with_if}
-
-Type: Bool
-
-Default value: 1
-
-Rewrite aggregate functions with if expression as argument when logically equivalent.
-For example, `avg(if(cond, col, null))` can be rewritten to `avgOrNullIf(cond, col)`. It may improve performance.
-
-:::note
-Supported only with experimental analyzer (`enable_analyzer = 1`).
-:::
-
-## optimize_rewrite_array_exists_to_has {#optimize_rewrite_array_exists_to_has}
-
-Type: Bool
-
-Default value: 0
-
-Rewrite arrayExists() functions to has() when logically equivalent. For example, arrayExists(x -> x = 1, arr) can be rewritten to has(arr, 1)
-
-## optimize_rewrite_sum_if_to_count_if {#optimize_rewrite_sum_if_to_count_if}
-
-Type: Bool
-
-Default value: 1
-
-Rewrite sumIf() and sum(if()) function countIf() function when logically equivalent
-
-## optimize_skip_merged_partitions {#optimize_skip_merged_partitions}
-
-Type: Bool
-
-Default value: 0
-
-Enables or disables optimization for [OPTIMIZE TABLE ... FINAL](../../sql-reference/statements/optimize.md) query if there is only one part with level > 0 and it doesn't have expired TTL.
-
-- `OPTIMIZE TABLE ... FINAL SETTINGS optimize_skip_merged_partitions=1`
-
-By default, `OPTIMIZE TABLE ... FINAL` query rewrites the one part even if there is only a single part.
-
-Possible values:
-
-- 1 - Enable optimization.
-- 0 - Disable optimization.
-
-## optimize_skip_unused_shards {#optimize_skip_unused_shards}
-
-Type: Bool
-
-Default value: 0
-
-Enables or disables skipping of unused shards for [SELECT](../../sql-reference/statements/select/index.md) queries that have sharding key condition in `WHERE/PREWHERE` (assuming that the data is distributed by sharding key, otherwise a query yields incorrect result).
-
-Possible values:
-
-- 0 — Disabled.
-- 1 — Enabled.
-
-## optimize_skip_unused_shards_limit {#optimize_skip_unused_shards_limit}
-
-Type: UInt64
-
-Default value: 1000
-
-Limit for number of sharding key values, turns off `optimize_skip_unused_shards` if the limit is reached.
-
-Too many values may require significant amount for processing, while the benefit is doubtful, since if you have huge number of values in `IN (...)`, then most likely the query will be sent to all shards anyway.
-
-## optimize_skip_unused_shards_nesting {#optimize_skip_unused_shards_nesting}
-
-Type: UInt64
-
-Default value: 0
-
-Controls [`optimize_skip_unused_shards`](#optimize-skip-unused-shards) (hence still requires [`optimize_skip_unused_shards`](#optimize-skip-unused-shards)) depends on the nesting level of the distributed query (case when you have `Distributed` table that look into another `Distributed` table).
-
-Possible values:
-
-- 0 — Disabled, `optimize_skip_unused_shards` works always.
-- 1 — Enables `optimize_skip_unused_shards` only for the first level.
-- 2 — Enables `optimize_skip_unused_shards` up to the second level.
-
-## optimize_skip_unused_shards_rewrite_in {#optimize_skip_unused_shards_rewrite_in}
-
-Type: Bool
-
-Default value: 1
-
-Rewrite IN in query for remote shards to exclude values that does not belong to the shard (requires optimize_skip_unused_shards).
-
-Possible values:
-
-- 0 — Disabled.
-- 1 — Enabled.
-
-## optimize_sorting_by_input_stream_properties {#optimize_sorting_by_input_stream_properties}
-
-Type: Bool
-
-Default value: 1
-
-Optimize sorting by sorting properties of input stream
-
-## optimize_substitute_columns {#optimize_substitute_columns}
-
-Type: Bool
-
-Default value: 0
-
-Use [constraints](../../sql-reference/statements/create/table.md#constraints) for column substitution. The default is `false`.
-
-Possible values:
-
-- true, false
-
-## optimize_syntax_fuse_functions {#optimize_syntax_fuse_functions}
-
-Type: Bool
-
-Default value: 0
-
-Enables to fuse aggregate functions with identical argument. It rewrites query contains at least two aggregate functions from [sum](../../sql-reference/aggregate-functions/reference/sum.md/#agg_function-sum), [count](../../sql-reference/aggregate-functions/reference/count.md/#agg_function-count) or [avg](../../sql-reference/aggregate-functions/reference/avg.md/#agg_function-avg) with identical argument to [sumCount](../../sql-reference/aggregate-functions/reference/sumcount.md/#agg_function-sumCount).
-
-Possible values:
-
-- 0 — Functions with identical argument are not fused.
-- 1 — Functions with identical argument are fused.
-
-**Example**
-
-Query:
-
-``` sql
-CREATE TABLE fuse_tbl(a Int8, b Int8) Engine = Log;
-SET optimize_syntax_fuse_functions = 1;
-EXPLAIN SYNTAX SELECT sum(a), sum(b), count(b), avg(b) from fuse_tbl FORMAT TSV;
-```
-
-Result:
-
-``` text
-SELECT
-    sum(a),
-    sumCount(b).1,
-    sumCount(b).2,
-    (sumCount(b).1) / (sumCount(b).2)
-FROM fuse_tbl
-```
-
-## optimize_throw_if_noop {#optimize_throw_if_noop}
-
-Type: Bool
-
-Default value: 0
-
-Enables or disables throwing an exception if an [OPTIMIZE](../../sql-reference/statements/optimize.md) query didn’t perform a merge.
-
-By default, `OPTIMIZE` returns successfully even if it didn’t do anything. This setting lets you differentiate these situations and get the reason in an exception message.
-
-Possible values:
-
-- 1 — Throwing an exception is enabled.
-- 0 — Throwing an exception is disabled.
-
-## optimize_time_filter_with_preimage {#optimize_time_filter_with_preimage}
-
-Type: Bool
-
-Default value: 1
-
-Optimize Date and DateTime predicates by converting functions into equivalent comparisons without conversions (e.g. toYear(col) = 2023 -> col >= '2023-01-01' AND col <= '2023-12-31')
-
-## optimize_trivial_approximate_count_query {#optimize_trivial_approximate_count_query}
-
-Type: Bool
-
-Default value: 0
-
-Use an approximate value for trivial count optimization of storages that support such estimation, for example, EmbeddedRocksDB.
-
-Possible values:
-
-   - 0 — Optimization disabled.
-   - 1 — Optimization enabled.
-
-## optimize_trivial_count_query {#optimize_trivial_count_query}
-
-Type: Bool
-
-Default value: 1
-
-Enables or disables the optimization to trivial query `SELECT count() FROM table` using metadata from MergeTree. If you need to use row-level security, disable this setting.
-
-Possible values:
-
-   - 0 — Optimization disabled.
-   - 1 — Optimization enabled.
-
-See also:
-
-- [optimize_functions_to_subcolumns](#optimize-functions-to-subcolumns)
-
-## optimize_trivial_insert_select {#optimize_trivial_insert_select}
-
-Type: Bool
-
-Default value: 0
-
-Optimize trivial 'INSERT INTO table SELECT ... FROM TABLES' query
-
-## optimize_uniq_to_count {#optimize_uniq_to_count}
-
-Type: Bool
-
-Default value: 1
-
-Rewrite uniq and its variants(except uniqUpTo) to count if subquery has distinct or group by clause.
-
-## optimize_use_implicit_projections {#optimize_use_implicit_projections}
-
-Type: Bool
-
-Default value: 1
-
-Automatically choose implicit projections to perform SELECT query
-
-## optimize_use_projections {#optimize_use_projections}
-
-Type: Bool
-
-Default value: 1
-
-Enables or disables [projection](../../engines/table-engines/mergetree-family/mergetree.md/#projections) optimization when processing `SELECT` queries.
-
-Possible values:
-
-- 0 — Projection optimization disabled.
-- 1 — Projection optimization enabled.
-
-## optimize_using_constraints {#optimize_using_constraints}
-
-Type: Bool
-
-Default value: 0
-
-Use [constraints](../../sql-reference/statements/create/table.md#constraints) for query optimization. The default is `false`.
-
-Possible values:
-
-- true, false
-
-## os_thread_priority {#os_thread_priority}
-
-Type: Int64
-
-Default value: 0
-
-Sets the priority ([nice](https://en.wikipedia.org/wiki/Nice_(Unix))) for threads that execute queries. The OS scheduler considers this priority when choosing the next thread to run on each available CPU core.
-
-:::note
-To use this setting, you need to set the `CAP_SYS_NICE` capability. The `clickhouse-server` package sets it up during installation. Some virtual environments do not allow you to set the `CAP_SYS_NICE` capability. In this case, `clickhouse-server` shows a message about it at the start.
-:::
-
-Possible values:
-
-- You can set values in the range `[-20, 19]`.
-
-Lower values mean higher priority. Threads with low `nice` priority values are executed more frequently than threads with high values. High values are preferable for long-running non-interactive queries because it allows them to quickly give up resources in favour of short interactive queries when they arrive.
-
-## output_format_compression_level {#output_format_compression_level}
-
-Type: UInt64
-
-Default value: 3
-
-Default compression level if query output is compressed. The setting is applied when `SELECT` query has `INTO OUTFILE` or when writing to table functions `file`, `url`, `hdfs`, `s3`, or `azureBlobStorage`.
-
-Possible values: from `1` to `22`
-
-## output_format_compression_zstd_window_log {#output_format_compression_zstd_window_log}
-
-Type: UInt64
-
-Default value: 0
-
-Can be used when the output compression method is `zstd`. If greater than `0`, this setting explicitly sets compression window size (power of `2`) and enables a long-range mode for zstd compression. This can help to achieve a better compression ratio.
-
-Possible values: non-negative numbers. Note that if the value is too small or too big, `zstdlib` will throw an exception. Typical values are from `20` (window size = `1MB`) to `30` (window size = `1GB`).
-
-## output_format_parallel_formatting {#output_format_parallel_formatting}
-
-Type: Bool
-
-Default value: 1
-
-Enables or disables parallel formatting of data formats. Supported only for [TSV](../../interfaces/formats.md/#tabseparated), [TSKV](../../interfaces/formats.md/#tskv), [CSV](../../interfaces/formats.md/#csv) and [JSONEachRow](../../interfaces/formats.md/#jsoneachrow) formats.
-
-Possible values:
-
-- 1 — Enabled.
-- 0 — Disabled.
-
-## page_cache_inject_eviction {#page_cache_inject_eviction}
-
-Type: Bool
-
-Default value: 0
-
-Userspace page cache will sometimes invalidate some pages at random. Intended for testing.
-
-## parallel_distributed_insert_select {#parallel_distributed_insert_select}
-
-Type: UInt64
-
-Default value: 0
-
-Enables parallel distributed `INSERT ... SELECT` query.
-
-If we execute `INSERT INTO distributed_table_a SELECT ... FROM distributed_table_b` queries and both tables use the same cluster, and both tables are either [replicated](../../engines/table-engines/mergetree-family/replication.md) or non-replicated, then this query is processed locally on every shard.
-
-Possible values:
-
-- 0 — Disabled.
-- 1 — `SELECT` will be executed on each shard from the underlying table of the distributed engine.
-- 2 — `SELECT` and `INSERT` will be executed on each shard from/to the underlying table of the distributed engine.
-
-## parallel_replica_offset {#parallel_replica_offset}
-
-Type: UInt64
-
-Default value: 0
-
-This is internal setting that should not be used directly and represents an implementation detail of the 'parallel replicas' mode. This setting will be automatically set up by the initiator server for distributed queries to the index of the replica participating in query processing among parallel replicas.
-
-## parallel_replicas_allow_in_with_subquery {#parallel_replicas_allow_in_with_subquery}
-
-Type: Bool
-
-Default value: 1
-
-If true, subquery for IN will be executed on every follower replica.
-
-## parallel_replicas_count {#parallel_replicas_count}
-
-Type: UInt64
-
-Default value: 0
-
-This is internal setting that should not be used directly and represents an implementation detail of the 'parallel replicas' mode. This setting will be automatically set up by the initiator server for distributed queries to the number of parallel replicas participating in query processing.
-
-## parallel_replicas_custom_key {#parallel_replicas_custom_key}
-
-Type: String
-
-Default value:
-
-An arbitrary integer expression that can be used to split work between replicas for a specific table.
-The value can be any integer expression.
-
-Simple expressions using primary keys are preferred.
-
-If the setting is used on a cluster that consists of a single shard with multiple replicas, those replicas will be converted into virtual shards.
-Otherwise, it will behave same as for `SAMPLE` key, it will use multiple replicas of each shard.
-
-## parallel_replicas_custom_key_range_lower {#parallel_replicas_custom_key_range_lower}
-
-Type: UInt64
-
-Default value: 0
-
-Allows the filter type `range` to split the work evenly between replicas based on the custom range `[parallel_replicas_custom_key_range_lower, INT_MAX]`.
-
-When used in conjunction with [parallel_replicas_custom_key_range_upper](#parallel_replicas_custom_key_range_upper), it lets the filter evenly split the work over replicas for the range `[parallel_replicas_custom_key_range_lower, parallel_replicas_custom_key_range_upper]`.
-
-Note: This setting will not cause any additional data to be filtered during query processing, rather it changes the points at which the range filter breaks up the range `[0, INT_MAX]` for parallel processing.
-
-## parallel_replicas_custom_key_range_upper {#parallel_replicas_custom_key_range_upper}
-
-Type: UInt64
-
-Default value: 0
-
-Allows the filter type `range` to split the work evenly between replicas based on the custom range `[0, parallel_replicas_custom_key_range_upper]`. A value of 0 disables the upper bound, setting it the max value of the custom key expression.
-
-When used in conjunction with [parallel_replicas_custom_key_range_lower](#parallel_replicas_custom_key_range_lower), it lets the filter evenly split the work over replicas for the range `[parallel_replicas_custom_key_range_lower, parallel_replicas_custom_key_range_upper]`.
-
-Note: This setting will not cause any additional data to be filtered during query processing, rather it changes the points at which the range filter breaks up the range `[0, INT_MAX]` for parallel processing
-
-## parallel_replicas_for_non_replicated_merge_tree {#parallel_replicas_for_non_replicated_merge_tree}
-
-Type: Bool
-
-Default value: 0
-
-If true, ClickHouse will use parallel replicas algorithm also for non-replicated MergeTree tables
-
-## parallel_replicas_local_plan {#parallel_replicas_local_plan}
-
-Type: Bool
-
-Default value: 0
-
-Build local plan for local replica
-
-## parallel_replicas_mark_segment_size {#parallel_replicas_mark_segment_size}
-
-Type: UInt64
-
-Default value: 0
-
-Parts virtually divided into segments to be distributed between replicas for parallel reading. This setting controls the size of these segments. Not recommended to change until you're absolutely sure in what you're doing. Value should be in range [128; 16384]
-
-## parallel_replicas_min_number_of_rows_per_replica {#parallel_replicas_min_number_of_rows_per_replica}
-
-Type: UInt64
-
-Default value: 0
-
-Limit the number of replicas used in a query to (estimated rows to read / min_number_of_rows_per_replica). The max is still limited by 'max_parallel_replicas'
-
-## parallel_replicas_mode {#parallel_replicas_mode}
-
-Type: ParallelReplicasMode
-
-Default value: read_tasks
-
-Type of filter to use with custom key for parallel replicas. default - use modulo operation on the custom key, range - use range filter on custom key using all possible values for the value type of custom key.
-
-## parallel_replicas_prefer_local_join {#parallel_replicas_prefer_local_join}
-
-Type: Bool
-
-Default value: 1
-
-If true, and JOIN can be executed with parallel replicas algorithm, and all storages of right JOIN part are *MergeTree, local JOIN will be used instead of GLOBAL JOIN.
-
-## parallel_replicas_single_task_marks_count_multiplier {#parallel_replicas_single_task_marks_count_multiplier}
-
-Type: Float
-
-Default value: 2
-
-A multiplier which will be added during calculation for minimal number of marks to retrieve from coordinator. This will be applied only for remote replicas.
-
-## parallel_view_processing {#parallel_view_processing}
-
-Type: Bool
-
-Default value: 0
-
-Enables pushing to attached views concurrently instead of sequentially.
-
-## parallelize_output_from_storages {#parallelize_output_from_storages}
-
-Type: Bool
-
-Default value: 1
-
-Parallelize output for reading step from storage. It allows parallelization of  query processing right after reading from storage if possible
-
-## parsedatetime_parse_without_leading_zeros {#parsedatetime_parse_without_leading_zeros}
-
-Type: Bool
-
-Default value: 1
-
-Formatters '%c', '%l' and '%k' in function 'parseDateTime()' parse months and hours without leading zeros.
-
-## partial_merge_join_left_table_buffer_bytes {#partial_merge_join_left_table_buffer_bytes}
-
-Type: UInt64
-
-Default value: 0
-
-If not 0 group left table blocks in bigger ones for left-side table in partial merge join. It uses up to 2x of specified memory per joining thread.
-
-## partial_merge_join_rows_in_right_blocks {#partial_merge_join_rows_in_right_blocks}
-
-Type: UInt64
-
-Default value: 65536
-
-Limits sizes of right-hand join data blocks in partial merge join algorithm for [JOIN](../../sql-reference/statements/select/join.md) queries.
-
-ClickHouse server:
-
-1.  Splits right-hand join data into blocks with up to the specified number of rows.
-2.  Indexes each block with its minimum and maximum values.
-3.  Unloads prepared blocks to disk if it is possible.
-
-Possible values:
-
-- Any positive integer. Recommended range of values: \[1000, 100000\].
-
-## partial_result_on_first_cancel {#partial_result_on_first_cancel}
-
-Type: Bool
-
-Default value: 0
-
-Allows query to return a partial result after cancel.
-
-## parts_to_delay_insert {#parts_to_delay_insert}
-
-Type: UInt64
-
-Default value: 0
-
-If the destination table contains at least that many active parts in a single partition, artificially slow down insert into table.
-
-## parts_to_throw_insert {#parts_to_throw_insert}
-
-Type: UInt64
-
-Default value: 0
-
-If more than this number active parts in a single partition of the destination table, throw 'Too many parts ...' exception.
-
-## periodic_live_view_refresh {#periodic_live_view_refresh}
-
-Type: Seconds
-
-Default value: 60
-
-Interval after which periodically refreshed live view is forced to refresh.
-
-## poll_interval {#poll_interval}
-
-Type: UInt64
-
-Default value: 10
-
-Block at the query wait loop on the server for the specified number of seconds.
-
-## postgresql_connection_attempt_timeout {#postgresql_connection_attempt_timeout}
-
-Type: UInt64
-
-Default value: 2
-
-Connection timeout in seconds of a single attempt to connect PostgreSQL end-point.
-The value is passed as a `connect_timeout` parameter of the connection URL.
-
-## postgresql_connection_pool_auto_close_connection {#postgresql_connection_pool_auto_close_connection}
-
-Type: Bool
-
-Default value: 0
-
-Close connection before returning connection to the pool.
-
-## postgresql_connection_pool_retries {#postgresql_connection_pool_retries}
-
-Type: UInt64
-
-Default value: 2
-
-Connection pool push/pop retries number for PostgreSQL table engine and database engine.
-
-## postgresql_connection_pool_size {#postgresql_connection_pool_size}
-
-Type: UInt64
-
-Default value: 16
-
-Connection pool size for PostgreSQL table engine and database engine.
-
-## postgresql_connection_pool_wait_timeout {#postgresql_connection_pool_wait_timeout}
-
-Type: UInt64
-
-Default value: 5000
-
-Connection pool push/pop timeout on empty pool for PostgreSQL table engine and database engine. By default it will block on empty pool.
-
-## prefer_column_name_to_alias {#prefer_column_name_to_alias}
-
-Type: Bool
-
-Default value: 0
-
-Enables or disables using the original column names instead of aliases in query expressions and clauses. It especially matters when alias is the same as the column name, see [Expression Aliases](../../sql-reference/syntax.md/#notes-on-usage). Enable this setting to make aliases syntax rules in ClickHouse more compatible with most other database engines.
-
-Possible values:
-
-- 0 — The column name is substituted with the alias.
-- 1 — The column name is not substituted with the alias.
-
-**Example**
-
-The difference between enabled and disabled:
-
-Query:
-
-```sql
-SET prefer_column_name_to_alias = 0;
-SELECT avg(number) AS number, max(number) FROM numbers(10);
-```
-
-Result:
-
-```text
-Received exception from server (version 21.5.1):
-Code: 184. DB::Exception: Received from localhost:9000. DB::Exception: Aggregate function avg(number) is found inside another aggregate function in query: While processing avg(number) AS number.
-```
-
-Query:
-
-```sql
-SET prefer_column_name_to_alias = 1;
-SELECT avg(number) AS number, max(number) FROM numbers(10);
-```
-
-Result:
-
-```text
-┌─number─┬─max(number)─┐
-│    4.5 │           9 │
-└────────┴─────────────┘
-```
-
-## prefer_external_sort_block_bytes {#prefer_external_sort_block_bytes}
-
-Type: UInt64
-
-Default value: 16744704
-
-Prefer maximum block bytes for external sort, reduce the memory usage during merging.
-
-## prefer_global_in_and_join {#prefer_global_in_and_join}
-
-Type: Bool
-
-Default value: 0
-
-Enables the replacement of `IN`/`JOIN` operators with `GLOBAL IN`/`GLOBAL JOIN`.
-
-Possible values:
-
-- 0 — Disabled. `IN`/`JOIN` operators are not replaced with `GLOBAL IN`/`GLOBAL JOIN`.
-- 1 — Enabled. `IN`/`JOIN` operators are replaced with `GLOBAL IN`/`GLOBAL JOIN`.
-
-**Usage**
-
-Although `SET distributed_product_mode=global` can change the queries behavior for the distributed tables, it's not suitable for local tables or tables from external resources. Here is when the `prefer_global_in_and_join` setting comes into play.
-
-For example, we have query serving nodes that contain local tables, which are not suitable for distribution. We need to scatter their data on the fly during distributed processing with the `GLOBAL` keyword — `GLOBAL IN`/`GLOBAL JOIN`.
-
-Another use case of `prefer_global_in_and_join` is accessing tables created by external engines. This setting helps to reduce the number of calls to external sources while joining such tables: only one call per query.
-
-**See also:**
-
-- [Distributed subqueries](../../sql-reference/operators/in.md/#select-distributed-subqueries) for more information on how to use `GLOBAL IN`/`GLOBAL JOIN`
-
-## prefer_localhost_replica {#prefer_localhost_replica}
-
-Type: Bool
-
-Default value: 1
-
-Enables/disables preferable using the localhost replica when processing distributed queries.
-
-Possible values:
-
-- 1 — ClickHouse always sends a query to the localhost replica if it exists.
-- 0 — ClickHouse uses the balancing strategy specified by the [load_balancing](#load_balancing) setting.
-
-:::note
-Disable this setting if you use [max_parallel_replicas](#max_parallel_replicas) without [parallel_replicas_custom_key](#parallel_replicas_custom_key).
-If [parallel_replicas_custom_key](#parallel_replicas_custom_key) is set, disable this setting only if it's used on a cluster with multiple shards containing multiple replicas.
-If it's used on a cluster with a single shard and multiple replicas, disabling this setting will have negative effects.
-:::
-
-## prefer_warmed_unmerged_parts_seconds {#prefer_warmed_unmerged_parts_seconds}
-
-Type: Int64
-
-Default value: 0
-
-Only available in ClickHouse Cloud. If a merged part is less than this many seconds old and is not pre-warmed (see cache_populated_by_fetch), but all its source parts are available and pre-warmed, SELECT queries will read from those parts instead. Only for ReplicatedMergeTree. Note that this only checks whether CacheWarmer processed the part; if the part was fetched into cache by something else, it'll still be considered cold until CacheWarmer gets to it; if it was warmed, then evicted from cache, it'll still be considered warm.
-
-## preferred_block_size_bytes {#preferred_block_size_bytes}
-
-Type: UInt64
-
-Default value: 1000000
-
-This setting adjusts the data block size for query processing and represents additional fine-tuning to the more rough 'max_block_size' setting. If the columns are large and with 'max_block_size' rows the block size is likely to be larger than the specified amount of bytes, its size will be lowered for better CPU cache locality.
-
-## preferred_max_column_in_block_size_bytes {#preferred_max_column_in_block_size_bytes}
-
-Type: UInt64
-
-Default value: 0
-
-Limit on max column size in block while reading. Helps to decrease cache misses count. Should be close to L2 cache size.
-
-## preferred_optimize_projection_name {#preferred_optimize_projection_name}
-
-Type: String
-
-Default value:
-
-If it is set to a non-empty string, ClickHouse will try to apply specified projection in query.
-
-
-Possible values:
-
-- string: name of preferred projection
-
-## prefetch_buffer_size {#prefetch_buffer_size}
-
-Type: UInt64
-
-Default value: 1048576
-
-The maximum size of the prefetch buffer to read from the filesystem.
-
-## print_pretty_type_names {#print_pretty_type_names}
-
-Type: Bool
-
-Default value: 1
-
-Allows to print deep-nested type names in a pretty way with indents in `DESCRIBE` query and in `toTypeName()` function.
-
-Example:
-
-```sql
-CREATE TABLE test (a Tuple(b String, c Tuple(d Nullable(UInt64), e Array(UInt32), f Array(Tuple(g String, h Map(String, Array(Tuple(i String, j UInt64))))), k Date), l Nullable(String))) ENGINE=Memory;
-DESCRIBE TABLE test FORMAT TSVRaw SETTINGS print_pretty_type_names=1;
-```
-
-```
-a	Tuple(
-    b String,
-    c Tuple(
-        d Nullable(UInt64),
-        e Array(UInt32),
-        f Array(Tuple(
-            g String,
-            h Map(
-                String,
-                Array(Tuple(
-                    i String,
-                    j UInt64
-                ))
-            )
-        )),
-        k Date
-    ),
-    l Nullable(String)
-)
-```
-
-## priority {#priority}
-
-Type: UInt64
-
-Default value: 0
-
-Priority of the query. 1 - the highest, higher value - lower priority; 0 - do not use priorities.
-
-## query_cache_compress_entries {#query_cache_compress_entries}
-
-Type: Bool
-
-Default value: 1
-
-Compress entries in the [query cache](../query-cache.md). Lessens the memory consumption of the query cache at the cost of slower inserts into / reads from it.
-
-Possible values:
-
-- 0 - Disabled
-- 1 - Enabled
-
-## query_cache_max_entries {#query_cache_max_entries}
-
-Type: UInt64
-
-Default value: 0
-
-The maximum number of query results the current user may store in the [query cache](../query-cache.md). 0 means unlimited.
-
-Possible values:
-
-- Positive integer >= 0.
-
-## query_cache_max_size_in_bytes {#query_cache_max_size_in_bytes}
-
-Type: UInt64
-
-Default value: 0
-
-The maximum amount of memory (in bytes) the current user may allocate in the [query cache](../query-cache.md). 0 means unlimited.
-
-Possible values:
-
-- Positive integer >= 0.
-
-## query_cache_min_query_duration {#query_cache_min_query_duration}
-
-Type: Milliseconds
-
-Default value: 0
-
-Minimum duration in milliseconds a query needs to run for its result to be stored in the [query cache](../query-cache.md).
-
-Possible values:
-
-- Positive integer >= 0.
-
-## query_cache_min_query_runs {#query_cache_min_query_runs}
-
-Type: UInt64
-
-Default value: 0
-
-Minimum number of times a `SELECT` query must run before its result is stored in the [query cache](../query-cache.md).
-
-Possible values:
-
-- Positive integer >= 0.
-
-## query_cache_nondeterministic_function_handling {#query_cache_nondeterministic_function_handling}
-
-Type: QueryCacheNondeterministicFunctionHandling
-
-Default value: throw
-
-Controls how the [query cache](../query-cache.md) handles `SELECT` queries with non-deterministic functions like `rand()` or `now()`.
-
-Possible values:
-
-- `'throw'` - Throw an exception and don't cache the query result.
-- `'save'` - Cache the query result.
-- `'ignore'` - Don't cache the query result and don't throw an exception.
-
-## query_cache_share_between_users {#query_cache_share_between_users}
-
-Type: Bool
-
-Default value: 0
-
-If turned on, the result of `SELECT` queries cached in the [query cache](../query-cache.md) can be read by other users.
-It is not recommended to enable this setting due to security reasons.
-
-Possible values:
-
-- 0 - Disabled
-- 1 - Enabled
-
-## query_cache_squash_partial_results {#query_cache_squash_partial_results}
-
-Type: Bool
-
-Default value: 1
-
-Squash partial result blocks to blocks of size [max_block_size](#setting-max_block_size). Reduces performance of inserts into the [query cache](../query-cache.md) but improves the compressability of cache entries (see [query_cache_compress-entries](#query-cache-compress-entries)).
-
-Possible values:
-
-- 0 - Disabled
-- 1 - Enabled
-
-## query_cache_system_table_handling {#query_cache_system_table_handling}
-
-Type: QueryCacheSystemTableHandling
-
-Default value: throw
-
-Controls how the [query cache](../query-cache.md) handles `SELECT` queries against system tables, i.e. tables in databases `system.*` and `information_schema.*`.
-
-Possible values:
-
-- `'throw'` - Throw an exception and don't cache the query result.
-- `'save'` - Cache the query result.
-- `'ignore'` - Don't cache the query result and don't throw an exception.
-
-## query_cache_tag {#query_cache_tag}
-
-Type: String
-
-Default value:
-
-A string which acts as a label for [query cache](../query-cache.md) entries.
-The same queries with different tags are considered different by the query cache.
-
-Possible values:
-
-- Any string
-
-## query_cache_ttl {#query_cache_ttl}
-
-Type: Seconds
-
-Default value: 60
-
-After this time in seconds entries in the [query cache](../query-cache.md) become stale.
-
-Possible values:
-
-- Positive integer >= 0.
-
-## query_plan_aggregation_in_order {#query_plan_aggregation_in_order}
-
-Type: Bool
-
-Default value: 1
-
-Toggles the aggregation in-order query-plan-level optimization.
-Only takes effect if setting [query_plan_enable_optimizations](#query_plan_enable_optimizations) is 1.
-
-:::note
-This is an expert-level setting which should only be used for debugging by developers. The setting may change in future in backward-incompatible ways or be removed.
-:::
-
-Possible values:
-
-- 0 - Disable
-- 1 - Enable
-
-## query_plan_convert_outer_join_to_inner_join {#query_plan_convert_outer_join_to_inner_join}
-
-Type: Bool
-
-Default value: 1
-
-Allow to convert OUTER JOIN to INNER JOIN if filter after JOIN always filters default values
-
-## query_plan_enable_multithreading_after_window_functions {#query_plan_enable_multithreading_after_window_functions}
-
-Type: Bool
-
-Default value: 1
-
-Enable multithreading after evaluating window functions to allow parallel stream processing
-
-## query_plan_enable_optimizations {#query_plan_enable_optimizations}
-
-Type: Bool
-
-Default value: 1
-
-Toggles query optimization at the query plan level.
-
-:::note
-This is an expert-level setting which should only be used for debugging by developers. The setting may change in future in backward-incompatible ways or be removed.
-:::
-
-Possible values:
-
-- 0 - Disable all optimizations at the query plan level
-- 1 - Enable optimizations at the query plan level (but individual optimizations may still be disabled via their individual settings)
-
-## query_plan_execute_functions_after_sorting {#query_plan_execute_functions_after_sorting}
-
-Type: Bool
-
-Default value: 1
-
-Toggles a query-plan-level optimization which moves expressions after sorting steps.
-Only takes effect if setting [query_plan_enable_optimizations](#query_plan_enable_optimizations) is 1.
-
-:::note
-This is an expert-level setting which should only be used for debugging by developers. The setting may change in future in backward-incompatible ways or be removed.
-:::
-
-Possible values:
-
-- 0 - Disable
-- 1 - Enable
-
-## query_plan_filter_push_down {#query_plan_filter_push_down}
-
-Type: Bool
-
-Default value: 1
-
-Toggles a query-plan-level optimization which moves filters down in the execution plan.
-Only takes effect if setting [query_plan_enable_optimizations](#query_plan_enable_optimizations) is 1.
-
-:::note
-This is an expert-level setting which should only be used for debugging by developers. The setting may change in future in backward-incompatible ways or be removed.
-:::
-
-Possible values:
-
-- 0 - Disable
-- 1 - Enable
-
-## query_plan_lift_up_array_join {#query_plan_lift_up_array_join}
-
-Type: Bool
-
-Default value: 1
-
-Toggles a query-plan-level optimization which moves ARRAY JOINs up in the execution plan.
-Only takes effect if setting [query_plan_enable_optimizations](#query_plan_enable_optimizations) is 1.
-
-:::note
-This is an expert-level setting which should only be used for debugging by developers. The setting may change in future in backward-incompatible ways or be removed.
-:::
-
-Possible values:
-
-- 0 - Disable
-- 1 - Enable
-
-## query_plan_lift_up_union {#query_plan_lift_up_union}
-
-Type: Bool
-
-Default value: 1
-
-Toggles a query-plan-level optimization which moves larger subtrees of the query plan into union to enable further optimizations.
-Only takes effect if setting [query_plan_enable_optimizations](#query_plan_enable_optimizations) is 1.
-
-:::note
-This is an expert-level setting which should only be used for debugging by developers. The setting may change in future in backward-incompatible ways or be removed.
-:::
-
-Possible values:
-
-- 0 - Disable
-- 1 - Enable
-
-## query_plan_max_optimizations_to_apply {#query_plan_max_optimizations_to_apply}
-
-Type: UInt64
-
-Default value: 10000
-
-Limits the total number of optimizations applied to query plan, see setting [query_plan_enable_optimizations](#query_plan_enable_optimizations).
-Useful to avoid long optimization times for complex queries.
-If the actual number of optimizations exceeds this setting, an exception is thrown.
-
-:::note
-This is an expert-level setting which should only be used for debugging by developers. The setting may change in future in backward-incompatible ways or be removed.
-:::
-
-## query_plan_merge_expressions {#query_plan_merge_expressions}
-
-Type: Bool
-
-Default value: 1
-
-Toggles a query-plan-level optimization which merges consecutive filters.
-Only takes effect if setting [query_plan_enable_optimizations](#query_plan_enable_optimizations) is 1.
-
-:::note
-This is an expert-level setting which should only be used for debugging by developers. The setting may change in future in backward-incompatible ways or be removed.
-:::
-
-Possible values:
-
-- 0 - Disable
-- 1 - Enable
-
-## query_plan_merge_filters {#query_plan_merge_filters}
-
-Type: Bool
-
-Default value: 0
-
-Allow to merge filters in the query plan
-
-## query_plan_optimize_prewhere {#query_plan_optimize_prewhere}
-
-Type: Bool
-
-Default value: 1
-
-Allow to push down filter to PREWHERE expression for supported storages
-
-## query_plan_push_down_limit {#query_plan_push_down_limit}
-
-Type: Bool
-
-Default value: 1
-
-Toggles a query-plan-level optimization which moves LIMITs down in the execution plan.
-Only takes effect if setting [query_plan_enable_optimizations](#query_plan_enable_optimizations) is 1.
-
-:::note
-This is an expert-level setting which should only be used for debugging by developers. The setting may change in future in backward-incompatible ways or be removed.
-:::
-
-Possible values:
-
-- 0 - Disable
-- 1 - Enable
-
-## query_plan_read_in_order {#query_plan_read_in_order}
-
-Type: Bool
-
-Default value: 1
-
-Toggles the read in-order optimization query-plan-level optimization.
-Only takes effect if setting [query_plan_enable_optimizations](#query_plan_enable_optimizations) is 1.
-
-:::note
-This is an expert-level setting which should only be used for debugging by developers. The setting may change in future in backward-incompatible ways or be removed.
-:::
-
-Possible values:
-
-- 0 - Disable
-- 1 - Enable
-
-## query_plan_remove_redundant_distinct {#query_plan_remove_redundant_distinct}
-
-Type: Bool
-
-Default value: 1
-
-Toggles a query-plan-level optimization which removes redundant DISTINCT steps.
-Only takes effect if setting [query_plan_enable_optimizations](#query_plan_enable_optimizations) is 1.
-
-:::note
-This is an expert-level setting which should only be used for debugging by developers. The setting may change in future in backward-incompatible ways or be removed.
-:::
-
-Possible values:
-
-- 0 - Disable
-- 1 - Enable
-
-## query_plan_remove_redundant_sorting {#query_plan_remove_redundant_sorting}
-
-Type: Bool
-
-Default value: 1
-
-Toggles a query-plan-level optimization which removes redundant sorting steps, e.g. in subqueries.
-Only takes effect if setting [query_plan_enable_optimizations](#query_plan_enable_optimizations) is 1.
-
-:::note
-This is an expert-level setting which should only be used for debugging by developers. The setting may change in future in backward-incompatible ways or be removed.
-:::
-
-Possible values:
-
-- 0 - Disable
-- 1 - Enable
-
-## query_plan_reuse_storage_ordering_for_window_functions {#query_plan_reuse_storage_ordering_for_window_functions}
-
-Type: Bool
-
-Default value: 1
-
-Toggles a query-plan-level optimization which uses storage sorting when sorting for window functions.
-Only takes effect if setting [query_plan_enable_optimizations](#query_plan_enable_optimizations) is 1.
-
-:::note
-This is an expert-level setting which should only be used for debugging by developers. The setting may change in future in backward-incompatible ways or be removed.
-:::
-
-Possible values:
-
-- 0 - Disable
-- 1 - Enable
-
-## query_plan_split_filter {#query_plan_split_filter}
-
-Type: Bool
-
-Default value: 1
-
-:::note
-This is an expert-level setting which should only be used for debugging by developers. The setting may change in future in backward-incompatible ways or be removed.
-:::
-
-Toggles a query-plan-level optimization which splits filters into expressions.
-Only takes effect if setting [query_plan_enable_optimizations](#query_plan_enable_optimizations) is 1.
-
-Possible values:
-
-- 0 - Disable
-- 1 - Enable
-
-## query_profiler_cpu_time_period_ns {#query_profiler_cpu_time_period_ns}
-
-Type: UInt64
-
-Default value: 1000000000
-
-Sets the period for a CPU clock timer of the [query profiler](../../operations/optimizing-performance/sampling-query-profiler.md). This timer counts only CPU time.
-
-Possible values:
-
-- A positive integer number of nanoseconds.
-
-    Recommended values:
-
-            - 10000000 (100 times a second) nanoseconds and more for single queries.
-            - 1000000000 (once a second) for cluster-wide profiling.
-
-- 0 for turning off the timer.
-
-**Temporarily disabled in ClickHouse Cloud.**
-
-See also:
-
-- System table [trace_log](../../operations/system-tables/trace_log.md/#system_tables-trace_log)
-
-## query_profiler_real_time_period_ns {#query_profiler_real_time_period_ns}
-
-Type: UInt64
-
-Default value: 1000000000
-
-Sets the period for a real clock timer of the [query profiler](../../operations/optimizing-performance/sampling-query-profiler.md). Real clock timer counts wall-clock time.
-
-Possible values:
-
-- Positive integer number, in nanoseconds.
-
-    Recommended values:
-
-            - 10000000 (100 times a second) nanoseconds and less for single queries.
-            - 1000000000 (once a second) for cluster-wide profiling.
-
-- 0 for turning off the timer.
-
-**Temporarily disabled in ClickHouse Cloud.**
-
-See also:
-
-- System table [trace_log](../../operations/system-tables/trace_log.md/#system_tables-trace_log)
-
-## queue_max_wait_ms {#queue_max_wait_ms}
-
-Type: Milliseconds
-
-Default value: 0
-
-The wait time in the request queue, if the number of concurrent requests exceeds the maximum.
-
-## rabbitmq_max_wait_ms {#rabbitmq_max_wait_ms}
-
-Type: Milliseconds
-
-Default value: 5000
-
-The wait time for reading from RabbitMQ before retry.
-
-## read_backoff_max_throughput {#read_backoff_max_throughput}
-
-Type: UInt64
-
-Default value: 1048576
-
-Settings to reduce the number of threads in case of slow reads. Count events when the read bandwidth is less than that many bytes per second.
-
-## read_backoff_min_concurrency {#read_backoff_min_concurrency}
-
-Type: UInt64
-
-Default value: 1
-
-Settings to try keeping the minimal number of threads in case of slow reads.
-
-## read_backoff_min_events {#read_backoff_min_events}
-
-Type: UInt64
-
-Default value: 2
-
-Settings to reduce the number of threads in case of slow reads. The number of events after which the number of threads will be reduced.
-
-## read_backoff_min_interval_between_events_ms {#read_backoff_min_interval_between_events_ms}
-
-Type: Milliseconds
-
-Default value: 1000
-
-Settings to reduce the number of threads in case of slow reads. Do not pay attention to the event, if the previous one has passed less than a certain amount of time.
-
-## read_backoff_min_latency_ms {#read_backoff_min_latency_ms}
-
-Type: Milliseconds
-
-Default value: 1000
-
-Setting to reduce the number of threads in case of slow reads. Pay attention only to reads that took at least that much time.
-
-## read_from_filesystem_cache_if_exists_otherwise_bypass_cache {#read_from_filesystem_cache_if_exists_otherwise_bypass_cache}
-
-Type: Bool
-
-Default value: 0
-
-Allow to use the filesystem cache in passive mode - benefit from the existing cache entries, but don't put more entries into the cache. If you set this setting for heavy ad-hoc queries and leave it disabled for short real-time queries, this will allows to avoid cache threshing by too heavy queries and to improve the overall system efficiency.
-
-## read_from_page_cache_if_exists_otherwise_bypass_cache {#read_from_page_cache_if_exists_otherwise_bypass_cache}
-
-Type: Bool
-
-Default value: 0
-
-Use userspace page cache in passive mode, similar to read_from_filesystem_cache_if_exists_otherwise_bypass_cache.
-
-## read_in_order_two_level_merge_threshold {#read_in_order_two_level_merge_threshold}
-
-Type: UInt64
-
-Default value: 100
-
-Minimal number of parts to read to run preliminary merge step during multithread reading in order of primary key.
-
-## read_in_order_use_buffering {#read_in_order_use_buffering}
-
-Type: Bool
-
-Default value: 1
-
-Use buffering before merging while reading in order of primary key. It increases the parallelism of query execution
-
-## read_overflow_mode {#read_overflow_mode}
-
-Type: OverflowMode
-
-Default value: throw
-
-What to do when the limit is exceeded.
-
-## read_overflow_mode_leaf {#read_overflow_mode_leaf}
-
-Type: OverflowMode
-
-Default value: throw
-
-What to do when the leaf limit is exceeded.
-
-## read_priority {#read_priority}
-
-Type: Int64
-
-Default value: 0
-
-Priority to read data from local filesystem or remote filesystem. Only supported for 'pread_threadpool' method for local filesystem and for `threadpool` method for remote filesystem.
-
-## read_through_distributed_cache {#read_through_distributed_cache}
-
-Type: Bool
-
-Default value: 0
-
-Only in ClickHouse Cloud. Allow reading from distributed cache
-
-## readonly {#readonly}
-
-Type: UInt64
-
-Default value: 0
-
-0 - no read-only restrictions. 1 - only read requests, as well as changing explicitly allowed settings. 2 - only read requests, as well as changing settings, except for the 'readonly' setting.
-
-## receive_data_timeout_ms {#receive_data_timeout_ms}
-
-Type: Milliseconds
-
-Default value: 2000
-
-Connection timeout for receiving first packet of data or packet with positive progress from replica
-
-## receive_timeout {#receive_timeout}
-
-Type: Seconds
-
-Default value: 300
-
-Timeout for receiving data from the network, in seconds. If no bytes were received in this interval, the exception is thrown. If you set this setting on the client, the 'send_timeout' for the socket will also be set on the corresponding connection end on the server.
-
-## regexp_max_matches_per_row {#regexp_max_matches_per_row}
-
-Type: UInt64
-
-Default value: 1000
-
-Sets the maximum number of matches for a single regular expression per row. Use it to protect against memory overload when using greedy regular expression in the [extractAllGroupsHorizontal](../../sql-reference/functions/string-search-functions.md/#extractallgroups-horizontal) function.
-
-Possible values:
-
-- Positive integer.
-
-## reject_expensive_hyperscan_regexps {#reject_expensive_hyperscan_regexps}
-
-Type: Bool
-
-Default value: 1
-
-Reject patterns which will likely be expensive to evaluate with hyperscan (due to NFA state explosion)
-
-## remerge_sort_lowered_memory_bytes_ratio {#remerge_sort_lowered_memory_bytes_ratio}
-
-Type: Float
-
-Default value: 2
-
-If memory usage after remerge does not reduced by this ratio, remerge will be disabled.
-
-## remote_filesystem_read_method {#remote_filesystem_read_method}
-
-Type: String
-
-Default value: threadpool
-
-Method of reading data from remote filesystem, one of: read, threadpool.
-
-## remote_filesystem_read_prefetch {#remote_filesystem_read_prefetch}
-
-Type: Bool
-
-Default value: 1
-
-Should use prefetching when reading data from remote filesystem.
-
-## remote_fs_read_backoff_max_tries {#remote_fs_read_backoff_max_tries}
-
-Type: UInt64
-
-Default value: 5
-
-Max attempts to read with backoff
-
-## remote_fs_read_max_backoff_ms {#remote_fs_read_max_backoff_ms}
-
-Type: UInt64
-
-Default value: 10000
-
-Max wait time when trying to read data for remote disk
-
-## remote_read_min_bytes_for_seek {#remote_read_min_bytes_for_seek}
-
-Type: UInt64
-
-Default value: 4194304
-
-Min bytes required for remote read (url, s3) to do seek, instead of read with ignore.
-
-## rename_files_after_processing {#rename_files_after_processing}
-
-Type: String
-
-Default value:
-
-- **Type:** String
-
-- **Default value:** Empty string
-
-This setting allows to specify renaming pattern for files processed by `file` table function. When option is set, all files read by `file` table function will be renamed according to specified pattern with placeholders, only if files processing was successful.
-
-### Placeholders
-
-- `%a` — Full original filename (e.g., "sample.csv").
-- `%f` — Original filename without extension (e.g., "sample").
-- `%e` — Original file extension with dot (e.g., ".csv").
-- `%t` — Timestamp (in microseconds).
-- `%%` — Percentage sign ("%").
-
-### Example
-- Option: `--rename_files_after_processing="processed_%f_%t%e"`
-
-- Query: `SELECT * FROM file('sample.csv')`
-
-
-If reading `sample.csv` is successful, file will be renamed to `processed_sample_1683473210851438.csv`
-
-## replace_running_query {#replace_running_query}
-
-Type: Bool
-
-Default value: 0
-
-When using the HTTP interface, the ‘query_id’ parameter can be passed. This is any string that serves as the query identifier.
-If a query from the same user with the same ‘query_id’ already exists at this time, the behaviour depends on the ‘replace_running_query’ parameter.
-
-`0` (default) – Throw an exception (do not allow the query to run if a query with the same ‘query_id’ is already running).
-
-`1` – Cancel the old query and start running the new one.
-
-Set this parameter to 1 for implementing suggestions for segmentation conditions. After entering the next character, if the old query hasn’t finished yet, it should be cancelled.
-
-## replace_running_query_max_wait_ms {#replace_running_query_max_wait_ms}
-
-Type: Milliseconds
-
-Default value: 5000
-
-The wait time for running the query with the same `query_id` to finish, when the [replace_running_query](#replace-running-query) setting is active.
-
-Possible values:
-
-- Positive integer.
-- 0 — Throwing an exception that does not allow to run a new query if the server already executes a query with the same `query_id`.
-
-## replication_wait_for_inactive_replica_timeout {#replication_wait_for_inactive_replica_timeout}
-
-Type: Int64
-
-Default value: 120
-
-Specifies how long (in seconds) to wait for inactive replicas to execute [ALTER](../../sql-reference/statements/alter/index.md), [OPTIMIZE](../../sql-reference/statements/optimize.md) or [TRUNCATE](../../sql-reference/statements/truncate.md) queries.
-
-Possible values:
-
-- 0 — Do not wait.
-- Negative integer — Wait for unlimited time.
-- Positive integer — The number of seconds to wait.
-
-## restore_replace_external_dictionary_source_to_null {#restore_replace_external_dictionary_source_to_null}
-
-Type: Bool
-
-Default value: 0
-
-Replace external dictionary sources to Null on restore. Useful for testing purposes
-
-## restore_replace_external_engines_to_null {#restore_replace_external_engines_to_null}
-
-Type: Bool
-
-Default value: 0
-
-For testing purposes. Replaces all external engines to Null to not initiate external connections.
-
-## restore_replace_external_table_functions_to_null {#restore_replace_external_table_functions_to_null}
-
-Type: Bool
-
-Default value: 0
-
-For testing purposes. Replaces all external table functions to Null to not initiate external connections.
-
-## result_overflow_mode {#result_overflow_mode}
-
-Type: OverflowMode
-
-Default value: throw
-
-What to do when the limit is exceeded.
-
-## rewrite_count_distinct_if_with_count_distinct_implementation {#rewrite_count_distinct_if_with_count_distinct_implementation}
-
-Type: Bool
-
-Default value: 0
-
-Allows you to rewrite `countDistcintIf` with [count_distinct_implementation](#count_distinct_implementation) setting.
-
-Possible values:
-
-- true — Allow.
-- false — Disallow.
-
-## s3_allow_parallel_part_upload {#s3_allow_parallel_part_upload}
-
-Type: Bool
-
-Default value: 1
-
-Use multiple threads for s3 multipart upload. It may lead to slightly higher memory usage
-
-## s3_check_objects_after_upload {#s3_check_objects_after_upload}
-
-Type: Bool
-
-Default value: 0
-
-Check each uploaded object to s3 with head request to be sure that upload was successful
-
-## s3_connect_timeout_ms {#s3_connect_timeout_ms}
-
-Type: UInt64
-
-Default value: 1000
-
-Connection timeout for host from s3 disks.
-
-## s3_create_new_file_on_insert {#s3_create_new_file_on_insert}
-
-Type: Bool
-
-Default value: 0
-
-Enables or disables creating a new file on each insert in s3 engine tables. If enabled, on each insert a new S3 object will be created with the key, similar to this pattern:
-
-initial: `data.Parquet.gz` -> `data.1.Parquet.gz` -> `data.2.Parquet.gz`, etc.
-
-Possible values:
-- 0 — `INSERT` query appends new data to the end of the file.
-- 1 — `INSERT` query creates a new file.
-
-## s3_disable_checksum {#s3_disable_checksum}
-
-Type: Bool
-
-Default value: 0
-
-Do not calculate a checksum when sending a file to S3. This speeds up writes by avoiding excessive processing passes on a file. It is mostly safe as the data of MergeTree tables is checksummed by ClickHouse anyway, and when S3 is accessed with HTTPS, the TLS layer already provides integrity while transferring through the network. While additional checksums on S3 give defense in depth.
-
-## s3_ignore_file_doesnt_exist {#s3_ignore_file_doesnt_exist}
-
-Type: Bool
-
-Default value: 0
-
-Ignore absence of file if it does not exist when reading certain keys.
-
-Possible values:
-- 1 — `SELECT` returns empty result.
-- 0 — `SELECT` throws an exception.
-
-## s3_list_object_keys_size {#s3_list_object_keys_size}
-
-Type: UInt64
-
-Default value: 1000
-
-Maximum number of files that could be returned in batch by ListObject request
-
-## s3_max_connections {#s3_max_connections}
-
-Type: UInt64
-
-Default value: 1024
-
-The maximum number of connections per server.
-
-## s3_max_get_burst {#s3_max_get_burst}
-
-Type: UInt64
-
-Default value: 0
-
-Max number of requests that can be issued simultaneously before hitting request per second limit. By default (0) equals to `s3_max_get_rps`
-
-## s3_max_get_rps {#s3_max_get_rps}
-
-Type: UInt64
-
-Default value: 0
-
-Limit on S3 GET request per second rate before throttling. Zero means unlimited.
-
-## s3_max_inflight_parts_for_one_file {#s3_max_inflight_parts_for_one_file}
-
-Type: UInt64
-
-Default value: 20
-
-The maximum number of a concurrent loaded parts in multipart upload request. 0 means unlimited.
-
-## s3_max_part_number {#s3_max_part_number}
-
-Type: UInt64
-
-Default value: 10000
-
-Maximum part number number for s3 upload part.
-
-## s3_max_put_burst {#s3_max_put_burst}
-
-Type: UInt64
-
-Default value: 0
-
-Max number of requests that can be issued simultaneously before hitting request per second limit. By default (0) equals to `s3_max_put_rps`
-
-## s3_max_put_rps {#s3_max_put_rps}
-
-Type: UInt64
-
-Default value: 0
-
-Limit on S3 PUT request per second rate before throttling. Zero means unlimited.
-
-## s3_max_redirects {#s3_max_redirects}
-
-Type: UInt64
-
-Default value: 10
-
-Max number of S3 redirects hops allowed.
-
-## s3_max_single_operation_copy_size {#s3_max_single_operation_copy_size}
-
-Type: UInt64
-
-Default value: 33554432
-
-Maximum size for a single copy operation in s3
-
-## s3_max_single_part_upload_size {#s3_max_single_part_upload_size}
-
-Type: UInt64
-
-Default value: 33554432
-
-The maximum size of object to upload using singlepart upload to S3.
-
-## s3_max_single_read_retries {#s3_max_single_read_retries}
-
-Type: UInt64
-
-Default value: 4
-
-The maximum number of retries during single S3 read.
-
-## s3_max_unexpected_write_error_retries {#s3_max_unexpected_write_error_retries}
-
-Type: UInt64
-
-Default value: 4
-
-The maximum number of retries in case of unexpected errors during S3 write.
-
-## s3_max_upload_part_size {#s3_max_upload_part_size}
-
-Type: UInt64
-
-Default value: 5368709120
-
-The maximum size of part to upload during multipart upload to S3.
-
-## s3_min_upload_part_size {#s3_min_upload_part_size}
-
-Type: UInt64
-
-Default value: 16777216
-
-The minimum size of part to upload during multipart upload to S3.
-
-## s3_request_timeout_ms {#s3_request_timeout_ms}
-
-Type: UInt64
-
-Default value: 30000
-
-Idleness timeout for sending and receiving data to/from S3. Fail if a single TCP read or write call blocks for this long.
-
-## s3_retry_attempts {#s3_retry_attempts}
-
-Type: UInt64
-
-Default value: 100
-
-Setting for Aws::Client::RetryStrategy, Aws::Client does retries itself, 0 means no retries
-
-## s3_skip_empty_files {#s3_skip_empty_files}
-
-Type: Bool
-
-Default value: 0
-
-Enables or disables skipping empty files in [S3](../../engines/table-engines/integrations/s3.md) engine tables.
-
-Possible values:
-- 0 — `SELECT` throws an exception if empty file is not compatible with requested format.
-- 1 — `SELECT` returns empty result for empty file.
-
-## s3_strict_upload_part_size {#s3_strict_upload_part_size}
-
-Type: UInt64
-
-Default value: 0
-
-The exact size of part to upload during multipart upload to S3 (some implementations does not supports variable size parts).
-
-## s3_throw_on_zero_files_match {#s3_throw_on_zero_files_match}
-
-Type: Bool
-
-Default value: 0
-
-Throw an error, when ListObjects request cannot match any files
-
-## s3_truncate_on_insert {#s3_truncate_on_insert}
-
-Type: Bool
-
-Default value: 0
-
-Enables or disables truncate before inserts in s3 engine tables. If disabled, an exception will be thrown on insert attempts if an S3 object already exists.
-
-Possible values:
-- 0 — `INSERT` query appends new data to the end of the file.
-- 1 — `INSERT` query replaces existing content of the file with the new data.
-
-## s3_upload_part_size_multiply_factor {#s3_upload_part_size_multiply_factor}
-
-Type: UInt64
-
-Default value: 2
-
-Multiply s3_min_upload_part_size by this factor each time s3_multiply_parts_count_threshold parts were uploaded from a single write to S3.
-
-## s3_upload_part_size_multiply_parts_count_threshold {#s3_upload_part_size_multiply_parts_count_threshold}
-
-Type: UInt64
-
-Default value: 500
-
-Each time this number of parts was uploaded to S3, s3_min_upload_part_size is multiplied by s3_upload_part_size_multiply_factor.
-
-## s3_use_adaptive_timeouts {#s3_use_adaptive_timeouts}
-
-Type: Bool
-
-Default value: 1
-
-When set to `true` than for all s3 requests first two attempts are made with low send and receive timeouts.
-When set to `false` than all attempts are made with identical timeouts.
-
-## s3_validate_request_settings {#s3_validate_request_settings}
-
-Type: Bool
-
-Default value: 1
-
-Enables s3 request settings validation.
-
-Possible values:
-- 1 — validate settings.
-- 0 — do not validate settings.
-
-## s3queue_default_zookeeper_path {#s3queue_default_zookeeper_path}
-
-Type: String
-
-Default value: /clickhouse/s3queue/
-
-Default zookeeper path prefix for S3Queue engine
-
-## s3queue_enable_logging_to_s3queue_log {#s3queue_enable_logging_to_s3queue_log}
-
-Type: Bool
-
-Default value: 0
-
-Enable writing to system.s3queue_log. The value can be overwritten per table with table settings
-
-## schema_inference_cache_require_modification_time_for_url {#schema_inference_cache_require_modification_time_for_url}
-
-Type: Bool
-
-Default value: 1
-
-Use schema from cache for URL with last modification time validation (for URLs with Last-Modified header)
-
-## schema_inference_use_cache_for_azure {#schema_inference_use_cache_for_azure}
-
-Type: Bool
-
-Default value: 1
-
-Use cache in schema inference while using azure table function
-
-## schema_inference_use_cache_for_file {#schema_inference_use_cache_for_file}
-
-Type: Bool
-
-Default value: 1
-
-Use cache in schema inference while using file table function
-
-## schema_inference_use_cache_for_hdfs {#schema_inference_use_cache_for_hdfs}
-
-Type: Bool
-
-Default value: 1
-
-Use cache in schema inference while using hdfs table function
-
-## schema_inference_use_cache_for_s3 {#schema_inference_use_cache_for_s3}
-
-Type: Bool
-
-Default value: 1
-
-Use cache in schema inference while using s3 table function
-
-## schema_inference_use_cache_for_url {#schema_inference_use_cache_for_url}
-
-Type: Bool
-
-Default value: 1
-
-Use cache in schema inference while using url table function
-
-## select_sequential_consistency {#select_sequential_consistency}
-
-Type: UInt64
-
-Default value: 0
-
-:::note
-This setting differ in behavior between SharedMergeTree and ReplicatedMergeTree, see [SharedMergeTree consistency](/docs/en/cloud/reference/shared-merge-tree/#consistency) for more information about the behavior of `select_sequential_consistency` in SharedMergeTree.
-:::
-
-Enables or disables sequential consistency for `SELECT` queries. Requires `insert_quorum_parallel` to be disabled (enabled by default).
-
-Possible values:
-
-- 0 — Disabled.
-- 1 — Enabled.
-
-Usage
-
-When sequential consistency is enabled, ClickHouse allows the client to execute the `SELECT` query only for those replicas that contain data from all previous `INSERT` queries executed with `insert_quorum`. If the client refers to a partial replica, ClickHouse will generate an exception. The SELECT query will not include data that has not yet been written to the quorum of replicas.
-
-When `insert_quorum_parallel` is enabled (the default), then `select_sequential_consistency` does not work. This is because parallel `INSERT` queries can be written to different sets of quorum replicas so there is no guarantee a single replica will have received all writes.
-
-See also:
-
-- [insert_quorum](#insert_quorum)
-- [insert_quorum_timeout](#insert_quorum_timeout)
-- [insert_quorum_parallel](#insert_quorum_parallel)
-
-## send_logs_level {#send_logs_level}
-
-Type: LogsLevel
-
-Default value: fatal
-
-Send server text logs with specified minimum level to client. Valid values: 'trace', 'debug', 'information', 'warning', 'error', 'fatal', 'none'
-
-## send_logs_source_regexp {#send_logs_source_regexp}
-
-Type: String
-
-Default value:
-
-Send server text logs with specified regexp to match log source name. Empty means all sources.
-
-## send_progress_in_http_headers {#send_progress_in_http_headers}
-
-Type: Bool
-
-Default value: 0
-
-Enables or disables `X-ClickHouse-Progress` HTTP response headers in `clickhouse-server` responses.
-
-For more information, read the [HTTP interface description](../../interfaces/http.md).
-
-Possible values:
-
-- 0 — Disabled.
-- 1 — Enabled.
-
-## send_timeout {#send_timeout}
-
-Type: Seconds
-
-Default value: 300
-
-Timeout for sending data to the network, in seconds. If a client needs to send some data but is not able to send any bytes in this interval, the exception is thrown. If you set this setting on the client, the 'receive_timeout' for the socket will also be set on the corresponding connection end on the server.
-
-## session_timezone {#session_timezone}
-
-Type: Timezone
-
-Default value:
-
-Sets the implicit time zone of the current session or query.
-The implicit time zone is the time zone applied to values of type DateTime/DateTime64 which have no explicitly specified time zone.
-The setting takes precedence over the globally configured (server-level) implicit time zone.
-A value of '' (empty string) means that the implicit time zone of the current session or query is equal to the [server time zone](../server-configuration-parameters/settings.md#timezone).
-
-You can use functions `timeZone()` and `serverTimeZone()` to get the session time zone and server time zone.
-
-Possible values:
-
--    Any time zone name from `system.time_zones`, e.g. `Europe/Berlin`, `UTC` or `Zulu`
-
-Examples:
-
-```sql
-SELECT timeZone(), serverTimeZone() FORMAT TSV
-
-Europe/Berlin	Europe/Berlin
-```
-
-```sql
-SELECT timeZone(), serverTimeZone() SETTINGS session_timezone = 'Asia/Novosibirsk' FORMAT TSV
-
-Asia/Novosibirsk	Europe/Berlin
-```
-
-Assign session time zone 'America/Denver' to the inner DateTime without explicitly specified time zone:
-
-```sql
-SELECT toDateTime64(toDateTime64('1999-12-12 23:23:23.123', 3), 3, 'Europe/Zurich') SETTINGS session_timezone = 'America/Denver' FORMAT TSV
-
-1999-12-13 07:23:23.123
-```
-
-:::warning
-Not all functions that parse DateTime/DateTime64 respect `session_timezone`. This can lead to subtle errors.
-See the following example and explanation.
-:::
-
-```sql
-CREATE TABLE test_tz (`d` DateTime('UTC')) ENGINE = Memory AS SELECT toDateTime('2000-01-01 00:00:00', 'UTC');
-
-SELECT *, timeZone() FROM test_tz WHERE d = toDateTime('2000-01-01 00:00:00') SETTINGS session_timezone = 'Asia/Novosibirsk'
-0 rows in set.
-
-SELECT *, timeZone() FROM test_tz WHERE d = '2000-01-01 00:00:00' SETTINGS session_timezone = 'Asia/Novosibirsk'
-┌───────────────────d─┬─timeZone()───────┐
-│ 2000-01-01 00:00:00 │ Asia/Novosibirsk │
-└─────────────────────┴──────────────────┘
-```
-
-This happens due to different parsing pipelines:
-
-- `toDateTime()` without explicitly given time zone used in the first `SELECT` query honors setting `session_timezone` and the global time zone.
-- In the second query, a DateTime is parsed from a String, and inherits the type and time zone of the existing column`d`. Thus, setting `session_timezone` and the global time zone are not honored.
-
-**See also**
-
-- [timezone](../server-configuration-parameters/settings.md#timezone)
-
-## set_overflow_mode {#set_overflow_mode}
-
-Type: OverflowMode
-
-Default value: throw
-
-What to do when the limit is exceeded.
-
-## short_circuit_function_evaluation {#short_circuit_function_evaluation}
-
-Type: ShortCircuitFunctionEvaluation
-
-Default value: enable
-
-Allows calculating the [if](../../sql-reference/functions/conditional-functions.md/#if), [multiIf](../../sql-reference/functions/conditional-functions.md/#multiif), [and](../../sql-reference/functions/logical-functions.md/#logical-and-function), and [or](../../sql-reference/functions/logical-functions.md/#logical-or-function) functions according to a [short scheme](https://en.wikipedia.org/wiki/Short-circuit_evaluation). This helps optimize the execution of complex expressions in these functions and prevent possible exceptions (such as division by zero when it is not expected).
-
-Possible values:
-
-- `enable` — Enables short-circuit function evaluation for functions that are suitable for it (can throw an exception or computationally heavy).
-- `force_enable` — Enables short-circuit function evaluation for all functions.
-- `disable` — Disables short-circuit function evaluation.
-
-## show_table_uuid_in_table_create_query_if_not_nil {#show_table_uuid_in_table_create_query_if_not_nil}
-
-Type: Bool
-
-Default value: 0
-
-Sets the `SHOW TABLE` query display.
-
-Possible values:
-
-- 0 — The query will be displayed without table UUID.
-- 1 — The query will be displayed with table UUID.
-
-## single_join_prefer_left_table {#single_join_prefer_left_table}
-
-Type: Bool
-
-Default value: 1
-
-For single JOIN in case of identifier ambiguity prefer left table
-
-## skip_download_if_exceeds_query_cache {#skip_download_if_exceeds_query_cache}
-
-Type: Bool
-
-Default value: 1
-
-Skip download from remote filesystem if exceeds query cache size
-
-## skip_unavailable_shards {#skip_unavailable_shards}
-
-Type: Bool
-
-Default value: 0
-
-Enables or disables silently skipping of unavailable shards.
-
-Shard is considered unavailable if all its replicas are unavailable. A replica is unavailable in the following cases:
-
-- ClickHouse can’t connect to replica for any reason.
-
-    When connecting to a replica, ClickHouse performs several attempts. If all these attempts fail, the replica is considered unavailable.
-
-- Replica can’t be resolved through DNS.
-
-    If replica’s hostname can’t be resolved through DNS, it can indicate the following situations:
-
-    - Replica’s host has no DNS record. It can occur in systems with dynamic DNS, for example, [Kubernetes](https://kubernetes.io), where nodes can be unresolvable during downtime, and this is not an error.
-
-    - Configuration error. ClickHouse configuration file contains a wrong hostname.
-
-Possible values:
-
-- 1 — skipping enabled.
-
-    If a shard is unavailable, ClickHouse returns a result based on partial data and does not report node availability issues.
-
-- 0 — skipping disabled.
-
-    If a shard is unavailable, ClickHouse throws an exception.
-
-## sleep_after_receiving_query_ms {#sleep_after_receiving_query_ms}
-
-Type: Milliseconds
-
-Default value: 0
-
-Time to sleep after receiving query in TCPHandler
-
-## sleep_in_send_data_ms {#sleep_in_send_data_ms}
-
-Type: Milliseconds
-
-Default value: 0
-
-Time to sleep in sending data in TCPHandler
-
-## sleep_in_send_tables_status_ms {#sleep_in_send_tables_status_ms}
-
-Type: Milliseconds
-
-Default value: 0
-
-Time to sleep in sending tables status response in TCPHandler
-
-## sort_overflow_mode {#sort_overflow_mode}
-
-Type: OverflowMode
-
-Default value: throw
-
-What to do when the limit is exceeded.
-
-## split_intersecting_parts_ranges_into_layers_final {#split_intersecting_parts_ranges_into_layers_final}
-
-Type: Bool
-
-Default value: 1
-
-Split intersecting parts ranges into layers during FINAL optimization
-
-## split_parts_ranges_into_intersecting_and_non_intersecting_final {#split_parts_ranges_into_intersecting_and_non_intersecting_final}
-
-Type: Bool
-
-Default value: 1
-
-Split parts ranges into intersecting and non intersecting during FINAL optimization
-
-## splitby_max_substrings_includes_remaining_string {#splitby_max_substrings_includes_remaining_string}
-
-Type: Bool
-
-Default value: 0
-
-Controls whether function [splitBy*()](../../sql-reference/functions/splitting-merging-functions.md) with argument `max_substrings` > 0 will include the remaining string in the last element of the result array.
-
-Possible values:
-
-- `0` - The remaining string will not be included in the last element of the result array.
-- `1` - The remaining string will be included in the last element of the result array. This is the behavior of Spark's [`split()`](https://spark.apache.org/docs/3.1.2/api/python/reference/api/pyspark.sql.functions.split.html) function and Python's ['string.split()'](https://docs.python.org/3/library/stdtypes.html#str.split) method.
-
-## stop_refreshable_materialized_views_on_startup {#stop_refreshable_materialized_views_on_startup}
-
-Type: Bool
-
-Default value: 0
-
-On server startup, prevent scheduling of refreshable materialized views, as if with SYSTEM STOP VIEWS. You can manually start them with SYSTEM START VIEWS or SYSTEM START VIEW \\<name\\> afterwards. Also applies to newly created views. Has no effect on non-refreshable materialized views.
-
-## storage_file_read_method {#storage_file_read_method}
-
-Type: LocalFSReadMethod
-
-Default value: pread
-
-Method of reading data from storage file, one of: `read`, `pread`, `mmap`. The mmap method does not apply to clickhouse-server (it's intended for clickhouse-local).
-
-## storage_system_stack_trace_pipe_read_timeout_ms {#storage_system_stack_trace_pipe_read_timeout_ms}
-
-Type: Milliseconds
-
-Default value: 100
-
-Maximum time to read from a pipe for receiving information from the threads when querying the `system.stack_trace` table. This setting is used for testing purposes and not meant to be changed by users.
-
-## stream_flush_interval_ms {#stream_flush_interval_ms}
-
-Type: Milliseconds
-
-Default value: 7500
-
-Works for tables with streaming in the case of a timeout, or when a thread generates [max_insert_block_size](#max_insert_block_size) rows.
-
-The default value is 7500.
-
-The smaller the value, the more often data is flushed into the table. Setting the value too low leads to poor performance.
-
-## stream_like_engine_allow_direct_select {#stream_like_engine_allow_direct_select}
-
-Type: Bool
-
-Default value: 0
-
-Allow direct SELECT query for Kafka, RabbitMQ, FileLog, Redis Streams, and NATS engines. In case there are attached materialized views, SELECT query is not allowed even if this setting is enabled.
-
-## stream_like_engine_insert_queue {#stream_like_engine_insert_queue}
-
-Type: String
-
-Default value:
-
-When stream-like engine reads from multiple queues, the user will need to select one queue to insert into when writing. Used by Redis Streams and NATS.
-
-## stream_poll_timeout_ms {#stream_poll_timeout_ms}
-
-Type: Milliseconds
-
-Default value: 500
-
-Timeout for polling data from/to streaming storages.
-
-## system_events_show_zero_values {#system_events_show_zero_values}
-
-Type: Bool
-
-Default value: 0
-
-Allows to select zero-valued events from [`system.events`](../../operations/system-tables/events.md).
-
-Some monitoring systems require passing all the metrics values to them for each checkpoint, even if the metric value is zero.
-
-Possible values:
-
-- 0 — Disabled.
-- 1 — Enabled.
-
-**Examples**
-
-Query
-
-```sql
-SELECT * FROM system.events WHERE event='QueryMemoryLimitExceeded';
-```
-
-Result
-
-```text
-Ok.
-```
-
-Query
-```sql
-SET system_events_show_zero_values = 1;
-SELECT * FROM system.events WHERE event='QueryMemoryLimitExceeded';
-```
-
-Result
-
-```text
-┌─event────────────────────┬─value─┬─description───────────────────────────────────────────┐
-│ QueryMemoryLimitExceeded │     0 │ Number of times when memory limit exceeded for query. │
-└──────────────────────────┴───────┴───────────────────────────────────────────────────────┘
-```
-
-## table_function_remote_max_addresses {#table_function_remote_max_addresses}
-
-Type: UInt64
-
-Default value: 1000
-
-Sets the maximum number of addresses generated from patterns for the [remote](../../sql-reference/table-functions/remote.md) function.
-
-Possible values:
-
-- Positive integer.
-
-## tcp_keep_alive_timeout {#tcp_keep_alive_timeout}
-
-Type: Seconds
-
-Default value: 290
-
-The time in seconds the connection needs to remain idle before TCP starts sending keepalive probes
-
-## temporary_data_in_cache_reserve_space_wait_lock_timeout_milliseconds {#temporary_data_in_cache_reserve_space_wait_lock_timeout_milliseconds}
-
-Type: UInt64
-
-Default value: 600000
-
-Wait time to lock cache for space reservation for temporary data in filesystem cache
-
-## temporary_files_codec {#temporary_files_codec}
-
-Type: String
-
-Default value: LZ4
-
-Sets compression codec for temporary files used in sorting and joining operations on disk.
-
-Possible values:
-
-- LZ4 — [LZ4](https://en.wikipedia.org/wiki/LZ4_(compression_algorithm)) compression is applied.
-- NONE — No compression is applied.
-
-## throw_if_deduplication_in_dependent_materialized_views_enabled_with_async_insert {#throw_if_deduplication_in_dependent_materialized_views_enabled_with_async_insert}
-
-Type: Bool
-
-Default value: 1
-
-Throw exception on INSERT query when the setting `deduplicate_blocks_in_dependent_materialized_views` is enabled along with `async_insert`. It guarantees correctness, because these features can't work together.
-
-## throw_if_no_data_to_insert {#throw_if_no_data_to_insert}
-
-Type: Bool
-
-Default value: 1
-
-Allows or forbids empty INSERTs, enabled by default (throws an error on an empty insert)
-
-## throw_on_error_from_cache_on_write_operations {#throw_on_error_from_cache_on_write_operations}
-
-Type: Bool
-
-Default value: 0
-
-Ignore error from cache when caching on write operations (INSERT, merges)
-
-## throw_on_max_partitions_per_insert_block {#throw_on_max_partitions_per_insert_block}
-
-Type: Bool
-
-Default value: 1
-
-Used with max_partitions_per_insert_block. If true (default), an exception will be thrown when max_partitions_per_insert_block is reached. If false, details of the insert query reaching this limit with the number of partitions will be logged. This can be useful if you're trying to understand the impact on users when changing max_partitions_per_insert_block.
-
-## throw_on_unsupported_query_inside_transaction {#throw_on_unsupported_query_inside_transaction}
-
-Type: Bool
-
-Default value: 1
-
-Throw exception if unsupported query is used inside transaction
-
-## timeout_before_checking_execution_speed {#timeout_before_checking_execution_speed}
-
-Type: Seconds
-
-Default value: 10
-
-Check that the speed is not too low after the specified time has elapsed.
-
-## timeout_overflow_mode {#timeout_overflow_mode}
-
-Type: OverflowMode
-
-Default value: throw
-
-What to do when the limit is exceeded.
-
-## timeout_overflow_mode_leaf {#timeout_overflow_mode_leaf}
-
-Type: OverflowMode
-
-Default value: throw
-
-What to do when the leaf limit is exceeded.
-
-## totals_auto_threshold {#totals_auto_threshold}
-
-Type: Float
-
-Default value: 0.5
-
-The threshold for `totals_mode = 'auto'`.
-See the section “WITH TOTALS modifier”.
-
-## totals_mode {#totals_mode}
-
-Type: TotalsMode
-
-Default value: after_having_exclusive
-
-How to calculate TOTALS when HAVING is present, as well as when max_rows_to_group_by and group_by_overflow_mode = ‘any’ are present.
-See the section “WITH TOTALS modifier”.
-
-## trace_profile_events {#trace_profile_events}
-
-Type: Bool
-
-Default value: 0
-
-Enables or disables collecting stacktraces on each update of profile events along with the name of profile event and the value of increment and sending them into [trace_log](../../operations/system-tables/trace_log.md#system_tables-trace_log).
-
-Possible values:
-
-- 1 — Tracing of profile events enabled.
-- 0 — Tracing of profile events disabled.
-
-## transfer_overflow_mode {#transfer_overflow_mode}
-
-Type: OverflowMode
-
-Default value: throw
-
-What to do when the limit is exceeded.
-
-## transform_null_in {#transform_null_in}
-
-Type: Bool
-
-Default value: 0
-
-Enables equality of [NULL](../../sql-reference/syntax.md/#null-literal) values for [IN](../../sql-reference/operators/in.md) operator.
-
-By default, `NULL` values can’t be compared because `NULL` means undefined value. Thus, comparison `expr = NULL` must always return `false`. With this setting `NULL = NULL` returns `true` for `IN` operator.
-
-Possible values:
-
-- 0 — Comparison of `NULL` values in `IN` operator returns `false`.
-- 1 — Comparison of `NULL` values in `IN` operator returns `true`.
-
-**Example**
-
-Consider the `null_in` table:
-
-``` text
-┌──idx─┬─────i─┐
-│    1 │     1 │
-│    2 │  NULL │
-│    3 │     3 │
-└──────┴───────┘
-```
-
-Query:
-
-``` sql
-SELECT idx, i FROM null_in WHERE i IN (1, NULL) SETTINGS transform_null_in = 0;
-```
-
-Result:
-
-``` text
-┌──idx─┬────i─┐
-│    1 │    1 │
-└──────┴──────┘
-```
-
-Query:
-
-``` sql
-SELECT idx, i FROM null_in WHERE i IN (1, NULL) SETTINGS transform_null_in = 1;
-```
-
-Result:
-
-``` text
-┌──idx─┬─────i─┐
-│    1 │     1 │
-│    2 │  NULL │
-└──────┴───────┘
-```
-
-**See Also**
-
-- [NULL Processing in IN Operators](../../sql-reference/operators/in.md/#in-null-processing)
-
-## traverse_shadow_remote_data_paths {#traverse_shadow_remote_data_paths}
-
-Type: Bool
-
-Default value: 0
-
-Traverse frozen data (shadow directory) in addition to actual table data when query `system.remote_data_paths`.
-
-## union_default_mode {#union_default_mode}
-
-Type: SetOperationMode
-
-Default value:
-
-Sets a mode for combining `SELECT` query results. The setting is only used when shared with [UNION](../../sql-reference/statements/select/union.md) without explicitly specifying the `UNION ALL` or `UNION DISTINCT`.
-
-Possible values:
-
-- `'DISTINCT'` — ClickHouse outputs rows as a result of combining queries removing duplicate rows.
-- `'ALL'` — ClickHouse outputs all rows as a result of combining queries including duplicate rows.
-- `''` — ClickHouse generates an exception when used with `UNION`.
-
-See examples in [UNION](../../sql-reference/statements/select/union.md).
-
-## unknown_packet_in_send_data {#unknown_packet_in_send_data}
-
-Type: UInt64
-
-Default value: 0
-
-Send unknown packet instead of data Nth data packet
-
-## use_cache_for_count_from_files {#use_cache_for_count_from_files}
-
-Type: Bool
-
-Default value: 1
-
-Enables caching of rows number during count from files in table functions `file`/`s3`/`url`/`hdfs`/`azureBlobStorage`.
-
-Enabled by default.
-
-## use_client_time_zone {#use_client_time_zone}
-
-Type: Bool
-
-Default value: 0
-
-Use client timezone for interpreting DateTime string values, instead of adopting server timezone.
-
-## use_compact_format_in_distributed_parts_names {#use_compact_format_in_distributed_parts_names}
-
-Type: Bool
-
-Default value: 1
-
-Uses compact format for storing blocks for background (`distributed_foreground_insert`) INSERT into tables with `Distributed` engine.
-
-Possible values:
-
-- 0 — Uses `user[:password]@host:port#default_database` directory format.
-- 1 — Uses `[shard{shard_index}[_replica{replica_index}]]` directory format.
-
-:::note
-- with `use_compact_format_in_distributed_parts_names=0` changes from cluster definition will not be applied for background INSERT.
-- with `use_compact_format_in_distributed_parts_names=1` changing the order of the nodes in the cluster definition, will change the `shard_index`/`replica_index` so be aware.
-:::
-
-## use_concurrency_control {#use_concurrency_control}
-
-Type: Bool
-
-Default value: 1
-
-Respect the server's concurrency control (see the `concurrent_threads_soft_limit_num` and `concurrent_threads_soft_limit_ratio_to_cores` global server settings). If disabled, it allows using a larger number of threads even if the server is overloaded (not recommended for normal usage, and needed mostly for tests).
-
-## use_hedged_requests {#use_hedged_requests}
-
-Type: Bool
-
-Default value: 1
-
-Enables hedged requests logic for remote queries. It allows to establish many connections with different replicas for query.
-New connection is enabled in case existent connection(s) with replica(s) were not established within `hedged_connection_timeout`
-or no data was received within `receive_data_timeout`. Query uses the first connection which send non empty progress packet (or data packet, if `allow_changing_replica_until_first_data_packet`);
-other connections are cancelled. Queries with `max_parallel_replicas > 1` are supported.
-
-Enabled by default.
-
-Disabled by default on Cloud.
-
-## use_hive_partitioning {#use_hive_partitioning}
-
-Type: Bool
-
-Default value: 0
-
-When enabled, ClickHouse will detect Hive-style partitioning in path (`/name=value/`) in file-like table engines [File](../../engines/table-engines/special/file.md#hive-style-partitioning)/[S3](../../engines/table-engines/integrations/s3.md#hive-style-partitioning)/[URL](../../engines/table-engines/special/url.md#hive-style-partitioning)/[HDFS](../../engines/table-engines/integrations/hdfs.md#hive-style-partitioning)/[AzureBlobStorage](../../engines/table-engines/integrations/azureBlobStorage.md#hive-style-partitioning) and will allow to use partition columns as virtual columns in the query. These virtual columns will have the same names as in the partitioned path, but starting with `_`.
-
-## use_index_for_in_with_subqueries {#use_index_for_in_with_subqueries}
-
-Type: Bool
-
-Default value: 1
-
-Try using an index if there is a subquery or a table expression on the right side of the IN operator.
-
-## use_index_for_in_with_subqueries_max_values {#use_index_for_in_with_subqueries_max_values}
-
-Type: UInt64
-
-Default value: 0
-
-The maximum size of the set in the right-hand side of the IN operator to use table index for filtering. It allows to avoid performance degradation and higher memory usage due to the preparation of additional data structures for large queries. Zero means no limit.
-
-## use_json_alias_for_old_object_type {#use_json_alias_for_old_object_type}
-
-Type: Bool
-
-Default value: 0
-
-When enabled, `JSON` data type alias will be used to create an old [Object('json')](../../sql-reference/data-types/json.md) type instead of the new [JSON](../../sql-reference/data-types/newjson.md) type.
-
-## query_plan_join_inner_table_selection
-
-Select the side of the join to be the inner table in the query plan. Possible values: 'auto', 'left', 'right'. In `auto` mode, ClickHouse will try to choose the table with the smallest number of rows.
-
-## use_local_cache_for_remote_storage {#use_local_cache_for_remote_storage}
-
-Type: Bool
-
-Default value: 1
-
-Use local cache for remote storage like HDFS or S3, it's used for remote table engine only
-
-## use_page_cache_for_disks_without_file_cache {#use_page_cache_for_disks_without_file_cache}
-
-Type: Bool
-
-Default value: 0
-
-Use userspace page cache for remote disks that don't have filesystem cache enabled.
-
-## use_query_cache {#use_query_cache}
-
-Type: Bool
-
-Default value: 0
-
-If turned on, `SELECT` queries may utilize the [query cache](../query-cache.md). Parameters [enable_reads_from_query_cache](#enable-reads-from-query-cache)
-and [enable_writes_to_query_cache](#enable-writes-to-query-cache) control in more detail how the cache is used.
-
-Possible values:
-
-- 0 - Disabled
-- 1 - Enabled
-
-## use_skip_indexes {#use_skip_indexes}
-
-Type: Bool
-
-Default value: 1
-
-Use data skipping indexes during query execution.
-
-Possible values:
-
-- 0 — Disabled.
-- 1 — Enabled.
-
-## use_skip_indexes_if_final {#use_skip_indexes_if_final}
-
-Type: Bool
-
-Default value: 0
-
-Controls whether skipping indexes are used when executing a query with the FINAL modifier.
-
-By default, this setting is disabled because skip indexes may exclude rows (granules) containing the latest data, which could lead to incorrect results. When enabled, skipping indexes are applied even with the FINAL modifier, potentially improving performance but with the risk of missing recent updates.
-
-Possible values:
-
-- 0 — Disabled.
-- 1 — Enabled.
-
-## use_structure_from_insertion_table_in_table_functions {#use_structure_from_insertion_table_in_table_functions}
-
-Type: UInt64
-
-Default value: 2
-
-Use structure from insertion table instead of schema inference from data. Possible values: 0 - disabled, 1 - enabled, 2 - auto
-
-## use_uncompressed_cache {#use_uncompressed_cache}
-
-Type: Bool
-
-Default value: 0
-
-Whether to use a cache of uncompressed blocks. Accepts 0 or 1. By default, 0 (disabled).
-Using the uncompressed cache (only for tables in the MergeTree family) can significantly reduce latency and increase throughput when working with a large number of short queries. Enable this setting for users who send frequent short requests. Also pay attention to the [uncompressed_cache_size](../../operations/server-configuration-parameters/settings.md/#server-settings-uncompressed_cache_size) configuration parameter (only set in the config file) – the size of uncompressed cache blocks. By default, it is 8 GiB. The uncompressed cache is filled in as needed and the least-used data is automatically deleted.
-
-For queries that read at least a somewhat large volume of data (one million rows or more), the uncompressed cache is disabled automatically to save space for truly small queries. This means that you can keep the ‘use_uncompressed_cache’ setting always set to 1.
-
-## use_variant_as_common_type {#use_variant_as_common_type}
-
-Type: Bool
-
-Default value: 0
-
-Allows to use `Variant` type as a result type for [if](../../sql-reference/functions/conditional-functions.md/#if)/[multiIf](../../sql-reference/functions/conditional-functions.md/#multiif)/[array](../../sql-reference/functions/array-functions.md)/[map](../../sql-reference/functions/tuple-map-functions.md) functions when there is no common type for argument types.
-
-Example:
-
-```sql
-SET use_variant_as_common_type = 1;
-SELECT toTypeName(if(number % 2, number, range(number))) as variant_type FROM numbers(1);
-SELECT if(number % 2, number, range(number)) as variant FROM numbers(5);
-```
-
-```text
-┌─variant_type───────────────────┐
-│ Variant(Array(UInt64), UInt64) │
-└────────────────────────────────┘
-┌─variant───┐
-│ []        │
-│ 1         │
-│ [0,1]     │
-│ 3         │
-│ [0,1,2,3] │
-└───────────┘
-```
-
-```sql
-SET use_variant_as_common_type = 1;
-SELECT toTypeName(multiIf((number % 4) = 0, 42, (number % 4) = 1, [1, 2, 3], (number % 4) = 2, 'Hello, World!', NULL)) AS variant_type FROM numbers(1);
-SELECT multiIf((number % 4) = 0, 42, (number % 4) = 1, [1, 2, 3], (number % 4) = 2, 'Hello, World!', NULL) AS variant FROM numbers(4);
-```
-
-```text
-─variant_type─────────────────────────┐
-│ Variant(Array(UInt8), String, UInt8) │
-└──────────────────────────────────────┘
-
-┌─variant───────┐
-│ 42            │
-│ [1,2,3]       │
-│ Hello, World! │
-│ ᴺᵁᴸᴸ          │
-└───────────────┘
-```
-
-```sql
-SET use_variant_as_common_type = 1;
-SELECT toTypeName(array(range(number), number, 'str_' || toString(number))) as array_of_variants_type from numbers(1);
-SELECT array(range(number), number, 'str_' || toString(number)) as array_of_variants FROM numbers(3);
-```
-
-```text
-┌─array_of_variants_type────────────────────────┐
-│ Array(Variant(Array(UInt64), String, UInt64)) │
-└───────────────────────────────────────────────┘
-
-┌─array_of_variants─┐
-│ [[],0,'str_0']    │
-│ [[0],1,'str_1']   │
-│ [[0,1],2,'str_2'] │
-└───────────────────┘
-```
-
-```sql
-SET use_variant_as_common_type = 1;
-SELECT toTypeName(map('a', range(number), 'b', number, 'c', 'str_' || toString(number))) as map_of_variants_type from numbers(1);
-SELECT map('a', range(number), 'b', number, 'c', 'str_' || toString(number)) as map_of_variants FROM numbers(3);
-```
-
-```text
-┌─map_of_variants_type────────────────────────────────┐
-│ Map(String, Variant(Array(UInt64), String, UInt64)) │
-└─────────────────────────────────────────────────────┘
-
-┌─map_of_variants───────────────┐
-│ {'a':[],'b':0,'c':'str_0'}    │
-│ {'a':[0],'b':1,'c':'str_1'}   │
-│ {'a':[0,1],'b':2,'c':'str_2'} │
-└───────────────────────────────┘
-```
-
-## use_with_fill_by_sorting_prefix {#use_with_fill_by_sorting_prefix}
-
-Type: Bool
-
-Default value: 1
-
-Columns preceding WITH FILL columns in ORDER BY clause form sorting prefix. Rows with different values in sorting prefix are filled independently
-
-## validate_polygons {#validate_polygons}
-
-Type: Bool
-
-Default value: 1
-
-Enables or disables throwing an exception in the [pointInPolygon](../../sql-reference/functions/geo/index.md#pointinpolygon) function, if the polygon is self-intersecting or self-tangent.
-
-Possible values:
-
-- 0 — Throwing an exception is disabled. `pointInPolygon` accepts invalid polygons and returns possibly incorrect results for them.
-- 1 — Throwing an exception is enabled.
-
-## wait_changes_become_visible_after_commit_mode {#wait_changes_become_visible_after_commit_mode}
-
-Type: TransactionsWaitCSNMode
-
-Default value: wait_unknown
-
-Wait for committed changes to become actually visible in the latest snapshot
-
-## wait_for_async_insert {#wait_for_async_insert}
-
-Type: Bool
-
-Default value: 1
-
-If true wait for processing of asynchronous insertion
-
-## wait_for_async_insert_timeout {#wait_for_async_insert_timeout}
-
-Type: Seconds
-
-Default value: 120
-
-Timeout for waiting for processing asynchronous insertion
-
-## wait_for_window_view_fire_signal_timeout {#wait_for_window_view_fire_signal_timeout}
-
-Type: Seconds
-
-Default value: 10
-
-Timeout for waiting for window view fire signal in event time processing
-
-## window_view_clean_interval {#window_view_clean_interval}
-
-Type: Seconds
-
-Default value: 60
-
-The clean interval of window view in seconds to free outdated data.
-
-## window_view_heartbeat_interval {#window_view_heartbeat_interval}
-
-Type: Seconds
-
-Default value: 15
-
-The heartbeat interval in seconds to indicate watch query is alive.
-
-## workload {#workload}
-
-Type: String
-
-Default value: default
-
-Name of workload to be used to access resources
-
-## write_through_distributed_cache {#write_through_distributed_cache}
-
-Type: Bool
-
-Default value: 0
-
-Only in ClickHouse Cloud. Allow writing to distributed cache (writing to s3 will also be done by distributed cache)
-
-## zstd_window_log_max {#zstd_window_log_max}
-
-Type: Int64
-
-Default value: 0
-
-Allows you to select the max window log of ZSTD (it will not be used for MergeTree family)
-=======
-<!--Do not edit – this file is autogenerated-->
->>>>>>> d02a31da
+<!--Do not edit – this file is autogenerated-->