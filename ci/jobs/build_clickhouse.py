--- conflicted
+++ resolved
@@ -13,31 +13,6 @@
 temp_dir = f"{current_directory}/ci/tmp"
 
 BUILD_TYPE_TO_CMAKE = {
-<<<<<<< HEAD
-    BuildTypes.AMD_DEBUG: f"    cmake --debug-trycompile -DCMAKE_VERBOSE_MAKEFILE=1 -LA -DCMAKE_BUILD_TYPE=Debug -DSANITIZE=          -DENABLE_CHECK_HEAVY_BUILDS=1 -DENABLE_CLICKHOUSE_SELF_EXTRACTING=1 -DCMAKE_C_COMPILER={ToolSet.COMPILER_C} -DCMAKE_CXX_COMPILER={ToolSet.COMPILER_CPP} -DCOMPILER_CACHE=sccache -DENABLE_BUILD_PROFILING=1 -DENABLE_TESTS=1 -DENABLE_UTILS=0 -DCMAKE_FIND_PACKAGE_NO_PACKAGE_REGISTRY=ON -DCMAKE_INSTALL_PREFIX=/usr -DCMAKE_INSTALL_SYSCONFDIR=/etc -DCMAKE_INSTALL_LOCALSTATEDIR=/var -DCMAKE_SKIP_INSTALL_ALL_DEPENDENCY=ON",
-    BuildTypes.AMD_RELEASE: f"  cmake --debug-trycompile -DCMAKE_VERBOSE_MAKEFILE=1 -LA -DCMAKE_BUILD_TYPE=None  -DSANITIZE=          -DENABLE_CHECK_HEAVY_BUILDS=1 -DENABLE_CLICKHOUSE_SELF_EXTRACTING=1 -DCMAKE_C_COMPILER={ToolSet.COMPILER_C} -DCMAKE_CXX_COMPILER={ToolSet.COMPILER_CPP} -DCOMPILER_CACHE=sccache -DENABLE_BUILD_PROFILING=1 -DENABLE_TESTS=0 -DENABLE_UTILS=0 -DCMAKE_FIND_PACKAGE_NO_PACKAGE_REGISTRY=ON -DCMAKE_INSTALL_PREFIX=/usr -DCMAKE_INSTALL_SYSCONFDIR=/etc -DCMAKE_INSTALL_LOCALSTATEDIR=/var -DCMAKE_SKIP_INSTALL_ALL_DEPENDENCY=ON -DSPLIT_DEBUG_SYMBOLS=ON -DBUILD_STANDALONE_KEEPER=1",
-    BuildTypes.AMD_BINARY: f"   cmake --debug-trycompile -DCMAKE_VERBOSE_MAKEFILE=1 -LA -DCMAKE_BUILD_TYPE=None  -DSANITIZE=          -DENABLE_CHECK_HEAVY_BUILDS=1 -DENABLE_CLICKHOUSE_SELF_EXTRACTING=1 -DCMAKE_C_COMPILER={ToolSet.COMPILER_C} -DCMAKE_CXX_COMPILER={ToolSet.COMPILER_CPP} -DCOMPILER_CACHE=sccache -DENABLE_BUILD_PROFILING=1 -DENABLE_TESTS=0 -DENABLE_UTILS=0 -DCMAKE_FIND_PACKAGE_NO_PACKAGE_REGISTRY=ON",
-    BuildTypes.AMD_ASAN: f"     cmake --debug-trycompile -DCMAKE_VERBOSE_MAKEFILE=1 -LA -DCMAKE_BUILD_TYPE=None  -DSANITIZE=address   -DENABLE_CHECK_HEAVY_BUILDS=1 -DENABLE_CLICKHOUSE_SELF_EXTRACTING=1 -DCMAKE_C_COMPILER={ToolSet.COMPILER_C} -DCMAKE_CXX_COMPILER={ToolSet.COMPILER_CPP} -DCOMPILER_CACHE=sccache -DENABLE_BUILD_PROFILING=1 -DENABLE_TESTS=1 -DENABLE_UTILS=0 -DCMAKE_FIND_PACKAGE_NO_PACKAGE_REGISTRY=ON -DCMAKE_INSTALL_PREFIX=/usr -DCMAKE_INSTALL_SYSCONFDIR=/etc -DCMAKE_INSTALL_LOCALSTATEDIR=/var -DCMAKE_SKIP_INSTALL_ALL_DEPENDENCY=ON",
-    BuildTypes.AMD_TSAN: f"     cmake --debug-trycompile -DCMAKE_VERBOSE_MAKEFILE=1 -LA -DCMAKE_BUILD_TYPE=None  -DSANITIZE=thread    -DENABLE_CHECK_HEAVY_BUILDS=1 -DENABLE_CLICKHOUSE_SELF_EXTRACTING=1 -DCMAKE_C_COMPILER={ToolSet.COMPILER_C} -DCMAKE_CXX_COMPILER={ToolSet.COMPILER_CPP} -DCOMPILER_CACHE=sccache -DENABLE_BUILD_PROFILING=1 -DENABLE_TESTS=1 -DENABLE_UTILS=0 -DCMAKE_FIND_PACKAGE_NO_PACKAGE_REGISTRY=ON -DCMAKE_INSTALL_PREFIX=/usr -DCMAKE_INSTALL_SYSCONFDIR=/etc -DCMAKE_INSTALL_LOCALSTATEDIR=/var -DCMAKE_SKIP_INSTALL_ALL_DEPENDENCY=ON",
-    BuildTypes.AMD_MSAN: f"     cmake --debug-trycompile -DCMAKE_VERBOSE_MAKEFILE=1 -LA -DCMAKE_BUILD_TYPE=None  -DSANITIZE=memory    -DENABLE_CHECK_HEAVY_BUILDS=1 -DENABLE_CLICKHOUSE_SELF_EXTRACTING=1 -DCMAKE_C_COMPILER={ToolSet.COMPILER_C} -DCMAKE_CXX_COMPILER={ToolSet.COMPILER_CPP} -DCOMPILER_CACHE=sccache -DENABLE_BUILD_PROFILING=1 -DENABLE_TESTS=1 -DENABLE_UTILS=0 -DCMAKE_FIND_PACKAGE_NO_PACKAGE_REGISTRY=ON -DCMAKE_INSTALL_PREFIX=/usr -DCMAKE_INSTALL_SYSCONFDIR=/etc -DCMAKE_INSTALL_LOCALSTATEDIR=/var -DCMAKE_SKIP_INSTALL_ALL_DEPENDENCY=ON",
-    BuildTypes.AMD_UBSAN: f"    cmake --debug-trycompile -DCMAKE_VERBOSE_MAKEFILE=1 -LA -DCMAKE_BUILD_TYPE=None  -DSANITIZE=undefined -DENABLE_CHECK_HEAVY_BUILDS=1 -DENABLE_CLICKHOUSE_SELF_EXTRACTING=1 -DCMAKE_C_COMPILER={ToolSet.COMPILER_C} -DCMAKE_CXX_COMPILER={ToolSet.COMPILER_CPP} -DCOMPILER_CACHE=sccache -DENABLE_BUILD_PROFILING=1 -DENABLE_TESTS=1 -DENABLE_UTILS=0 -DCMAKE_FIND_PACKAGE_NO_PACKAGE_REGISTRY=ON -DCMAKE_INSTALL_PREFIX=/usr -DCMAKE_INSTALL_SYSCONFDIR=/etc -DCMAKE_INSTALL_LOCALSTATEDIR=/var -DCMAKE_SKIP_INSTALL_ALL_DEPENDENCY=ON",
-    BuildTypes.ARM_RELEASE: f"  cmake --debug-trycompile -DCMAKE_VERBOSE_MAKEFILE=1 -LA -DCMAKE_BUILD_TYPE=None  -DSANITIZE=          -DENABLE_CHECK_HEAVY_BUILDS=1 -DENABLE_CLICKHOUSE_SELF_EXTRACTING=1 -DCMAKE_C_COMPILER={ToolSet.COMPILER_C} -DCMAKE_CXX_COMPILER={ToolSet.COMPILER_CPP} -DCOMPILER_CACHE=sccache -DENABLE_BUILD_PROFILING=1 -DENABLE_TESTS=0 -DENABLE_UTILS=0 -DCMAKE_FIND_PACKAGE_NO_PACKAGE_REGISTRY=ON -DCMAKE_INSTALL_PREFIX=/usr -DCMAKE_INSTALL_SYSCONFDIR=/etc -DCMAKE_INSTALL_LOCALSTATEDIR=/var -DCMAKE_SKIP_INSTALL_ALL_DEPENDENCY=ON -DSPLIT_DEBUG_SYMBOLS=ON -DBUILD_STANDALONE_KEEPER=1",
-    BuildTypes.ARM_ASAN: f"     cmake --debug-trycompile -DCMAKE_VERBOSE_MAKEFILE=1 -LA -DCMAKE_BUILD_TYPE=None  -DSANITIZE=address   -DENABLE_CHECK_HEAVY_BUILDS=1 -DENABLE_CLICKHOUSE_SELF_EXTRACTING=1 -DCMAKE_C_COMPILER={ToolSet.COMPILER_C} -DCMAKE_CXX_COMPILER={ToolSet.COMPILER_CPP} -DCOMPILER_CACHE=sccache -DENABLE_BUILD_PROFILING=1 -DENABLE_TESTS=1 -DENABLE_UTILS=0 -DCMAKE_FIND_PACKAGE_NO_PACKAGE_REGISTRY=ON -DCMAKE_INSTALL_PREFIX=/usr -DCMAKE_INSTALL_SYSCONFDIR=/etc -DCMAKE_INSTALL_LOCALSTATEDIR=/var -DCMAKE_SKIP_INSTALL_ALL_DEPENDENCY=ON -DCMAKE_TOOLCHAIN_FILE={current_directory}/cmake/linux/toolchain-aarch64.cmake",
-    BuildTypes.AMD_COVERAGE: f" cmake --debug-trycompile -DCMAKE_VERBOSE_MAKEFILE=1 -LA -DCMAKE_BUILD_TYPE=None  -DSANITIZE=          -DENABLE_CHECK_HEAVY_BUILDS=1 -DENABLE_CLICKHOUSE_SELF_EXTRACTING=1 -DCMAKE_C_COMPILER={ToolSet.COMPILER_C} -DCMAKE_CXX_COMPILER={ToolSet.COMPILER_CPP} -DCOMPILER_CACHE=sccache -DENABLE_BUILD_PROFILING=1 -DENABLE_TESTS=0 -DENABLE_UTILS=0 -DCMAKE_FIND_PACKAGE_NO_PACKAGE_REGISTRY=ON -DCMAKE_INSTALL_PREFIX=/usr -DCMAKE_INSTALL_SYSCONFDIR=/etc -DCMAKE_INSTALL_LOCALSTATEDIR=/var -DCMAKE_SKIP_INSTALL_ALL_DEPENDENCY=ON -DSANITIZE_COVERAGE=1",
-    BuildTypes.ARM_BINARY: f"   cmake --debug-trycompile -DCMAKE_VERBOSE_MAKEFILE=1 -LA -DCMAKE_BUILD_TYPE=None  -DSANITIZE=          -DENABLE_CHECK_HEAVY_BUILDS=1 -DENABLE_CLICKHOUSE_SELF_EXTRACTING=1 -DCMAKE_C_COMPILER={ToolSet.COMPILER_C} -DCMAKE_CXX_COMPILER={ToolSet.COMPILER_CPP} -DCOMPILER_CACHE=sccache -DENABLE_BUILD_PROFILING=1 -DENABLE_TESTS=0 -DENABLE_UTILS=0 -DCMAKE_FIND_PACKAGE_NO_PACKAGE_REGISTRY=ON",
-    BuildTypes.AMD_TIDY: f"     cmake --debug-trycompile -DCMAKE_VERBOSE_MAKEFILE=1 -LA -DCMAKE_BUILD_TYPE=Debug -DSANITIZE=          -DENABLE_CHECK_HEAVY_BUILDS=1 -DENABLE_CLICKHOUSE_SELF_EXTRACTING=1 -DCMAKE_C_COMPILER={ToolSet.COMPILER_C} -DCMAKE_CXX_COMPILER={ToolSet.COMPILER_CPP} -DCOMPILER_CACHE=sccache -DENABLE_BUILD_PROFILING=0 -DENABLE_TESTS=1 -DENABLE_UTILS=1 -DCMAKE_FIND_PACKAGE_NO_PACKAGE_REGISTRY=ON -DENABLE_CLANG_TIDY=1 -DENABLE_EXAMPLES=1 -DENABLE_BUZZHOUSE=1 -DENABLE_RUST=0",
-    BuildTypes.AMD_DARWIN: f"   cmake --debug-trycompile -DCMAKE_VERBOSE_MAKEFILE=1 -LA -DCMAKE_BUILD_TYPE=None  -DSANITIZE=          -DENABLE_CHECK_HEAVY_BUILDS=1 -DENABLE_CLICKHOUSE_SELF_EXTRACTING=1 -DCMAKE_C_COMPILER={ToolSet.COMPILER_C} -DCMAKE_CXX_COMPILER={ToolSet.COMPILER_CPP} -DCOMPILER_CACHE=sccache -DENABLE_BUILD_PROFILING=1 -DENABLE_TESTS=0 -DENABLE_UTILS=0 -DCMAKE_FIND_PACKAGE_NO_PACKAGE_REGISTRY=ON -DCMAKE_TOOLCHAIN_FILE={current_directory}/cmake/darwin/toolchain-x86_64.cmake -DCMAKE_AR:FILEPATH=/cctools/bin/x86_64-apple-darwin-ar -DCMAKE_INSTALL_NAME_TOOL=/cctools/bin/x86_64-apple-darwin-install_name_tool -DCMAKE_RANLIB:FILEPATH=/cctools/bin/x86_64-apple-darwin-ranlib -DLINKER_NAME=/cctools/bin/x86_64-apple-darwin-ld",
-    BuildTypes.ARM_DARWIN: f"   cmake --debug-trycompile -DCMAKE_VERBOSE_MAKEFILE=1 -LA -DCMAKE_BUILD_TYPE=None  -DSANITIZE=          -DENABLE_CHECK_HEAVY_BUILDS=1 -DENABLE_CLICKHOUSE_SELF_EXTRACTING=1 -DCMAKE_C_COMPILER={ToolSet.COMPILER_C} -DCMAKE_CXX_COMPILER={ToolSet.COMPILER_CPP} -DCOMPILER_CACHE=sccache -DENABLE_BUILD_PROFILING=1 -DENABLE_TESTS=0 -DENABLE_UTILS=0 -DCMAKE_FIND_PACKAGE_NO_PACKAGE_REGISTRY=ON -DCMAKE_TOOLCHAIN_FILE={current_directory}/cmake/darwin/toolchain-x86_64.cmake -DCMAKE_AR:FILEPATH=/cctools/bin/x86_64-apple-darwin-ar -DCMAKE_INSTALL_NAME_TOOL=/cctools/bin/x86_64-apple-darwin-install_name_tool -DCMAKE_RANLIB:FILEPATH=/cctools/bin/x86_64-apple-darwin-ranlib -DLINKER_NAME=/cctools/bin/x86_64-apple-darwin-ld",
-    BuildTypes.ARM_V80COMPAT: f"cmake --debug-trycompile -DCMAKE_VERBOSE_MAKEFILE=1 -LA -DCMAKE_BUILD_TYPE=None  -DSANITIZE=          -DENABLE_CHECK_HEAVY_BUILDS=1 -DENABLE_CLICKHOUSE_SELF_EXTRACTING=1 -DCMAKE_C_COMPILER={ToolSet.COMPILER_C} -DCMAKE_CXX_COMPILER={ToolSet.COMPILER_CPP} -DCOMPILER_CACHE=sccache -DENABLE_BUILD_PROFILING=1 -DENABLE_TESTS=0 -DENABLE_UTILS=0 -DCMAKE_FIND_PACKAGE_NO_PACKAGE_REGISTRY=ON -DCMAKE_TOOLCHAIN_FILE={current_directory}/cmake/linux/toolchain-aarch64.cmake -DNO_ARMV81_OR_HIGHER=1",
-    BuildTypes.AMD_FREEBSD: f"  cmake --debug-trycompile -DCMAKE_VERBOSE_MAKEFILE=1 -LA -DCMAKE_BUILD_TYPE=None  -DSANITIZE=          -DENABLE_CHECK_HEAVY_BUILDS=1 -DENABLE_CLICKHOUSE_SELF_EXTRACTING=1 -DCMAKE_C_COMPILER={ToolSet.COMPILER_C} -DCMAKE_CXX_COMPILER={ToolSet.COMPILER_CPP} -DCOMPILER_CACHE=sccache -DENABLE_BUILD_PROFILING=1 -DENABLE_TESTS=0 -DENABLE_UTILS=0 -DCMAKE_FIND_PACKAGE_NO_PACKAGE_REGISTRY=ON -DCMAKE_TOOLCHAIN_FILE={current_directory}/cmake/freebsd/toolchain-x86_64.cmake",
-    BuildTypes.PPC64LE: f"      cmake --debug-trycompile -DCMAKE_VERBOSE_MAKEFILE=1 -LA -DCMAKE_BUILD_TYPE=None  -DSANITIZE=          -DENABLE_CHECK_HEAVY_BUILDS=1 -DENABLE_CLICKHOUSE_SELF_EXTRACTING=1 -DCMAKE_C_COMPILER={ToolSet.COMPILER_C} -DCMAKE_CXX_COMPILER={ToolSet.COMPILER_CPP} -DCOMPILER_CACHE=sccache -DENABLE_BUILD_PROFILING=1 -DENABLE_TESTS=0 -DENABLE_UTILS=0 -DCMAKE_FIND_PACKAGE_NO_PACKAGE_REGISTRY=ON -DCMAKE_TOOLCHAIN_FILE={current_directory}/cmake/linux/toolchain-ppc64le.cmake",
-    BuildTypes.AMD_COMPAT: f"   cmake --debug-trycompile -DCMAKE_VERBOSE_MAKEFILE=1 -LA -DCMAKE_BUILD_TYPE=None  -DSANITIZE=          -DENABLE_CHECK_HEAVY_BUILDS=1 -DENABLE_CLICKHOUSE_SELF_EXTRACTING=1 -DCMAKE_C_COMPILER={ToolSet.COMPILER_C} -DCMAKE_CXX_COMPILER={ToolSet.COMPILER_CPP} -DCOMPILER_CACHE=sccache -DENABLE_BUILD_PROFILING=1 -DENABLE_TESTS=0 -DENABLE_UTILS=0 -DCMAKE_FIND_PACKAGE_NO_PACKAGE_REGISTRY=ON -DNO_SSE3_OR_HIGHER=1",
-    BuildTypes.AMD_MUSL: f"     cmake --debug-trycompile -DCMAKE_VERBOSE_MAKEFILE=1 -LA -DCMAKE_BUILD_TYPE=None  -DSANITIZE=          -DENABLE_CHECK_HEAVY_BUILDS=1 -DENABLE_CLICKHOUSE_SELF_EXTRACTING=1 -DCMAKE_C_COMPILER={ToolSet.COMPILER_C} -DCMAKE_CXX_COMPILER={ToolSet.COMPILER_CPP} -DCOMPILER_CACHE=sccache -DENABLE_BUILD_PROFILING=1 -DENABLE_TESTS=0 -DENABLE_UTILS=0 -DCMAKE_FIND_PACKAGE_NO_PACKAGE_REGISTRY=ON -DCMAKE_TOOLCHAIN_FILE={current_directory}/cmake/linux/toolchain-x86_64-musl.cmake",
-    BuildTypes.RISCV64: f"      cmake --debug-trycompile -DCMAKE_VERBOSE_MAKEFILE=1 -LA -DCMAKE_BUILD_TYPE=None  -DSANITIZE=          -DENABLE_CHECK_HEAVY_BUILDS=1 -DENABLE_CLICKHOUSE_SELF_EXTRACTING=1 -DCMAKE_C_COMPILER={ToolSet.COMPILER_C} -DCMAKE_CXX_COMPILER={ToolSet.COMPILER_CPP} -DCOMPILER_CACHE=sccache -DENABLE_BUILD_PROFILING=1 -DENABLE_TESTS=0 -DENABLE_UTILS=0 -DCMAKE_FIND_PACKAGE_NO_PACKAGE_REGISTRY=ON -DCMAKE_TOOLCHAIN_FILE={current_directory}/cmake/linux/toolchain-riscv64.cmake",
-    BuildTypes.S390X: f"        cmake --debug-trycompile -DCMAKE_VERBOSE_MAKEFILE=1 -LA -DCMAKE_BUILD_TYPE=None  -DSANITIZE=          -DENABLE_CHECK_HEAVY_BUILDS=1 -DENABLE_CLICKHOUSE_SELF_EXTRACTING=1 -DCMAKE_C_COMPILER={ToolSet.COMPILER_C} -DCMAKE_CXX_COMPILER={ToolSet.COMPILER_CPP} -DCOMPILER_CACHE=sccache -DENABLE_BUILD_PROFILING=1 -DENABLE_TESTS=0 -DENABLE_UTILS=0 -DCMAKE_FIND_PACKAGE_NO_PACKAGE_REGISTRY=ON -DCMAKE_TOOLCHAIN_FILE={current_directory}/cmake/linux/toolchain-s390x.cmake",
-    BuildTypes.LOONGARCH64: f"  cmake --debug-trycompile -DCMAKE_VERBOSE_MAKEFILE=1 -LA -DCMAKE_BUILD_TYPE=None  -DSANITIZE=          -DENABLE_CHECK_HEAVY_BUILDS=1 -DENABLE_CLICKHOUSE_SELF_EXTRACTING=1 -DCMAKE_C_COMPILER={ToolSet.COMPILER_C} -DCMAKE_CXX_COMPILER={ToolSet.COMPILER_CPP} -DCOMPILER_CACHE=sccache -DENABLE_BUILD_PROFILING=1 -DCMAKE_TOOLCHAIN_FILE={current_directory}/cmake/linux/toolchain-loongarch64.cmake -DENABLE_BUZZHOUSE=1",
-    BuildTypes.FUZZERS: f"      cmake --debug-trycompile -DCMAKE_VERBOSE_MAKEFILE=1 -LA -DCMAKE_BUILD_TYPE=None  -DSANITIZE=address   -DENABLE_CHECK_HEAVY_BUILDS=1 -DENABLE_CLICKHOUSE_SELF_EXTRACTING=1 -DCMAKE_C_COMPILER={ToolSet.COMPILER_C} -DCMAKE_CXX_COMPILER={ToolSet.COMPILER_CPP} -DCOMPILER_CACHE=sccache -DENABLE_BUILD_PROFILING=0 -DENABLE_TESTS=0 -DENABLE_UTILS=0 -DCMAKE_FIND_PACKAGE_NO_PACKAGE_REGISTRY=ON -DENABLE_FUZZING=1 -DENABLE_PROTOBUF=1 -DWITH_COVERAGE=1 -DCMAKE_SKIP_INSTALL_ALL_DEPENDENCY=ON -DENABLE_BUZZHOUSE=1",
-=======
     BuildTypes.AMD_DEBUG: f"    cmake --debug-trycompile -DCMAKE_VERBOSE_MAKEFILE=1 -LA -DCMAKE_BUILD_TYPE=Debug -DENABLE_THINLTO=0 -DSANITIZE=          -DENABLE_CHECK_HEAVY_BUILDS=1 -DENABLE_CLICKHOUSE_SELF_EXTRACTING=1 -DCMAKE_C_COMPILER={ToolSet.COMPILER_C} -DCMAKE_CXX_COMPILER={ToolSet.COMPILER_CPP} -DCOMPILER_CACHE=sccache -DENABLE_BUILD_PROFILING=1 -DENABLE_TESTS=1 -DENABLE_UTILS=0 -DCMAKE_FIND_PACKAGE_NO_PACKAGE_REGISTRY=ON -DCMAKE_INSTALL_PREFIX=/usr -DCMAKE_INSTALL_SYSCONFDIR=/etc -DCMAKE_INSTALL_LOCALSTATEDIR=/var -DCMAKE_SKIP_INSTALL_ALL_DEPENDENCY=ON",
     BuildTypes.AMD_RELEASE: f"  cmake --debug-trycompile -DCMAKE_VERBOSE_MAKEFILE=1 -LA -DCMAKE_BUILD_TYPE=None  -DENABLE_THINLTO=1 -DSANITIZE=          -DENABLE_CHECK_HEAVY_BUILDS=1 -DENABLE_CLICKHOUSE_SELF_EXTRACTING=1 -DCMAKE_C_COMPILER={ToolSet.COMPILER_C} -DCMAKE_CXX_COMPILER={ToolSet.COMPILER_CPP} -DCOMPILER_CACHE=sccache -DENABLE_BUILD_PROFILING=1 -DENABLE_TESTS=0 -DENABLE_UTILS=0 -DCMAKE_FIND_PACKAGE_NO_PACKAGE_REGISTRY=ON -DCMAKE_INSTALL_PREFIX=/usr -DCMAKE_INSTALL_SYSCONFDIR=/etc -DCMAKE_INSTALL_LOCALSTATEDIR=/var -DCMAKE_SKIP_INSTALL_ALL_DEPENDENCY=ON -DSPLIT_DEBUG_SYMBOLS=ON -DBUILD_STANDALONE_KEEPER=1",
     BuildTypes.AMD_BINARY: f"   cmake --debug-trycompile -DCMAKE_VERBOSE_MAKEFILE=1 -LA -DCMAKE_BUILD_TYPE=None  -DENABLE_THINLTO=0 -DSANITIZE=          -DENABLE_CHECK_HEAVY_BUILDS=1 -DENABLE_CLICKHOUSE_SELF_EXTRACTING=1 -DCMAKE_C_COMPILER={ToolSet.COMPILER_C} -DCMAKE_CXX_COMPILER={ToolSet.COMPILER_CPP} -DCOMPILER_CACHE=sccache -DENABLE_BUILD_PROFILING=1 -DENABLE_TESTS=0 -DENABLE_UTILS=0 -DCMAKE_FIND_PACKAGE_NO_PACKAGE_REGISTRY=ON",
@@ -61,7 +36,6 @@
     BuildTypes.S390X: f"        cmake --debug-trycompile -DCMAKE_VERBOSE_MAKEFILE=1 -LA -DCMAKE_BUILD_TYPE=None  -DENABLE_THINLTO=1 -DSANITIZE=          -DENABLE_CHECK_HEAVY_BUILDS=1 -DENABLE_CLICKHOUSE_SELF_EXTRACTING=1 -DCMAKE_C_COMPILER={ToolSet.COMPILER_C} -DCMAKE_CXX_COMPILER={ToolSet.COMPILER_CPP} -DCOMPILER_CACHE=sccache -DENABLE_BUILD_PROFILING=1 -DENABLE_TESTS=0 -DENABLE_UTILS=0 -DCMAKE_FIND_PACKAGE_NO_PACKAGE_REGISTRY=ON -DCMAKE_TOOLCHAIN_FILE={current_directory}/cmake/linux/toolchain-s390x.cmake",
     BuildTypes.LOONGARCH64: f"  cmake --debug-trycompile -DCMAKE_VERBOSE_MAKEFILE=1 -LA -DCMAKE_BUILD_TYPE=None  -DENABLE_THINLTO=0 -DSANITIZE=          -DENABLE_CHECK_HEAVY_BUILDS=1 -DENABLE_CLICKHOUSE_SELF_EXTRACTING=1 -DCMAKE_C_COMPILER={ToolSet.COMPILER_C} -DCMAKE_CXX_COMPILER={ToolSet.COMPILER_CPP} -DCOMPILER_CACHE=sccache -DENABLE_BUILD_PROFILING=1 -DCMAKE_TOOLCHAIN_FILE={current_directory}/cmake/linux/toolchain-loongarch64.cmake -DENABLE_BUZZHOUSE=1",
     BuildTypes.FUZZERS: f"      cmake --debug-trycompile -DCMAKE_VERBOSE_MAKEFILE=1 -LA -DCMAKE_BUILD_TYPE=None  -DENABLE_THINLTO=0 -DSANITIZE=address   -DENABLE_CHECK_HEAVY_BUILDS=1 -DENABLE_CLICKHOUSE_SELF_EXTRACTING=1 -DCMAKE_C_COMPILER={ToolSet.COMPILER_C} -DCMAKE_CXX_COMPILER={ToolSet.COMPILER_CPP} -DCOMPILER_CACHE=sccache -DENABLE_BUILD_PROFILING=0 -DENABLE_TESTS=0 -DENABLE_UTILS=0 -DCMAKE_FIND_PACKAGE_NO_PACKAGE_REGISTRY=ON -DENABLE_FUZZING=1 -DENABLE_PROTOBUF=1 -DWITH_COVERAGE=1 -DCMAKE_SKIP_INSTALL_ALL_DEPENDENCY=ON -DENABLE_BUZZHOUSE=1",
->>>>>>> 6f5d0cec
 }
 
 # TODO: for legacy packaging script - remove
@@ -127,22 +101,14 @@
     cmake_cmd = BUILD_TYPE_TO_CMAKE[build_type]
     info = Info()
     if not info.is_local_run:
-<<<<<<< HEAD
-=======
         # Default timeout (10min), can be too low, we run this in docker
         # anyway, will be terminated once the build is finished
         os.environ["SCCACHE_IDLE_TIMEOUT"] = "7200"
->>>>>>> 6f5d0cec
         os.environ["SCCACHE_BUCKET"] = Settings.S3_ARTIFACT_PATH
         os.environ["SCCACHE_S3_KEY_PREFIX"] = "ccache/sccache"
         os.environ["CTCACHE_DIR"] = "ccache/clang-tidy-cache"
         os.environ["CTCACHE_S3_BUCKET"] = Settings.S3_ARTIFACT_PATH
-<<<<<<< HEAD
-        os.environ["CTCACHE_S3_FOLDER"] = "clang-tidy-cache"
-        os.environ["CTCACHE_S3_NO_CREDENTIALS"] = "true"
-=======
         os.environ["CTCACHE_S3_FOLDER"] = "ccache/clang-tidy-cache"
->>>>>>> 6f5d0cec
     if info.pr_number == 0:
         cmake_cmd += " -DCLICKHOUSE_OFFICIAL_BUILD=1"
     cmake_cmd += f" {current_directory}"
@@ -208,11 +174,7 @@
         )
         Shell.check("sccache --show-stats", verbose=True)
         Shell.check(f"ls -l {build_dir}/programs/", verbose=True)
-<<<<<<< HEAD
-        Shell.check(f"pwd")
-=======
         Shell.check("pwd")
->>>>>>> 6f5d0cec
         res = results[-1].is_ok()
 
     if (
@@ -241,79 +203,6 @@
         )
         res = results[-1].is_ok()
 
-<<<<<<< HEAD
-    # if (
-    #     res
-    #     and JobStages.UNIT in stages
-    #     and ("binary" in build_type or "san" in build_type)
-    #     and "amd" in build_type  # until arm unit tests are fixed
-    # ):
-    #     # TODO: parallel execution
-    #     results.append(
-    #         Result.from_gtest_run(
-    #             name="Unit Tests",
-    #             unit_tests_path=CIFiles.UNIT_TESTS_BIN,
-    #             with_log=False,
-    #         )
-    #     )
-    #     if not results[-1].is_ok():
-    #         results[-1].set_files(CIFiles.UNIT_TESTS_BIN)
-    #
-    #     res = results[-1].is_ok()
-
-    # TODO:
-    # profile_result = None
-    # if (
-    #     res and JobStages.UPLOAD_PROFILE_DATA in stages
-    #     and "release" in build_type
-    #     and not Info().is_local_run
-    # ):
-    #     sw_ = Utils.Stopwatch()
-    #     print("Prepare build profile data")
-    #     profiles_dir = Path(temp_dir) / "profiles_source"
-    #     profiles_dir.mkdir(parents=True, exist_ok=True)
-    #     is_success = True
-    #     try:
-    #         Shell.check(
-    #             "./utils/prepare-time-trace/prepare-time-trace.sh "
-    #             f"{build_dir} {profiles_dir.absolute()}",
-    #             strict=True,
-    #             verbose=True,
-    #         )
-    #         profile_data_file = Path(temp_dir) / "profile.json"
-    #         with open(profile_data_file, "wb") as profile_fd:
-    #             for profile_source in profiles_dir.iterdir():
-    #                 if profile_source.name not in (
-    #                     "binary_sizes.txt",
-    #                     "binary_symbols.txt",
-    #                 ):
-    #                     with open(profiles_dir / profile_source, "rb") as ps_fd:
-    #                         profile_fd.write(ps_fd.read())
-    #         LogClusterBuildProfileQueries().insert_profile_data(
-    #             build_name=build_type,
-    #             start_time=stop_watch.start_time,
-    #             file=profile_data_file,
-    #         )
-    #         LogClusterBuildProfileQueries().insert_build_size_data(
-    #             build_name=build_type,
-    #             start_time=stop_watch.start_time,
-    #             file=profiles_dir / "binary_sizes.txt",
-    #         )
-    #         LogClusterBuildProfileQueries().insert_binary_symbol_data(
-    #             build_name=build_type,
-    #             start_time=stop_watch.start_time,
-    #             file=profiles_dir / "binary_symbols.txt",
-    #         )
-    #     except Exception as e:
-    #         is_success = False
-    #         traceback.print_exc()
-    #         print(f"ERROR: Failed to upload build profile data. ex: [{e}]")
-    #     profile_result = Result.create_from(
-    #         name="Build Profile", status=is_success, stopwatch=sw_
-    #     )
-    #
-=======
->>>>>>> 6f5d0cec
     Result.create_from(results=results, stopwatch=stop_watch).add_job_summary_to_info(
         with_local_run_command=True
     ).complete_job()
