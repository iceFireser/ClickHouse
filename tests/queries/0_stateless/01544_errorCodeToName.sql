--- conflicted
+++ resolved
@@ -1,9 +1,5 @@
 SELECT errorCodeToName(toUInt32(-1));
 SELECT errorCodeToName(-1);
-<<<<<<< HEAD
-SELECT errorCodeToName(650); /* gap in error codes */
-=======
 SELECT errorCodeToName(950); /* gap in error codes */
->>>>>>> 23a2ce20
 SELECT errorCodeToName(0);
 SELECT errorCodeToName(1);