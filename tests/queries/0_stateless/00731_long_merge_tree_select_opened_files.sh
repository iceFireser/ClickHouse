--- conflicted
+++ resolved
@@ -28,10 +28,7 @@
 
 $CLICKHOUSE_CLIENT $settings -q "SYSTEM FLUSH LOGS"
 
-<<<<<<< HEAD
-$CLICKHOUSE_CLIENT $settings -q "SELECT ProfileEvents['FileOpen'] FROM system.query_log WHERE query='$touching_many_parts_query' ORDER BY event_time DESC LIMIT 1;"
-=======
-$CLICKHOUSE_CLIENT $settings -q "SELECT pi.Values FROM system.query_log ARRAY JOIN ProfileEvents as pi WHERE query='$touching_many_parts_query' and current_database = currentDatabase() and pi.Names = 'FileOpen' ORDER BY event_time DESC LIMIT 1;"
->>>>>>> 442c6d75
+
+$CLICKHOUSE_CLIENT $settings -q "SELECT ProfileEvents['FileOpen'] FROM system.query_log WHERE query='$touching_many_parts_query' and current_database = currentDatabase()  ORDER BY event_time DESC LIMIT 1;"
 
 $CLICKHOUSE_CLIENT $settings -q "DROP TABLE IF EXISTS merge_tree_table;"