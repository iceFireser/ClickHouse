#!/usr/bin/env bash
# Tags: long

CURDIR=$(cd "$(dirname "${BASH_SOURCE[0]}")" && pwd)
# shellcheck source=../shell_config.sh
. "$CURDIR"/../shell_config.sh

# NOTE: database = $CLICKHOUSE_DATABASE is unwanted
verify_sql="SELECT
    (SELECT sumIf(value, metric = 'PartsActive'), sumIf(value, metric = 'PartsOutdated') FROM system.metrics)
    = (SELECT sum(active), sum(NOT active) FROM
    (SELECT active FROM system.parts UNION ALL SELECT active FROM system.projection_parts UNION ALL SELECT 1 FROM system.dropped_tables_parts))"

# The query is not atomic - it can compare states between system.parts and system.metrics from different points in time.
# So, there is inherent race condition. But it should get expected result eventually.
# In case of test failure, this code will do infinite loop and timeout.
verify()
{
<<<<<<< HEAD
    for i in {1..100}
=======
    for i in {1..5000}
>>>>>>> f394cc38
    do
        result=$( $CLICKHOUSE_CLIENT --query="$verify_sql" )
        [ "$result" = "1" ] && echo "$result" && break
        sleep 0.1

<<<<<<< HEAD
        if [[ $i -eq 100 ]]
=======
        if [[ $i -eq 5000 ]]
>>>>>>> f394cc38
        then
            $CLICKHOUSE_CLIENT --multiquery "
              SELECT sumIf(value, metric = 'PartsActive'), sumIf(value, metric = 'PartsOutdated') FROM system.metrics;
              SELECT sum(active), sum(NOT active) FROM system.parts;
              SELECT sum(active), sum(NOT active) FROM system.projection_parts;
              SELECT count() FROM system.dropped_tables_parts;
            "
        fi
    done
}

$CLICKHOUSE_CLIENT --database_atomic_wait_for_drop_and_detach_synchronously=1 --query="DROP TABLE IF EXISTS test_table"
$CLICKHOUSE_CLIENT --query="CREATE TABLE test_table (data Date) ENGINE = MergeTree PARTITION BY toYear(data) ORDER BY data;"

$CLICKHOUSE_CLIENT --query="INSERT INTO test_table VALUES ('1992-01-01')"
verify

$CLICKHOUSE_CLIENT --query="INSERT INTO test_table VALUES ('1992-01-02')"
verify

$CLICKHOUSE_CLIENT --query="OPTIMIZE TABLE test_table FINAL"
verify

$CLICKHOUSE_CLIENT --database_atomic_wait_for_drop_and_detach_synchronously=1 --query="DROP TABLE test_table"
verify<|MERGE_RESOLUTION|>--- conflicted
+++ resolved
@@ -16,21 +16,13 @@
 # In case of test failure, this code will do infinite loop and timeout.
 verify()
 {
-<<<<<<< HEAD
-    for i in {1..100}
-=======
     for i in {1..5000}
->>>>>>> f394cc38
     do
         result=$( $CLICKHOUSE_CLIENT --query="$verify_sql" )
         [ "$result" = "1" ] && echo "$result" && break
         sleep 0.1
 
-<<<<<<< HEAD
-        if [[ $i -eq 100 ]]
-=======
         if [[ $i -eq 5000 ]]
->>>>>>> f394cc38
         then
             $CLICKHOUSE_CLIENT --multiquery "
               SELECT sumIf(value, metric = 'PartsActive'), sumIf(value, metric = 'PartsOutdated') FROM system.metrics;
