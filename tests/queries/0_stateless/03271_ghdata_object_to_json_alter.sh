#!/usr/bin/env bash
<<<<<<< HEAD
# Tags: no-fasttest, long, no-s3-storage, no-azure-blob-storage
# ^ no-s3-storage: too slow
# ^ no-azure-blob-storage: too slow

=======
# Tags: no-fasttest, long, no-object-storage
# ^ no-object-storage: too slow
>>>>>>> 6849013e

CUR_DIR=$(cd "$(dirname "${BASH_SOURCE[0]}")" && pwd)
# shellcheck source=../shell_config.sh
. "$CUR_DIR"/../shell_config.sh

${CLICKHOUSE_CLIENT} -q "DROP TABLE IF EXISTS ghdata"
${CLICKHOUSE_CLIENT} -q "CREATE TABLE ghdata (data Object('json')) ENGINE = MergeTree ORDER BY tuple() SETTINGS index_granularity = 8192, index_granularity_bytes = '10Mi'" --allow_experimental_object_type

cat $CUR_DIR/data_json/ghdata_sample.json | ${CLICKHOUSE_CLIENT} \
  --max_memory_usage 10G --query "INSERT INTO ghdata FORMAT JSONAsObject"

${CLICKHOUSE_CLIENT} -q "ALTER TABLE ghdata MODIFY column data JSON SETTINGS mutations_sync=1" --allow_experimental_json_type 1

${CLICKHOUSE_CLIENT} -q "SELECT count() FROM ghdata WHERE NOT ignore(*)"

${CLICKHOUSE_CLIENT} -q \
"SELECT data.repo.name, count() AS stars FROM ghdata \
    WHERE data.type = 'WatchEvent' GROUP BY data.repo.name ORDER BY stars DESC, data.repo.name LIMIT 5" --allow_suspicious_types_in_group_by=1 --allow_suspicious_types_in_order_by=1

${CLICKHOUSE_CLIENT} --enable_analyzer=1 -q \
"SELECT data.payload.commits[].author.name AS name, count() AS c FROM ghdata \
    ARRAY JOIN data.payload.commits[].author.name \
    GROUP BY name ORDER BY c DESC, name LIMIT 5" --allow_suspicious_types_in_group_by=1 --allow_suspicious_types_in_order_by=1

${CLICKHOUSE_CLIENT} -q "SELECT max(data.payload.pull_request.assignees[].size0) FROM ghdata"

${CLICKHOUSE_CLIENT} -q "DROP TABLE IF EXISTS ghdata"<|MERGE_RESOLUTION|>--- conflicted
+++ resolved
@@ -1,13 +1,7 @@
 #!/usr/bin/env bash
-<<<<<<< HEAD
 # Tags: no-fasttest, long, no-s3-storage, no-azure-blob-storage
 # ^ no-s3-storage: too slow
 # ^ no-azure-blob-storage: too slow
-
-=======
-# Tags: no-fasttest, long, no-object-storage
-# ^ no-object-storage: too slow
->>>>>>> 6849013e
 
 CUR_DIR=$(cd "$(dirname "${BASH_SOURCE[0]}")" && pwd)
 # shellcheck source=../shell_config.sh
