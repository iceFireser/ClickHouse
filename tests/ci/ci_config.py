#!/usr/bin/env python3

import logging
from argparse import ArgumentDefaultsHelpFormatter, ArgumentParser
from copy import deepcopy
from dataclasses import dataclass, field
from pathlib import Path
from typing import Callable, Dict, Iterable, List, Literal, Optional, Union

from ci_utils import WithIter
from integration_test_images import IMAGES


class WorkFlows(metaclass=WithIter):
    PULL_REQUEST = "PULL_REQUEST"
    MASTER = "MASTER"
    BACKPORT = "BACKPORT"
    RELEASE = "RELEASE"
    SYNC = "SYNC"


class CIStages(metaclass=WithIter):
    NA = "UNKNOWN"
    BUILDS_1 = "Builds_1"
    BUILDS_2 = "Builds_2"
    TESTS_1 = "Tests_1"
    TESTS_2 = "Tests_2"


class Runners(metaclass=WithIter):
    BUILDER = "builder"
    STYLE_CHECKER = "style-checker"
    STYLE_CHECKER_ARM = "style-checker-aarch64"
    FUNC_TESTER = "func-tester"
    FUNC_TESTER_ARM = "func-tester-aarch64"
    STRESS_TESTER = "stress-tester"
    FUZZER_UNIT_TESTER = "fuzzer-unit-tester"


class CILabels(metaclass=WithIter):
    """
    Label names or commit tokens in normalized form
    """

    DO_NOT_TEST_LABEL = "do_not_test"
    NO_MERGE_COMMIT = "no_merge_commit"
    NO_CI_CACHE = "no_ci_cache"
    CI_SET_REDUCED = "ci_set_reduced"
    CI_SET_FAST = "ci_set_fast"
    CI_SET_ARM = "ci_set_arm"
    CI_SET_INTEGRATION = "ci_set_integration"
    CI_SET_OLD_ANALYZER = "ci_set_old_analyzer"
    CI_SET_STATLESS = "ci_set_stateless"
    CI_SET_STATEFUL = "ci_set_stateful"
    CI_SET_STATLESS_ASAN = "ci_set_stateless_asan"
    CI_SET_STATEFUL_ASAN = "ci_set_stateful_asan"

    libFuzzer = "libFuzzer"


class Build(metaclass=WithIter):
    PACKAGE_RELEASE = "package_release"
    PACKAGE_AARCH64 = "package_aarch64"
    PACKAGE_ASAN = "package_asan"
    PACKAGE_UBSAN = "package_ubsan"
    PACKAGE_TSAN = "package_tsan"
    PACKAGE_MSAN = "package_msan"
    PACKAGE_DEBUG = "package_debug"
    PACKAGE_RELEASE_COVERAGE = "package_release_coverage"
    BINARY_RELEASE = "binary_release"
    BINARY_TIDY = "binary_tidy"
    BINARY_DARWIN = "binary_darwin"
    BINARY_AARCH64 = "binary_aarch64"
    BINARY_AARCH64_V80COMPAT = "binary_aarch64_v80compat"
    BINARY_FREEBSD = "binary_freebsd"
    BINARY_DARWIN_AARCH64 = "binary_darwin_aarch64"
    BINARY_PPC64LE = "binary_ppc64le"
    BINARY_AMD64_COMPAT = "binary_amd64_compat"
    BINARY_AMD64_MUSL = "binary_amd64_musl"
    BINARY_RISCV64 = "binary_riscv64"
    BINARY_S390X = "binary_s390x"
    FUZZERS = "fuzzers"


class JobNames(metaclass=WithIter):
    STYLE_CHECK = "Style check"
    FAST_TEST = "Fast test"
    DOCKER_SERVER = "Docker server image"
    DOCKER_KEEPER = "Docker keeper image"
    INSTALL_TEST_AMD = "Install packages (amd64)"
    INSTALL_TEST_ARM = "Install packages (arm64)"

    STATELESS_TEST_DEBUG = "Stateless tests (debug)"
    STATELESS_TEST_RELEASE = "Stateless tests (release)"
    STATELESS_TEST_RELEASE_COVERAGE = "Stateless tests (coverage)"
    STATELESS_TEST_AARCH64 = "Stateless tests (aarch64)"
    STATELESS_TEST_ASAN = "Stateless tests (asan)"
    STATELESS_TEST_TSAN = "Stateless tests (tsan)"
    STATELESS_TEST_MSAN = "Stateless tests (msan)"
    STATELESS_TEST_UBSAN = "Stateless tests (ubsan)"
    STATELESS_TEST_OLD_ANALYZER_S3_REPLICATED_RELEASE = (
        "Stateless tests (release, old analyzer, s3, DatabaseReplicated)"
    )
    # merged into STATELESS_TEST_OLD_ANALYZER_S3_REPLICATED_RELEASE:
    # STATELESS_TEST_OLD_ANALYZER_RELEASE = "Stateless tests (release, analyzer)"
    # STATELESS_TEST_DB_REPL_RELEASE = "Stateless tests (release, DatabaseReplicated)"
    # STATELESS_TEST_S3_RELEASE = "Stateless tests (release, s3 storage)"
    STATELESS_TEST_S3_DEBUG = "Stateless tests (debug, s3 storage)"
    STATELESS_TEST_S3_TSAN = "Stateless tests (tsan, s3 storage)"
    STATELESS_TEST_AZURE_ASAN = "Stateless tests (azure, asan)"
    STATELESS_TEST_FLAKY_ASAN = "Stateless tests flaky check (asan)"

    STATEFUL_TEST_DEBUG = "Stateful tests (debug)"
    STATEFUL_TEST_RELEASE = "Stateful tests (release)"
    STATEFUL_TEST_RELEASE_COVERAGE = "Stateful tests (coverage)"
    STATEFUL_TEST_AARCH64 = "Stateful tests (aarch64)"
    STATEFUL_TEST_ASAN = "Stateful tests (asan)"
    STATEFUL_TEST_TSAN = "Stateful tests (tsan)"
    STATEFUL_TEST_MSAN = "Stateful tests (msan)"
    STATEFUL_TEST_UBSAN = "Stateful tests (ubsan)"
    STATEFUL_TEST_PARALLEL_REPL_RELEASE = "Stateful tests (release, ParallelReplicas)"
    STATEFUL_TEST_PARALLEL_REPL_DEBUG = "Stateful tests (debug, ParallelReplicas)"
    STATEFUL_TEST_PARALLEL_REPL_ASAN = "Stateful tests (asan, ParallelReplicas)"
    STATEFUL_TEST_PARALLEL_REPL_MSAN = "Stateful tests (msan, ParallelReplicas)"
    STATEFUL_TEST_PARALLEL_REPL_UBSAN = "Stateful tests (ubsan, ParallelReplicas)"
    STATEFUL_TEST_PARALLEL_REPL_TSAN = "Stateful tests (tsan, ParallelReplicas)"

    STRESS_TEST_ASAN = "Stress test (asan)"
    STRESS_TEST_TSAN = "Stress test (tsan)"
    STRESS_TEST_UBSAN = "Stress test (ubsan)"
    STRESS_TEST_MSAN = "Stress test (msan)"
    STRESS_TEST_DEBUG = "Stress test (debug)"
    STRESS_TEST_AZURE_TSAN = "Stress test (azure, tsan)"
    STRESS_TEST_AZURE_MSAN = "Stress test (azure, msan)"

    INTEGRATION_TEST = "Integration tests (release)"
    INTEGRATION_TEST_ASAN = "Integration tests (asan)"
    INTEGRATION_TEST_ASAN_OLD_ANALYZER = "Integration tests (asan, old analyzer)"
    INTEGRATION_TEST_TSAN = "Integration tests (tsan)"
    INTEGRATION_TEST_ARM = "Integration tests (aarch64)"
    INTEGRATION_TEST_FLAKY = "Integration tests flaky check (asan)"

    UPGRADE_TEST_DEBUG = "Upgrade check (debug)"
    UPGRADE_TEST_ASAN = "Upgrade check (asan)"
    UPGRADE_TEST_TSAN = "Upgrade check (tsan)"
    UPGRADE_TEST_MSAN = "Upgrade check (msan)"

    UNIT_TEST = "Unit tests (release)"
    UNIT_TEST_ASAN = "Unit tests (asan)"
    UNIT_TEST_MSAN = "Unit tests (msan)"
    UNIT_TEST_TSAN = "Unit tests (tsan)"
    UNIT_TEST_UBSAN = "Unit tests (ubsan)"

    AST_FUZZER_TEST_DEBUG = "AST fuzzer (debug)"
    AST_FUZZER_TEST_ASAN = "AST fuzzer (asan)"
    AST_FUZZER_TEST_MSAN = "AST fuzzer (msan)"
    AST_FUZZER_TEST_TSAN = "AST fuzzer (tsan)"
    AST_FUZZER_TEST_UBSAN = "AST fuzzer (ubsan)"

    JEPSEN_KEEPER = "ClickHouse Keeper Jepsen"
    JEPSEN_SERVER = "ClickHouse Server Jepsen"

    PERFORMANCE_TEST_AMD64 = "Performance Comparison"
    PERFORMANCE_TEST_ARM64 = "Performance Comparison Aarch64"

    SQL_LOGIC_TEST = "Sqllogic test (release)"

    SQLANCER = "SQLancer (release)"
    SQLANCER_DEBUG = "SQLancer (debug)"
    SQLTEST = "SQLTest"

    COMPATIBILITY_TEST = "Compatibility check (amd64)"
    COMPATIBILITY_TEST_ARM = "Compatibility check (aarch64)"

    CLCIKBENCH_TEST = "ClickBench (amd64)"
    CLCIKBENCH_TEST_ARM = "ClickBench (aarch64)"

    LIBFUZZER_TEST = "libFuzzer tests"

    BUILD_CHECK = "ClickHouse build check"
    BUILD_CHECK_SPECIAL = "ClickHouse special build check"

    DOCS_CHECK = "Docs check"
    BUGFIX_VALIDATE = "Bugfix validation"


class StatusNames(metaclass=WithIter):
    "Class with statuses that aren't related to particular jobs"
    CI = "CI running"
    MERGEABLE = "Mergeable Check"
    SYNC = "A Sync"


# dynamically update JobName with Build jobs
for attr_name in dir(Build):
    if not attr_name.startswith("__") and not callable(getattr(Build, attr_name)):
        setattr(JobNames, attr_name, getattr(Build, attr_name))


@dataclass
class DigestConfig:
    # all files, dirs to include into digest, glob supported
    include_paths: List[Union[str, Path]] = field(default_factory=list)
    # file suffixes to exclude from digest
    exclude_files: List[str] = field(default_factory=list)
    # directories to exlude from digest
    exclude_dirs: List[Union[str, Path]] = field(default_factory=list)
    # docker names to include into digest
    docker: List[str] = field(default_factory=list)
    # git submodules digest
    git_submodules: bool = False


@dataclass
class LabelConfig:
    """
    configures different CI scenarious per GH label
    """

    run_jobs: Iterable[str] = frozenset()


@dataclass
class JobConfig:
    """
    contains config parameters for job execution in CI workflow
    """

    # configures digest calculation for the job
    digest: DigestConfig = field(default_factory=DigestConfig)
    # will be triggered for the job if omited in CI workflow yml
    run_command: str = ""
    # job timeout, seconds
    timeout: Optional[int] = None
    # sets number of batches for multi-batch job
    num_batches: int = 1
    # label that enables job in CI, if set digest won't be used
    run_by_label: str = ""
    # to run always regardless of the job digest or/and label
    run_always: bool = False
    # if the job needs to be run on the release branch, including master (e.g. building packages, docker server).
    # NOTE: Subsequent runs on the same branch with the similar digest are still considered skippable.
    required_on_release_branch: bool = False
    # job is for pr workflow only
    pr_only: bool = False
    # job is for release/master branches only
    release_only: bool = False
    # job will run if it's enabled in CI option
    run_by_ci_option: bool = False
    # to randomly pick and run one job among jobs in the same @random_bucket. Applied in PR branches only.
    random_bucket: str = ""


builds_job_config = JobConfig(
    required_on_release_branch=True,
    digest=DigestConfig(
        include_paths=[
            "./src",
            "./contrib/*-cmake",
            "./contrib/consistent-hashing",
            "./contrib/murmurhash",
            "./contrib/libfarmhash",
            "./contrib/pdqsort",
            "./contrib/cityhash102",
            "./contrib/sparse-checkout",
            "./contrib/libmetrohash",
            "./contrib/update-submodules.sh",
            "./contrib/CMakeLists.txt",
            "./CMakeLists.txt",
            "./PreLoad.cmake",
            "./cmake",
            "./base",
            "./programs",
            "./packages",
            "./docker/packager/packager",
            "./rust",
            # FIXME: This is a WA to rebuild the CH and recreate the Performance.tar.zst artifact
            # when there are changes in performance test scripts.
            # Due to the current design of the perf test we need to rebuild CH when the performance test changes,
            # otherwise the changes will not be visible in the PerformanceTest job in CI
            "./tests/performance",
        ],
        exclude_files=[".md"],
        docker=["clickhouse/binary-builder"],
        git_submodules=True,
    ),
    run_command="build_check.py $BUILD_NAME",
)
fuzzer_build_job_config = deepcopy(builds_job_config)
fuzzer_build_job_config.run_by_label = CILabels.libFuzzer


@dataclass
class BuildConfig:
    name: str
    compiler: str
    package_type: Literal["deb", "binary", "fuzzers"]
    additional_pkgs: bool = False
    debug_build: bool = False
    coverage: bool = False
    sanitizer: str = ""
    tidy: bool = False
    # sparse_checkout is needed only to test the option itself.
    # No particular sense to use it in every build, since it slows down the job.
    sparse_checkout: bool = False
    comment: str = ""
    static_binary_name: str = ""
    job_config: JobConfig = field(default_factory=lambda: deepcopy(builds_job_config))

    def export_env(self, export: bool = False) -> str:
        def process(field_name: str, field: Union[bool, str]) -> str:
            if isinstance(field, bool):
                field = str(field).lower()
            elif not isinstance(field, str):
                field = ""
            if export:
                return f"export BUILD_{field_name.upper()}={repr(field)}"
            return f"BUILD_{field_name.upper()}={field}"

        return "\n".join(process(k, v) for k, v in self.__dict__.items())


@dataclass
class BuildReportConfig:
    builds: List[str]
    job_config: JobConfig = field(
        default_factory=lambda: JobConfig(
            run_command='build_report_check.py "$CHECK_NAME"',
            digest=DigestConfig(
                include_paths=[
                    "./tests/ci/build_report_check.py",
                    "./tests/ci/upload_result_helper.py",
                ],
            ),
        )
    )


@dataclass
class TestConfig:
    required_build: str
    job_config: JobConfig = field(default_factory=JobConfig)


BuildConfigs = Dict[str, BuildConfig]
BuildsReportConfig = Dict[str, BuildReportConfig]
TestConfigs = Dict[str, TestConfig]
LabelConfigs = Dict[str, LabelConfig]

# common digests configs
compatibility_check_digest = DigestConfig(
    include_paths=["./tests/ci/compatibility_check.py"],
    docker=["clickhouse/test-old-ubuntu", "clickhouse/test-old-centos"],
)
install_check_digest = DigestConfig(
    include_paths=["./tests/ci/install_check.py"],
    docker=["clickhouse/install-deb-test", "clickhouse/install-rpm-test"],
)
stateless_check_digest = DigestConfig(
    include_paths=[
        "./tests/ci/functional_test_check.py",
        "./tests/queries/0_stateless/",
        "./tests/clickhouse-test",
        "./tests/config",
        "./tests/*.txt",
    ],
    exclude_files=[".md"],
    docker=["clickhouse/stateless-test"],
)
stateful_check_digest = DigestConfig(
    include_paths=[
        "./tests/ci/functional_test_check.py",
        "./tests/queries/1_stateful/",
        "./tests/clickhouse-test",
        "./tests/config",
        "./tests/*.txt",
    ],
    exclude_files=[".md"],
    docker=["clickhouse/stateful-test"],
)

stress_check_digest = DigestConfig(
    include_paths=[
        "./tests/queries/0_stateless/",
        "./tests/queries/1_stateful/",
        "./tests/clickhouse-test",
        "./tests/config",
        "./tests/*.txt",
    ],
    exclude_files=[".md"],
    docker=["clickhouse/stress-test"],
)
# FIXME: which tests are upgrade? just python?
upgrade_check_digest = DigestConfig(
    include_paths=["./tests/ci/upgrade_check.py"],
    exclude_files=[".md"],
    docker=["clickhouse/upgrade-check"],
)
integration_check_digest = DigestConfig(
    include_paths=[
        "./tests/ci/integration_test_check.py",
        "./tests/ci/integration_tests_runner.py",
        "./tests/integration/",
    ],
    exclude_files=[".md"],
    docker=IMAGES.copy(),
)

ast_fuzzer_check_digest = DigestConfig(
    # include_paths=["./tests/ci/ast_fuzzer_check.py"],
    # exclude_files=[".md"],
    # docker=["clickhouse/fuzzer"],
)
unit_check_digest = DigestConfig(
    include_paths=["./tests/ci/unit_tests_check.py"],
    exclude_files=[".md"],
    docker=["clickhouse/unit-test"],
)
perf_check_digest = DigestConfig(
    include_paths=[
        "./tests/ci/performance_comparison_check.py",
        "./tests/performance/",
    ],
    exclude_files=[".md"],
    docker=["clickhouse/performance-comparison"],
)
sqllancer_check_digest = DigestConfig(
    # include_paths=["./tests/ci/sqlancer_check.py"],
    # exclude_files=[".md"],
    # docker=["clickhouse/sqlancer-test"],
)
sqllogic_check_digest = DigestConfig(
    include_paths=["./tests/ci/sqllogic_test.py"],
    exclude_files=[".md"],
    docker=["clickhouse/sqllogic-test"],
)
sqltest_check_digest = DigestConfig(
    include_paths=["./tests/ci/sqltest.py"],
    exclude_files=[".md"],
    docker=["clickhouse/sqltest"],
)
bugfix_validate_check = DigestConfig(
    include_paths=[
        "./tests/queries/0_stateless/",
        "./tests/ci/integration_test_check.py",
        "./tests/ci/functional_test_check.py",
        "./tests/ci/bugfix_validate_check.py",
    ],
    exclude_files=[".md"],
    docker=IMAGES.copy()
    + [
        "clickhouse/stateless-test",
    ],
)
# common test params
docker_server_job_config = JobConfig(
    required_on_release_branch=True,
    run_command='docker_server.py --check-name "$CHECK_NAME" --release-type head --allow-build-reuse',
    digest=DigestConfig(
        include_paths=[
            "tests/ci/docker_server.py",
            "./docker/server",
        ]
    ),
)
compatibility_test_common_params = {
    "digest": compatibility_check_digest,
    "run_command": "compatibility_check.py",
}
statless_test_common_params = {
    "digest": stateless_check_digest,
    "run_command": 'functional_test_check.py "$CHECK_NAME" $KILL_TIMEOUT',
    "timeout": 10800,
}
stateful_test_common_params = {
    "digest": stateful_check_digest,
    "run_command": 'functional_test_check.py "$CHECK_NAME" $KILL_TIMEOUT',
    "timeout": 3600,
}
stress_test_common_params = {
    "digest": stress_check_digest,
    "run_command": "stress_check.py",
}
upgrade_test_common_params = {
    "digest": upgrade_check_digest,
    "run_command": "upgrade_check.py",
}
astfuzzer_test_common_params = {
    "digest": ast_fuzzer_check_digest,
    "run_command": "ast_fuzzer_check.py",
    "run_always": True,
}
integration_test_common_params = {
    "digest": integration_check_digest,
    "run_command": 'integration_test_check.py "$CHECK_NAME"',
}
unit_test_common_params = {
    "digest": unit_check_digest,
    "run_command": "unit_tests_check.py",
}
perf_test_common_params = {
    "digest": perf_check_digest,
    "run_command": "performance_comparison_check.py",
}
sqllancer_test_common_params = JobConfig(
    digest=sqllancer_check_digest,
    run_command="sqlancer_check.py",
    release_only=True,
    run_always=True,
)
sqllogic_test_params = JobConfig(
    digest=sqllogic_check_digest,
    run_command="sqllogic_test.py",
    timeout=10800,
    release_only=True,
)
sql_test_params = JobConfig(
    digest=sqltest_check_digest,
    run_command="sqltest.py",
    timeout=10800,
    release_only=True,
)
clickbench_test_params = {
    "digest": DigestConfig(
        include_paths=[
            "tests/ci/clickbench.py",
        ],
        docker=["clickhouse/clickbench"],
    ),
    "run_command": 'clickbench.py "$CHECK_NAME"',
}
install_test_params = JobConfig(
    digest=install_check_digest,
    run_command='install_check.py "$CHECK_NAME"',
    timeout=900,
)


@dataclass
class CIConfig:
    """
    Contains configs for all jobs in the CI pipeline
    each config item in the below dicts should be an instance of JobConfig class or inherited from it
    """

    build_config: BuildConfigs
    builds_report_config: BuildsReportConfig
    test_configs: TestConfigs
    other_jobs_configs: TestConfigs
    label_configs: LabelConfigs

    def get_label_config(self, label_name: str) -> Optional[LabelConfig]:
        for label, config in self.label_configs.items():
            if self.normalize_string(label_name) == self.normalize_string(label):
                return config
        return None

    def get_job_ci_stage(self, job_name: str) -> str:
        if job_name in [
            JobNames.STYLE_CHECK,
            JobNames.FAST_TEST,
            JobNames.JEPSEN_KEEPER,
            JobNames.BUILD_CHECK,
            JobNames.BUILD_CHECK_SPECIAL,
        ]:
            # FIXME: we can't currently handle Jepsen in the Stage as it's job has concurrency directive
            # BUILD_CHECK and BUILD_CHECK_SPECIAL runs not in stage because we need them even if Builds stage failed
            return CIStages.NA
        stage_type = None
        if self.is_build_job(job_name):
            stage_type = CIStages.BUILDS_1
            if job_name in CI_CONFIG.get_builds_for_report(
                JobNames.BUILD_CHECK_SPECIAL
            ):
                # special builds go to Build_2 stage to not delay Builds_1/Test_1
                stage_type = CIStages.BUILDS_2
        elif self.is_docs_job(job_name):
            stage_type = CIStages.TESTS_1
        elif job_name == JobNames.BUILD_CHECK_SPECIAL:
            stage_type = CIStages.TESTS_2
        elif self.is_test_job(job_name):
            stage_type = CIStages.TESTS_1
            if job_name in CI_CONFIG.test_configs:
                required_build = CI_CONFIG.test_configs[job_name].required_build
                assert required_build
                if required_build in CI_CONFIG.get_builds_for_report(
                    JobNames.BUILD_CHECK
                ):
                    stage_type = CIStages.TESTS_1
                else:
                    stage_type = CIStages.TESTS_2
            else:
                stage_type = CIStages.TESTS_1
        assert stage_type, f"BUG [{job_name}]"
        return stage_type

    def get_job_config(self, check_name: str) -> JobConfig:
        res = None
        for config in (
            self.build_config,
            self.builds_report_config,
            self.test_configs,
            self.other_jobs_configs,
        ):
            if check_name in config:  # type: ignore
                res = config[check_name].job_config  # type: ignore
                break
        return res  # type: ignore

    def get_runner_type(self, check_name: str) -> str:
        result = None
        if self.is_build_job(check_name) or check_name == JobNames.FAST_TEST:
            result = Runners.BUILDER
        elif any(
            words in check_name.lower()
            for words in [
                "install packages",
                "compatibility check",
                "docker",
                "build check",
                "jepsen",
                "style check",
            ]
        ):
            result = Runners.STYLE_CHECKER
        elif check_name == JobNames.DOCS_CHECK:
            # docs job is demanding
            result = Runners.FUNC_TESTER_ARM
        elif any(
            words in check_name.lower()
            for words in [
                "stateless",
                "stateful",
                "clickbench",
                "sqllogic test",
                "libfuzzer",
                "bugfix validation",
            ]
        ):
            result = Runners.FUNC_TESTER
        elif any(
            words in check_name.lower()
            for words in ["stress", "upgrade", "integration", "performance comparison"]
        ):
            result = Runners.STRESS_TESTER
        elif any(
            words in check_name.lower()
            for words in ["ast fuzzer", "unit tests", "sqlancer", "sqltest"]
        ):
            result = Runners.FUZZER_UNIT_TESTER

        assert result, f"BUG, no runner for [{check_name}]"

        if (
            "aarch" in check_name.lower() or "arm64" in check_name.lower()
        ) and "aarch" not in result:
            if result == Runners.STRESS_TESTER:
                # FIXME: no arm stress tester group atm
                result = Runners.FUNC_TESTER_ARM
            elif result == Runners.BUILDER:
                # crosscompile - no arm required
                pass
            else:
                # switch to aarch64 runnner
                result += "-aarch64"

        return result

    @staticmethod
    def normalize_string(input_string: str) -> str:
        lowercase_string = input_string.lower()
        normalized_string = (
            lowercase_string.replace(" ", "_")
            .replace("-", "_")
            .replace("(", "")
            .replace(")", "")
            .replace(",", "")
        )
        return normalized_string

    def get_job_with_parents(self, check_name: str) -> List[str]:
        res = []
        check_name = self.normalize_string(check_name)

        for config in (
            self.build_config,
            self.builds_report_config,
            self.test_configs,
            self.other_jobs_configs,
        ):
            for job_name in config:  # type: ignore
                if check_name == self.normalize_string(job_name):
                    res.append(job_name)
                    if isinstance(config[job_name], TestConfig):  # type: ignore
                        if config[job_name].required_build:  # type: ignore
                            res.append(config[job_name].required_build)  # type: ignore
                    elif isinstance(config[job_name], BuildConfig):  # type: ignore
                        pass
                    elif isinstance(config[job_name], BuildReportConfig):  # type: ignore
                        # add all build jobs as parents for build report check
                        res.extend(
                            [job for job in JobNames if job in self.build_config]
                        )
                    else:
                        assert (
                            False
                        ), f"check commit message tags or FIXME: request for job [{check_name}] not yet supported"
                    break
        assert (
            res
        ), f"Error: Experimantal feature... Invlid request or not supported job [{check_name}]"
        return res

    def get_digest_config(self, check_name: str) -> DigestConfig:
        res = None
        for config in (
            self.other_jobs_configs,
            self.build_config,
            self.builds_report_config,
            self.test_configs,
        ):
            if check_name in config:  # type: ignore
                res = config[check_name].job_config.digest  # type: ignore
        assert (
            res
        ), f"Invalid check_name or CI_CONFIG outdated, config not found for [{check_name}]"
        return res  # type: ignore

    def job_generator(self, branch: str) -> Iterable[str]:
        """
        traverses all check names in CI pipeline
        """
        assert branch
        for config in (
            self.other_jobs_configs,
            self.build_config,
            self.builds_report_config,
            self.test_configs,
        ):
            yield from config  # type: ignore

    def get_builds_for_report(
        self, report_name: str, release: bool = False, backport: bool = False
    ) -> List[str]:
        # hack to modify build list for release and bp wf
        assert not (release and backport), "Invalid input"
        if backport and report_name == JobNames.BUILD_CHECK:
            return [
                Build.PACKAGE_RELEASE,
                Build.PACKAGE_AARCH64,
                Build.PACKAGE_ASAN,
                Build.PACKAGE_TSAN,
                Build.PACKAGE_DEBUG,
            ]
        if (release or backport) and report_name == JobNames.BUILD_CHECK_SPECIAL:
            return [
                Build.BINARY_DARWIN,
                Build.BINARY_DARWIN_AARCH64,
            ]

        return self.builds_report_config[report_name].builds

    @classmethod
    def is_build_job(cls, job: str) -> bool:
        return job in Build

    @classmethod
    def is_test_job(cls, job: str) -> bool:
        return not cls.is_build_job(job) and job != JobNames.STYLE_CHECK

    @classmethod
    def is_docs_job(cls, job: str) -> bool:
        return job == JobNames.DOCS_CHECK

    def validate(self) -> None:
        errors = []
        for name, build_config in self.build_config.items():
            build_in_reports = False
            for _, report_config in self.builds_report_config.items():
                if name in report_config.builds:
                    build_in_reports = True
                    break
            # All build configs must belong to build_report_config
            if not build_in_reports:
                logging.error("Build name %s does not belong to build reports", name)
                errors.append(f"Build name {name} does not belong to build reports")
            # The name should be the same as build_config.name
            if not build_config.name == name:
                logging.error(
                    "Build name '%s' does not match the config 'name' value '%s'",
                    name,
                    build_config.name,
                )
                errors.append(
                    f"Build name {name} does not match 'name' value '{build_config.name}'"
                )
        # All build_report_config values should be in build_config.keys()
        for build_report_name, build_report_config in self.builds_report_config.items():
            build_names = build_report_config.builds
            missed_names = [
                name for name in build_names if name not in self.build_config.keys()
            ]
            if missed_names:
                logging.error(
                    "The following names of the build report '%s' "
                    "are missed in build_config: %s",
                    build_report_name,
                    missed_names,
                )
                errors.append(
                    f"The following names of the build report '{build_report_name}' "
                    f"are missed in build_config: {missed_names}",
                )
        # And finally, all of tests' requirements must be in the builds
        for test_name, test_config in self.test_configs.items():
            if test_config.required_build not in self.build_config.keys():
                logging.error(
                    "The requierment '%s' for '%s' is not found in builds",
                    test_config,
                    test_name,
                )
                errors.append(
                    f"The requierment '{test_config}' for "
                    f"'{test_name}' is not found in builds"
                )

        if errors:
            raise KeyError("config contains errors", errors)


CI_CONFIG = CIConfig(
    label_configs={
        CILabels.DO_NOT_TEST_LABEL: LabelConfig(run_jobs=[JobNames.STYLE_CHECK]),
        CILabels.CI_SET_FAST: LabelConfig(
            run_jobs=[
                JobNames.STYLE_CHECK,
                JobNames.FAST_TEST,
            ]
        ),
        CILabels.CI_SET_ARM: LabelConfig(
            run_jobs=[
                JobNames.STYLE_CHECK,
                Build.PACKAGE_AARCH64,
                JobNames.INTEGRATION_TEST_ARM,
            ]
        ),
        CILabels.CI_SET_INTEGRATION: LabelConfig(
            run_jobs=[
                JobNames.STYLE_CHECK,
                Build.PACKAGE_RELEASE,
                JobNames.INTEGRATION_TEST,
            ]
        ),
        CILabels.CI_SET_OLD_ANALYZER: LabelConfig(
            run_jobs=[
                JobNames.STYLE_CHECK,
                JobNames.FAST_TEST,
                Build.PACKAGE_RELEASE,
                Build.PACKAGE_ASAN,
                JobNames.STATELESS_TEST_OLD_ANALYZER_S3_REPLICATED_RELEASE,
                JobNames.INTEGRATION_TEST_ASAN_OLD_ANALYZER,
            ]
        ),
        CILabels.CI_SET_STATLESS: LabelConfig(
            run_jobs=[
                JobNames.STYLE_CHECK,
                JobNames.FAST_TEST,
                Build.PACKAGE_RELEASE,
                JobNames.STATELESS_TEST_RELEASE,
            ]
        ),
        CILabels.CI_SET_STATLESS_ASAN: LabelConfig(
            run_jobs=[
                JobNames.STYLE_CHECK,
                JobNames.FAST_TEST,
                Build.PACKAGE_ASAN,
                JobNames.STATELESS_TEST_ASAN,
            ]
        ),
        CILabels.CI_SET_STATEFUL: LabelConfig(
            run_jobs=[
                JobNames.STYLE_CHECK,
                JobNames.FAST_TEST,
                Build.PACKAGE_RELEASE,
                JobNames.STATEFUL_TEST_RELEASE,
            ]
        ),
        CILabels.CI_SET_STATEFUL_ASAN: LabelConfig(
            run_jobs=[
                JobNames.STYLE_CHECK,
                JobNames.FAST_TEST,
                Build.PACKAGE_ASAN,
                JobNames.STATEFUL_TEST_ASAN,
            ]
        ),
        CILabels.CI_SET_REDUCED: LabelConfig(
            run_jobs=[
                job
                for job in JobNames
                if not any(
                    nogo in job
                    for nogo in (
                        "asan",
                        "tsan",
                        "msan",
                        "ubsan",
                        "coverage",
                        # skip build report jobs as not all builds will be done
                        "build check",
                    )
                )
            ]
        ),
    },
    build_config={
        Build.PACKAGE_RELEASE: BuildConfig(
            name=Build.PACKAGE_RELEASE,
            compiler="clang-18",
            package_type="deb",
            static_binary_name="amd64",
            additional_pkgs=True,
        ),
        Build.PACKAGE_AARCH64: BuildConfig(
            name=Build.PACKAGE_AARCH64,
            compiler="clang-18-aarch64",
            package_type="deb",
            static_binary_name="aarch64",
            additional_pkgs=True,
        ),
        Build.PACKAGE_ASAN: BuildConfig(
            name=Build.PACKAGE_ASAN,
            compiler="clang-18",
            sanitizer="address",
            package_type="deb",
        ),
        Build.PACKAGE_UBSAN: BuildConfig(
            name=Build.PACKAGE_UBSAN,
            compiler="clang-18",
            sanitizer="undefined",
            package_type="deb",
        ),
        Build.PACKAGE_TSAN: BuildConfig(
            name=Build.PACKAGE_TSAN,
            compiler="clang-18",
            sanitizer="thread",
            package_type="deb",
        ),
        Build.PACKAGE_MSAN: BuildConfig(
            name=Build.PACKAGE_MSAN,
            compiler="clang-18",
            sanitizer="memory",
            package_type="deb",
        ),
        Build.PACKAGE_DEBUG: BuildConfig(
            name=Build.PACKAGE_DEBUG,
            compiler="clang-18",
            debug_build=True,
            package_type="deb",
            sparse_checkout=True,  # Check that it works with at least one build, see also update-submodules.sh
        ),
        Build.PACKAGE_RELEASE_COVERAGE: BuildConfig(
            name=Build.PACKAGE_RELEASE_COVERAGE,
            compiler="clang-18",
            coverage=True,
            package_type="deb",
        ),
        Build.BINARY_RELEASE: BuildConfig(
            name=Build.BINARY_RELEASE,
            compiler="clang-18",
            package_type="binary",
        ),
        Build.BINARY_TIDY: BuildConfig(
            name=Build.BINARY_TIDY,
            compiler="clang-18",
            debug_build=True,
            package_type="binary",
            static_binary_name="debug-amd64",
            tidy=True,
            comment="clang-tidy is used for static analysis",
        ),
        Build.BINARY_DARWIN: BuildConfig(
            name=Build.BINARY_DARWIN,
            compiler="clang-18-darwin",
            package_type="binary",
            static_binary_name="macos",
        ),
        Build.BINARY_AARCH64: BuildConfig(
            name=Build.BINARY_AARCH64,
            compiler="clang-18-aarch64",
            package_type="binary",
        ),
        Build.BINARY_AARCH64_V80COMPAT: BuildConfig(
            name=Build.BINARY_AARCH64_V80COMPAT,
            compiler="clang-18-aarch64-v80compat",
            package_type="binary",
            static_binary_name="aarch64v80compat",
            comment="For ARMv8.1 and older",
        ),
        Build.BINARY_FREEBSD: BuildConfig(
            name=Build.BINARY_FREEBSD,
            compiler="clang-18-freebsd",
            package_type="binary",
            static_binary_name="freebsd",
        ),
        Build.BINARY_DARWIN_AARCH64: BuildConfig(
            name=Build.BINARY_DARWIN_AARCH64,
            compiler="clang-18-darwin-aarch64",
            package_type="binary",
            static_binary_name="macos-aarch64",
        ),
        Build.BINARY_PPC64LE: BuildConfig(
            name=Build.BINARY_PPC64LE,
            compiler="clang-18-ppc64le",
            package_type="binary",
            static_binary_name="powerpc64le",
        ),
        Build.BINARY_AMD64_COMPAT: BuildConfig(
            name=Build.BINARY_AMD64_COMPAT,
            compiler="clang-18-amd64-compat",
            package_type="binary",
            static_binary_name="amd64compat",
            comment="SSE2-only build",
        ),
        Build.BINARY_AMD64_MUSL: BuildConfig(
            name=Build.BINARY_AMD64_MUSL,
            compiler="clang-18-amd64-musl",
            package_type="binary",
            static_binary_name="amd64musl",
            comment="Build with Musl",
        ),
        Build.BINARY_RISCV64: BuildConfig(
            name=Build.BINARY_RISCV64,
            compiler="clang-18-riscv64",
            package_type="binary",
            static_binary_name="riscv64",
        ),
<<<<<<< HEAD
        # disabled because s390x refused to build in the migration to OpenSSL
        # Build.BINARY_S390X: BuildConfig(
        #    name=Build.BINARY_S390X,
        #    compiler="clang-18-s390x",
        #    package_type="binary",
        #    static_binary_name="s390x",
        # ),
=======
        Build.BINARY_S390X: BuildConfig(
            name=Build.BINARY_S390X,
            compiler="clang-17-s390x",
            package_type="binary",
            static_binary_name="s390x",
        ),
>>>>>>> 35f8aae9
        Build.FUZZERS: BuildConfig(
            name=Build.FUZZERS,
            compiler="clang-18",
            package_type="fuzzers",
            job_config=fuzzer_build_job_config,
        ),
    },
    builds_report_config={
        JobNames.BUILD_CHECK: BuildReportConfig(
            builds=[
                Build.PACKAGE_RELEASE,
                Build.PACKAGE_AARCH64,
                Build.PACKAGE_ASAN,
                Build.PACKAGE_UBSAN,
                Build.PACKAGE_TSAN,
                Build.PACKAGE_MSAN,
                Build.PACKAGE_DEBUG,
            ]
        ),
        JobNames.BUILD_CHECK_SPECIAL: BuildReportConfig(
            builds=[
                Build.BINARY_TIDY,
                Build.BINARY_DARWIN,
                Build.BINARY_AARCH64,
                Build.BINARY_AARCH64_V80COMPAT,
                Build.BINARY_FREEBSD,
                Build.BINARY_DARWIN_AARCH64,
                Build.BINARY_PPC64LE,
                Build.BINARY_RISCV64,
                Build.BINARY_S390X,
                Build.BINARY_AMD64_COMPAT,
                Build.BINARY_AMD64_MUSL,
                Build.PACKAGE_RELEASE_COVERAGE,
                Build.BINARY_RELEASE,
                Build.FUZZERS,
            ]
        ),
    },
    other_jobs_configs={
        JobNames.DOCKER_SERVER: TestConfig("", job_config=docker_server_job_config),
        JobNames.DOCKER_KEEPER: TestConfig("", job_config=docker_server_job_config),
        JobNames.DOCS_CHECK: TestConfig(
            "",
            job_config=JobConfig(
                digest=DigestConfig(
                    include_paths=["**/*.md", "./docs", "tests/ci/docs_check.py"],
                    docker=["clickhouse/docs-builder"],
                ),
                run_command="docs_check.py",
            ),
        ),
        JobNames.FAST_TEST: TestConfig(
            "",
            job_config=JobConfig(
                pr_only=True,
                digest=DigestConfig(
                    include_paths=["./tests/queries/0_stateless/"],
                    exclude_files=[".md"],
                    docker=["clickhouse/fasttest"],
                ),
            ),
        ),
        JobNames.STYLE_CHECK: TestConfig(
            "",
            job_config=JobConfig(
                run_always=True,
            ),
        ),
        JobNames.BUGFIX_VALIDATE: TestConfig(
            "",
            # we run this check by label - no digest required
            job_config=JobConfig(
                run_by_label="pr-bugfix", run_command="bugfix_validate_check.py"
            ),
        ),
    },
    test_configs={
        JobNames.INSTALL_TEST_AMD: TestConfig(
            Build.PACKAGE_RELEASE, job_config=install_test_params
        ),
        JobNames.INSTALL_TEST_ARM: TestConfig(
            Build.PACKAGE_AARCH64, job_config=install_test_params
        ),
        JobNames.STATEFUL_TEST_ASAN: TestConfig(
            Build.PACKAGE_ASAN, job_config=JobConfig(**stateful_test_common_params)  # type: ignore
        ),
        JobNames.STATEFUL_TEST_TSAN: TestConfig(
            Build.PACKAGE_TSAN, job_config=JobConfig(**stateful_test_common_params)  # type: ignore
        ),
        JobNames.STATEFUL_TEST_MSAN: TestConfig(
            Build.PACKAGE_MSAN, job_config=JobConfig(**stateful_test_common_params)  # type: ignore
        ),
        JobNames.STATEFUL_TEST_UBSAN: TestConfig(
            Build.PACKAGE_UBSAN, job_config=JobConfig(**stateful_test_common_params)  # type: ignore
        ),
        JobNames.STATEFUL_TEST_DEBUG: TestConfig(
            Build.PACKAGE_DEBUG, job_config=JobConfig(**stateful_test_common_params)  # type: ignore
        ),
        JobNames.STATEFUL_TEST_RELEASE: TestConfig(
            Build.PACKAGE_RELEASE, job_config=JobConfig(**stateful_test_common_params)  # type: ignore
        ),
        JobNames.STATEFUL_TEST_RELEASE_COVERAGE: TestConfig(
            Build.PACKAGE_RELEASE_COVERAGE, job_config=JobConfig(**stateful_test_common_params)  # type: ignore
        ),
        JobNames.STATEFUL_TEST_AARCH64: TestConfig(
            Build.PACKAGE_AARCH64, job_config=JobConfig(**stateful_test_common_params)  # type: ignore
        ),
        # Stateful tests for parallel replicas
        JobNames.STATEFUL_TEST_PARALLEL_REPL_RELEASE: TestConfig(
            Build.PACKAGE_RELEASE, job_config=JobConfig(**stateful_test_common_params)  # type: ignore
        ),
        JobNames.STATEFUL_TEST_PARALLEL_REPL_DEBUG: TestConfig(
            Build.PACKAGE_DEBUG, job_config=JobConfig(**stateful_test_common_params)  # type: ignore
        ),
        JobNames.STATEFUL_TEST_PARALLEL_REPL_ASAN: TestConfig(
            Build.PACKAGE_ASAN, job_config=JobConfig(random_bucket="parrepl_with_sanitizer", **stateful_test_common_params)  # type: ignore
        ),
        JobNames.STATEFUL_TEST_PARALLEL_REPL_MSAN: TestConfig(
            Build.PACKAGE_MSAN, job_config=JobConfig(random_bucket="parrepl_with_sanitizer", **stateful_test_common_params)  # type: ignore
        ),
        JobNames.STATEFUL_TEST_PARALLEL_REPL_UBSAN: TestConfig(
            Build.PACKAGE_UBSAN, job_config=JobConfig(random_bucket="parrepl_with_sanitizer", **stateful_test_common_params)  # type: ignore
        ),
        JobNames.STATEFUL_TEST_PARALLEL_REPL_TSAN: TestConfig(
            Build.PACKAGE_TSAN, job_config=JobConfig(random_bucket="parrepl_with_sanitizer", **stateful_test_common_params)  # type: ignore
        ),
        # End stateful tests for parallel replicas
        JobNames.STATELESS_TEST_ASAN: TestConfig(
            Build.PACKAGE_ASAN,
            job_config=JobConfig(num_batches=4, **statless_test_common_params),  # type: ignore
        ),
        JobNames.STATELESS_TEST_TSAN: TestConfig(
            Build.PACKAGE_TSAN,
            job_config=JobConfig(num_batches=5, **statless_test_common_params),  # type: ignore
        ),
        JobNames.STATELESS_TEST_MSAN: TestConfig(
            Build.PACKAGE_MSAN,
            job_config=JobConfig(num_batches=6, **statless_test_common_params),  # type: ignore
        ),
        JobNames.STATELESS_TEST_UBSAN: TestConfig(
            Build.PACKAGE_UBSAN,
            job_config=JobConfig(num_batches=2, **statless_test_common_params),  # type: ignore
        ),
        JobNames.STATELESS_TEST_DEBUG: TestConfig(
            Build.PACKAGE_DEBUG,
            job_config=JobConfig(num_batches=5, **statless_test_common_params),  # type: ignore
        ),
        JobNames.STATELESS_TEST_RELEASE: TestConfig(
            Build.PACKAGE_RELEASE, job_config=JobConfig(**statless_test_common_params)  # type: ignore
        ),
        JobNames.STATELESS_TEST_RELEASE_COVERAGE: TestConfig(
            Build.PACKAGE_RELEASE_COVERAGE,
            job_config=JobConfig(num_batches=6, **statless_test_common_params),  # type: ignore
        ),
        JobNames.STATELESS_TEST_AARCH64: TestConfig(
            Build.PACKAGE_AARCH64, job_config=JobConfig(**statless_test_common_params)  # type: ignore
        ),
        JobNames.STATELESS_TEST_OLD_ANALYZER_S3_REPLICATED_RELEASE: TestConfig(
            Build.PACKAGE_RELEASE,
            job_config=JobConfig(num_batches=4, **statless_test_common_params),  # type: ignore
        ),
        JobNames.STATELESS_TEST_S3_DEBUG: TestConfig(
            Build.PACKAGE_DEBUG,
            job_config=JobConfig(num_batches=6, **statless_test_common_params),  # type: ignore
        ),
        JobNames.STATELESS_TEST_AZURE_ASAN: TestConfig(
            Build.PACKAGE_ASAN,
            job_config=JobConfig(num_batches=4, **statless_test_common_params, release_only=True, run_by_ci_option=True),  # type: ignore
        ),
        JobNames.STATELESS_TEST_S3_TSAN: TestConfig(
            Build.PACKAGE_TSAN,
            job_config=JobConfig(num_batches=5, **statless_test_common_params),  # type: ignore
        ),
        JobNames.STRESS_TEST_DEBUG: TestConfig(
            Build.PACKAGE_DEBUG, job_config=JobConfig(**stress_test_common_params)  # type: ignore
        ),
        JobNames.STRESS_TEST_TSAN: TestConfig(
            Build.PACKAGE_TSAN, job_config=JobConfig(**stress_test_common_params)  # type: ignore
        ),
        JobNames.STRESS_TEST_ASAN: TestConfig(
            Build.PACKAGE_ASAN, job_config=JobConfig(random_bucket="stress_with_sanitizer", **stress_test_common_params)  # type: ignore
        ),
        JobNames.STRESS_TEST_UBSAN: TestConfig(
            Build.PACKAGE_UBSAN, job_config=JobConfig(random_bucket="stress_with_sanitizer", **stress_test_common_params)  # type: ignore
        ),
        JobNames.STRESS_TEST_MSAN: TestConfig(
            Build.PACKAGE_MSAN, job_config=JobConfig(random_bucket="stress_with_sanitizer", **stress_test_common_params)  # type: ignore
        ),
        JobNames.UPGRADE_TEST_ASAN: TestConfig(
            Build.PACKAGE_ASAN, job_config=JobConfig(pr_only=True, random_bucket="upgrade_with_sanitizer", **upgrade_test_common_params)  # type: ignore
        ),
        JobNames.STRESS_TEST_AZURE_TSAN: TestConfig(
            Build.PACKAGE_TSAN, job_config=JobConfig(**stress_test_common_params, release_only=True, run_by_ci_option=True)  # type: ignore
        ),
        JobNames.STRESS_TEST_AZURE_MSAN: TestConfig(
            Build.PACKAGE_MSAN, job_config=JobConfig(**stress_test_common_params, release_only=True, run_by_ci_option=True)  # type: ignore
        ),
        JobNames.UPGRADE_TEST_TSAN: TestConfig(
            Build.PACKAGE_TSAN, job_config=JobConfig(pr_only=True, random_bucket="upgrade_with_sanitizer", **upgrade_test_common_params)  # type: ignore
        ),
        JobNames.UPGRADE_TEST_MSAN: TestConfig(
            Build.PACKAGE_MSAN, job_config=JobConfig(pr_only=True, random_bucket="upgrade_with_sanitizer", **upgrade_test_common_params)  # type: ignore
        ),
        JobNames.UPGRADE_TEST_DEBUG: TestConfig(
            Build.PACKAGE_DEBUG, job_config=JobConfig(pr_only=True, **upgrade_test_common_params)  # type: ignore
        ),
        JobNames.INTEGRATION_TEST_ASAN: TestConfig(
            Build.PACKAGE_ASAN,
            job_config=JobConfig(num_batches=4, **integration_test_common_params, release_only=True),  # type: ignore
        ),
        JobNames.INTEGRATION_TEST_ASAN_OLD_ANALYZER: TestConfig(
            Build.PACKAGE_ASAN,
            job_config=JobConfig(num_batches=6, **integration_test_common_params),  # type: ignore
        ),
        JobNames.INTEGRATION_TEST_TSAN: TestConfig(
            Build.PACKAGE_TSAN,
            job_config=JobConfig(num_batches=6, **integration_test_common_params),  # type: ignore
        ),
        JobNames.INTEGRATION_TEST_ARM: TestConfig(
            Build.PACKAGE_AARCH64,
            # add [run_by_label="test arm"] to not run in regular pr workflow by default
            job_config=JobConfig(num_batches=6, **integration_test_common_params, run_by_label="test arm"),  # type: ignore
        ),
        JobNames.INTEGRATION_TEST: TestConfig(
            Build.PACKAGE_RELEASE,
            job_config=JobConfig(num_batches=4, **integration_test_common_params, release_only=True),  # type: ignore
        ),
        JobNames.INTEGRATION_TEST_FLAKY: TestConfig(
            Build.PACKAGE_ASAN, job_config=JobConfig(pr_only=True, **integration_test_common_params)  # type: ignore
        ),
        JobNames.COMPATIBILITY_TEST: TestConfig(
            Build.PACKAGE_RELEASE,
            job_config=JobConfig(
                required_on_release_branch=True, **compatibility_test_common_params  # type: ignore
            ),
        ),
        JobNames.COMPATIBILITY_TEST_ARM: TestConfig(
            Build.PACKAGE_AARCH64,
            job_config=JobConfig(
                required_on_release_branch=True, **compatibility_test_common_params  # type: ignore
            ),
        ),
        JobNames.UNIT_TEST: TestConfig(
            Build.BINARY_RELEASE, job_config=JobConfig(**unit_test_common_params)  # type: ignore
        ),
        JobNames.UNIT_TEST_ASAN: TestConfig(
            Build.PACKAGE_ASAN, job_config=JobConfig(**unit_test_common_params)  # type: ignore
        ),
        JobNames.UNIT_TEST_MSAN: TestConfig(
            Build.PACKAGE_MSAN, job_config=JobConfig(**unit_test_common_params)  # type: ignore
        ),
        JobNames.UNIT_TEST_TSAN: TestConfig(
            Build.PACKAGE_TSAN, job_config=JobConfig(**unit_test_common_params)  # type: ignore
        ),
        JobNames.UNIT_TEST_UBSAN: TestConfig(
            Build.PACKAGE_UBSAN, job_config=JobConfig(**unit_test_common_params)  # type: ignore
        ),
        JobNames.AST_FUZZER_TEST_DEBUG: TestConfig(
            Build.PACKAGE_DEBUG, job_config=JobConfig(**astfuzzer_test_common_params)  # type: ignore
        ),
        JobNames.AST_FUZZER_TEST_ASAN: TestConfig(
            Build.PACKAGE_ASAN, job_config=JobConfig(**astfuzzer_test_common_params)  # type: ignore
        ),
        JobNames.AST_FUZZER_TEST_MSAN: TestConfig(
            Build.PACKAGE_MSAN, job_config=JobConfig(**astfuzzer_test_common_params)  # type: ignore
        ),
        JobNames.AST_FUZZER_TEST_TSAN: TestConfig(
            Build.PACKAGE_TSAN, job_config=JobConfig(**astfuzzer_test_common_params)  # type: ignore
        ),
        JobNames.AST_FUZZER_TEST_UBSAN: TestConfig(
            Build.PACKAGE_UBSAN, job_config=JobConfig(**astfuzzer_test_common_params)  # type: ignore
        ),
        JobNames.STATELESS_TEST_FLAKY_ASAN: TestConfig(
            # replace to non-default
            Build.PACKAGE_ASAN,
            job_config=JobConfig(pr_only=True, **{**statless_test_common_params, "timeout": 3600}),  # type: ignore
        ),
        JobNames.JEPSEN_KEEPER: TestConfig(
            Build.BINARY_RELEASE,
            job_config=JobConfig(
                run_by_label="jepsen-test", run_command="jepsen_check.py keeper"
            ),
        ),
        JobNames.JEPSEN_SERVER: TestConfig(
            Build.BINARY_RELEASE,
            job_config=JobConfig(
                run_by_label="jepsen-test", run_command="jepsen_check.py server"
            ),
        ),
        JobNames.PERFORMANCE_TEST_AMD64: TestConfig(
            Build.PACKAGE_RELEASE,
            job_config=JobConfig(num_batches=4, **perf_test_common_params),  # type: ignore
        ),
        JobNames.PERFORMANCE_TEST_ARM64: TestConfig(
            Build.PACKAGE_AARCH64,
            job_config=JobConfig(num_batches=4, run_by_label="pr-performance", **perf_test_common_params),  # type: ignore
        ),
        JobNames.SQLANCER: TestConfig(
            Build.PACKAGE_RELEASE, job_config=sqllancer_test_common_params
        ),
        JobNames.SQLANCER_DEBUG: TestConfig(
            Build.PACKAGE_DEBUG, job_config=sqllancer_test_common_params
        ),
        JobNames.SQL_LOGIC_TEST: TestConfig(
            Build.PACKAGE_RELEASE, job_config=sqllogic_test_params
        ),
        JobNames.SQLTEST: TestConfig(Build.PACKAGE_RELEASE, job_config=sql_test_params),
        JobNames.CLCIKBENCH_TEST: TestConfig(
            Build.PACKAGE_RELEASE, job_config=JobConfig(**clickbench_test_params)  # type: ignore
        ),
        JobNames.CLCIKBENCH_TEST_ARM: TestConfig(
            Build.PACKAGE_AARCH64, job_config=JobConfig(**clickbench_test_params)  # type: ignore
        ),
        JobNames.LIBFUZZER_TEST: TestConfig(
            Build.FUZZERS,
            job_config=JobConfig(
                run_by_label=CILabels.libFuzzer,
                timeout=10800,
                run_command='libfuzzer_test_check.py "$CHECK_NAME" 10800',
            ),
        ),  # type: ignore
    },
)
CI_CONFIG.validate()


# checks required by Mergeable Check
REQUIRED_CHECKS = [
    "PR Check",
    StatusNames.SYNC,
    JobNames.BUILD_CHECK,
    JobNames.BUILD_CHECK_SPECIAL,
    JobNames.DOCS_CHECK,
    JobNames.FAST_TEST,
    JobNames.STATEFUL_TEST_RELEASE,
    JobNames.STATELESS_TEST_RELEASE,
    JobNames.STYLE_CHECK,
    JobNames.UNIT_TEST_ASAN,
    JobNames.UNIT_TEST_MSAN,
    JobNames.UNIT_TEST,
    JobNames.UNIT_TEST_TSAN,
    JobNames.UNIT_TEST_UBSAN,
    JobNames.INTEGRATION_TEST_ASAN_OLD_ANALYZER,
    JobNames.STATELESS_TEST_OLD_ANALYZER_S3_REPLICATED_RELEASE,
]


@dataclass
class CheckDescription:
    name: str
    description: str  # the check descriptions, will be put into the status table
    match_func: Callable[[str], bool]  # the function to check vs the commit status

    def __hash__(self) -> int:
        return hash(self.name + self.description)


CHECK_DESCRIPTIONS = [
    CheckDescription(
        "AST fuzzer",
        "Runs randomly generated queries to catch program errors. "
        "The build type is optionally given in parenthesis. "
        "If it fails, ask a maintainer for help",
        lambda x: x.startswith("AST fuzzer"),
    ),
    CheckDescription(
        JobNames.BUGFIX_VALIDATE,
        "Checks that either a new test (functional or integration) or there "
        "some changed tests that fail with the binary built on master branch",
        lambda x: x == JobNames.BUGFIX_VALIDATE,
    ),
    CheckDescription(
        "CI running",
        "A meta-check that indicates the running CI. Normally, it's in <b>success</b> or "
        "<b>pending</b> state. The failed status indicates some problems with the PR",
        lambda x: x == "CI running",
    ),
    CheckDescription(
        "ClickHouse build check",
        "Builds ClickHouse in various configurations for use in further steps. "
        "You have to fix the builds that fail. Build logs often has enough "
        "information to fix the error, but you might have to reproduce the failure "
        "locally. The <b>cmake</b> options can be found in the build log, grepping for "
        '<b>cmake</b>. Use these options and follow the <a href="'
        'https://clickhouse.com/docs/en/development/build">general build process</a>',
        lambda x: x.startswith("ClickHouse") and x.endswith("build check"),
    ),
    CheckDescription(
        "Compatibility check",
        "Checks that <b>clickhouse</b> binary runs on distributions with old libc "
        "versions. If it fails, ask a maintainer for help",
        lambda x: x.startswith("Compatibility check"),
    ),
    CheckDescription(
        JobNames.DOCKER_SERVER,
        "The check to build and optionally push the mentioned image to docker hub",
        lambda x: x.startswith("Docker server"),
    ),
    CheckDescription(
        JobNames.DOCKER_KEEPER,
        "The check to build and optionally push the mentioned image to docker hub",
        lambda x: x.startswith("Docker keeper"),
    ),
    CheckDescription(
        JobNames.DOCS_CHECK,
        "Builds and tests the documentation",
        lambda x: x == JobNames.DOCS_CHECK,
    ),
    CheckDescription(
        JobNames.FAST_TEST,
        "Normally this is the first check that is ran for a PR. It builds ClickHouse "
        'and runs most of <a href="https://clickhouse.com/docs/en/development/tests'
        '#functional-tests">stateless functional tests</a>, '
        "omitting some. If it fails, further checks are not started until it is fixed. "
        "Look at the report to see which tests fail, then reproduce the failure "
        'locally as described <a href="https://clickhouse.com/docs/en/development/'
        'tests#functional-test-locally">here</a>',
        lambda x: x == JobNames.FAST_TEST,
    ),
    CheckDescription(
        "Flaky tests",
        "Checks if new added or modified tests are flaky by running them repeatedly, "
        "in parallel, with more randomization. Functional tests are run 100 times "
        "with address sanitizer, and additional randomization of thread scheduling. "
        "Integrational tests are run up to 10 times. If at least once a new test has "
        "failed, or was too long, this check will be red. We don't allow flaky tests, "
        'read <a href="https://clickhouse.com/blog/decorating-a-christmas-tree-with-'
        'the-help-of-flaky-tests/">the doc</a>',
        lambda x: "tests flaky check" in x,
    ),
    CheckDescription(
        "Install packages",
        "Checks that the built packages are installable in a clear environment",
        lambda x: x.startswith("Install packages ("),
    ),
    CheckDescription(
        "Integration tests",
        "The integration tests report. In parenthesis the package type is given, "
        "and in square brackets are the optional part/total tests",
        lambda x: x.startswith("Integration tests ("),
    ),
    CheckDescription(
        StatusNames.MERGEABLE,
        "Checks if all other necessary checks are successful",
        lambda x: x == StatusNames.MERGEABLE,
    ),
    CheckDescription(
        "Performance Comparison",
        "Measure changes in query performance. The performance test report is "
        'described in detail <a href="https://github.com/ClickHouse/ClickHouse/tree'
        '/master/docker/test/performance-comparison#how-to-read-the-report">here</a>. '
        "In square brackets are the optional part/total tests",
        lambda x: x.startswith("Performance Comparison"),
    ),
    CheckDescription(
        "Push to Dockerhub",
        "The check for building and pushing the CI related docker images to docker hub",
        lambda x: x.startswith("Push") and "to Dockerhub" in x,
    ),
    CheckDescription(
        "Sqllogic",
        "Run clickhouse on the "
        '<a href="https://www.sqlite.org/sqllogictest">sqllogic</a> '
        "test set against sqlite and checks that all statements are passed",
        lambda x: x.startswith("Sqllogic test"),
    ),
    CheckDescription(
        "SQLancer",
        "Fuzzing tests that detect logical bugs with "
        '<a href="https://github.com/sqlancer/sqlancer">SQLancer</a> tool',
        lambda x: x.startswith("SQLancer"),
    ),
    CheckDescription(
        "Stateful tests",
        "Runs stateful functional tests for ClickHouse binaries built in various "
        "configurations -- release, debug, with sanitizers, etc",
        lambda x: x.startswith("Stateful tests ("),
    ),
    CheckDescription(
        "Stateless tests",
        "Runs stateless functional tests for ClickHouse binaries built in various "
        "configurations -- release, debug, with sanitizers, etc",
        lambda x: x.startswith("Stateless tests ("),
    ),
    CheckDescription(
        "Stress test",
        "Runs stateless functional tests concurrently from several clients to detect "
        "concurrency-related errors",
        lambda x: x.startswith("Stress test ("),
    ),
    CheckDescription(
        JobNames.STYLE_CHECK,
        "Runs a set of checks to keep the code style clean. If some of tests failed, "
        "see the related log from the report",
        lambda x: x == JobNames.STYLE_CHECK,
    ),
    CheckDescription(
        "Unit tests",
        "Runs the unit tests for different release types",
        lambda x: x.startswith("Unit tests ("),
    ),
    CheckDescription(
        "Upgrade check",
        "Runs stress tests on server version from last release and then tries to "
        "upgrade it to the version from the PR. It checks if the new server can "
        "successfully startup without any errors, crashes or sanitizer asserts",
        lambda x: x.startswith("Upgrade check ("),
    ),
    CheckDescription(
        "ClickBench",
        "Runs [ClickBench](https://github.com/ClickHouse/ClickBench/) with instant-attach table",
        lambda x: x.startswith("ClickBench"),
    ),
    CheckDescription(
        "Falback for unknown",
        "There's no description for the check yet, please add it to "
        "tests/ci/ci_config.py:CHECK_DESCRIPTIONS",
        lambda x: True,
    ),
]


def main() -> None:
    parser = ArgumentParser(
        formatter_class=ArgumentDefaultsHelpFormatter,
        description="The script provides build config for GITHUB_ENV or shell export",
    )
    parser.add_argument("--build-name", help="the build config to export")
    parser.add_argument(
        "--export",
        action="store_true",
        help="if set, the ENV parameters are provided for shell export",
    )
    args = parser.parse_args()
    build_config = CI_CONFIG.build_config.get(args.build_name)
    if build_config:
        print(build_config.export_env(args.export))


if __name__ == "__main__":
    main()<|MERGE_RESOLUTION|>--- conflicted
+++ resolved
@@ -1034,22 +1034,12 @@
             package_type="binary",
             static_binary_name="riscv64",
         ),
-<<<<<<< HEAD
-        # disabled because s390x refused to build in the migration to OpenSSL
-        # Build.BINARY_S390X: BuildConfig(
-        #    name=Build.BINARY_S390X,
-        #    compiler="clang-18-s390x",
-        #    package_type="binary",
-        #    static_binary_name="s390x",
-        # ),
-=======
         Build.BINARY_S390X: BuildConfig(
             name=Build.BINARY_S390X,
-            compiler="clang-17-s390x",
+            compiler="clang-18-s390x",
             package_type="binary",
             static_binary_name="s390x",
         ),
->>>>>>> 35f8aae9
         Build.FUZZERS: BuildConfig(
             name=Build.FUZZERS,
             compiler="clang-18",
