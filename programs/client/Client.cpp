--- conflicted
+++ resolved
@@ -12,7 +12,6 @@
 #include <boost/program_options.hpp>
 #include <boost/algorithm/string/replace.hpp>
 #include <Poco/String.h>
-<<<<<<< HEAD
 #include <filesystem>
 
 #if !defined(ARCADIA_BUILD)
@@ -21,13 +20,11 @@
 
 #include "Client.h"
 
-=======
 #include <Poco/Util/Application.h>
 #include <Processors/Formats/IInputFormat.h>
 #include <Processors/Executors/PullingAsyncPipelineExecutor.h>
 #include <Processors/QueryPipeline.h>
 #include <Columns/ColumnString.h>
->>>>>>> 3c17a626
 #include <common/find_symbols.h>
 #include <common/LineReader.h>
 #include <Common/ClickHouseRevision.h>
@@ -61,13 +58,7 @@
 #include <IO/Operators.h>
 #include <IO/UseSSL.h>
 #include <IO/WriteBufferFromOStream.h>
-<<<<<<< HEAD
-
-#include <DataStreams/AsynchronousBlockInputStream.h>
-#include <DataStreams/AddingDefaultsBlockInputStream.h>
-=======
 #include <Processors/Transforms/AddingDefaultsTransform.h>
->>>>>>> 3c17a626
 #include <DataStreams/InternalTextLogsRowOutputStream.h>
 #include <DataStreams/NullBlockOutputStream.h>
 
@@ -92,11 +83,8 @@
 #include <Functions/registerFunctions.h>
 #include <AggregateFunctions/registerAggregateFunctions.h>
 #include <Formats/registerFormats.h>
-<<<<<<< HEAD
-=======
 #include <Formats/FormatFactory.h>
 #include <Common/Config/configReadClient.h>
->>>>>>> 3c17a626
 #include <Storages/ColumnsDescription.h>
 
 #ifndef __clang__
@@ -545,28 +533,6 @@
     }
 }
 
-<<<<<<< HEAD
-=======
-            /// Load Warnings at the beginning of connection
-            if (!config().has("no-warnings"))
-            {
-                try
-                {
-                    std::vector<String> messages = loadWarningMessages();
-                    if (!messages.empty())
-                    {
-                        std::cout << "Warnings:" << std::endl;
-                        for (const auto & message : messages)
-                            std::cout << "* " << message << std::endl;
-                        std::cout << std::endl;
-                    }
-                }
-                catch (...)
-                {
-                    /// Ignore exception
-                }
-            }
->>>>>>> 3c17a626
 
 /// Returns false when server is not available.
 bool Client::processWithFuzzing(const String & text)
@@ -1140,7 +1106,6 @@
     async_block_input->readSuffix();
 }
 
-<<<<<<< HEAD
 
 /// Receives and processes packets coming from server.
 /// Also checks if query execution should be cancelled.
@@ -1159,38 +1124,10 @@
     while (true)
     {
         Stopwatch receive_watch(CLOCK_MONOTONIC_COARSE);
-=======
-    void sendDataFrom(ReadBuffer & buf, Block & sample, const ColumnsDescription & columns_description)
-    {
-        String current_format = insert_format;
-
-        /// Data format can be specified in the INSERT query.
-        if (const auto * insert = parsed_query->as<ASTInsertQuery>())
-        {
-            if (!insert->format.empty())
-                current_format = insert->format;
-        }
-
-        auto source = FormatFactory::instance().getInput(current_format, buf, sample, context, insert_format_max_block_size);
-        Pipe pipe(source);
-
-        if (columns_description.hasDefaults())
-        {
-            pipe.addSimpleTransform([&](const Block & header)
-            {
-                return std::make_shared<AddingDefaultsTransform>(header, columns_description, *source, context);
-            });
-        }
-
-        QueryPipeline pipeline;
-        pipeline.init(std::move(pipe));
-        PullingAsyncPipelineExecutor executor(pipeline);
->>>>>>> 3c17a626
 
         Block block;
         while (executor.pull(block))
         {
-<<<<<<< HEAD
             /// Has the Ctrl+C been pressed and thus the query should be cancelled?
             /// If this is the case, inform the server about it and receive the remaining packets
             /// to avoid losing sync.
@@ -1235,31 +1172,6 @@
 
         if (!receiveAndProcessPacket(cancelled))
             break;
-=======
-            /// Check if server send Log packet
-            receiveLogs();
-
-            /// Check if server send Exception packet
-            auto packet_type = connection->checkPacket();
-            if (packet_type && *packet_type == Protocol::Server::Exception)
-            {
-                /*
-                 * We're exiting with error, so it makes sense to kill the
-                 * input stream without waiting for it to complete.
-                 */
-                executor.cancel();
-                return;
-            }
-
-            if (block)
-            {
-                connection->sendData(block);
-                processed_rows += block.rows();
-            }
-        }
-
-        connection->sendData({});
->>>>>>> 3c17a626
     }
 
     if (cancelled && is_interactive)
