#include "Server.h"

#include <memory>
#include <sys/resource.h>
#include <sys/stat.h>
#include <sys/types.h>
#include <pwd.h>
#include <unistd.h>
#include <Poco/Net/HTTPServer.h>
#include <Poco/Net/NetException.h>
#include <Poco/Util/HelpFormatter.h>
#include <Poco/Environment.h>
#include <Common/scope_guard_safe.h>
#include <Common/logger_useful.h>
#include <base/phdr_cache.h>
#include <Common/ErrorHandlers.h>
#include <base/getMemoryAmount.h>
#include <base/getAvailableMemoryAmount.h>
#include <base/errnoToString.h>
#include <base/coverage.h>
#include <base/getFQDNOrHostName.h>
#include <base/safeExit.h>
#include <Common/PoolId.h>
#include <Common/MemoryTracker.h>
#include <Common/ClickHouseRevision.h>
#include <Common/DNSResolver.h>
#include <Common/CurrentMetrics.h>
#include <Common/ConcurrencyControl.h>
#include <Common/Macros.h>
#include <Common/ShellCommand.h>
#include <Common/ZooKeeper/ZooKeeper.h>
#include <Common/ZooKeeper/ZooKeeperNodeCache.h>
#include <Common/formatReadable.h>
#include <Common/getMultipleKeysFromConfig.h>
#include <Common/getNumberOfPhysicalCPUCores.h>
#include <Common/getExecutablePath.h>
#include <Common/ProfileEvents.h>
#include <Common/ThreadProfileEvents.h>
#include <Common/ThreadStatus.h>
#include <Common/getMappedArea.h>
#include <Common/remapExecutable.h>
#include <Common/TLDListsHolder.h>
#include <Common/Config/AbstractConfigurationComparison.h>
#include <Common/assertProcessUserMatchesDataOwner.h>
#include <Common/makeSocketAddress.h>
#include <Common/FailPoint.h>
#include <Server/waitServersToFinish.h>
#include <Core/ServerUUID.h>
#include <IO/ReadHelpers.h>
#include <IO/ReadBufferFromFile.h>
#include <IO/SharedThreadPools.h>
#include <IO/UseSSL.h>
#include <Interpreters/ServerAsynchronousMetrics.h>
#include <Interpreters/DDLWorker.h>
#include <Interpreters/DNSCacheUpdater.h>
#include <Interpreters/DatabaseCatalog.h>
#include <Interpreters/ExternalDictionariesLoader.h>
#include <Interpreters/ProcessList.h>
#include <Interpreters/loadMetadata.h>
#include <Interpreters/JIT/CompiledExpressionCache.h>
#include <Access/AccessControl.h>
#include <Storages/StorageReplicatedMergeTree.h>
#include <Storages/System/attachSystemTables.h>
#include <Storages/System/attachInformationSchemaTables.h>
#include <Storages/Cache/ExternalDataSourceCache.h>
#include <Storages/Cache/registerRemoteFileMetadatas.h>
#include <Common/NamedCollections/NamedCollectionUtils.h>
#include <AggregateFunctions/registerAggregateFunctions.h>
#include <Functions/UserDefined/IUserDefinedSQLObjectsLoader.h>
#include <Functions/registerFunctions.h>
#include <TableFunctions/registerTableFunctions.h>
#include <Formats/registerFormats.h>
#include <Storages/registerStorages.h>
#include <Dictionaries/registerDictionaries.h>
#include <Disks/registerDisks.h>
#include <IO/Resource/registerSchedulerNodes.h>
#include <IO/Resource/registerResourceManagers.h>
#include <Common/Config/ConfigReloader.h>
#include <Server/HTTPHandlerFactory.h>
#include "MetricsTransmitter.h"
#include <Common/StatusFile.h>
#include <Server/TCPHandlerFactory.h>
#include <Server/TCPServer.h>
#include <Common/SensitiveDataMasker.h>
#include <Common/ThreadFuzzer.h>
#include <Common/getHashOfLoadedBinary.h>
#include <Common/filesystemHelpers.h>
#include <Compression/CompressionCodecEncrypted.h>
#include <Server/HTTP/HTTPServerConnectionFactory.h>
#include <Server/MySQLHandlerFactory.h>
#include <Server/PostgreSQLHandlerFactory.h>
#include <Server/ProxyV1HandlerFactory.h>
#include <Server/TLSHandlerFactory.h>
#include <Server/ProtocolServerAdapter.h>
#include <Server/HTTP/HTTPServer.h>
#include <Interpreters/AsynchronousInsertQueue.h>
#include <Core/ServerSettings.h>
#include <filesystem>
#include <unordered_set>

#include "config.h"
#include <Common/config_version.h>

#if defined(OS_LINUX)
#    include <cstdlib>
#    include <sys/un.h>
#    include <sys/mman.h>
#    include <sys/ptrace.h>
#    include <Common/hasLinuxCapability.h>
#endif

#if USE_SSL
#    include <Poco/Net/SecureServerSocket.h>
#    include <Server/CertificateReloader.h>
#endif

#if USE_GRPC
#   include <Server/GRPCServer.h>
#endif

#if USE_NURAFT
#    include <Coordination/FourLetterCommand.h>
#    include <Server/KeeperTCPHandlerFactory.h>
#endif

#if USE_JEMALLOC
#    include <jemalloc/jemalloc.h>
#endif

#if USE_AZURE_BLOB_STORAGE
#   include <azure/storage/common/internal/xml_wrapper.hpp>
#endif

#include <incbin.h>
/// A minimal file used when the server is run without installation
INCBIN(resource_embedded_xml, SOURCE_DIR "/programs/server/embedded.xml");

namespace CurrentMetrics
{
    extern const Metric Revision;
    extern const Metric VersionInteger;
    extern const Metric MemoryTracking;
    extern const Metric MergesMutationsMemoryTracking;
    extern const Metric MaxDDLEntryID;
    extern const Metric MaxPushedDDLEntryID;
}

namespace ProfileEvents
{
    extern const Event MainConfigLoads;
    extern const Event ServerStartupMilliseconds;
}

namespace fs = std::filesystem;

#if USE_JEMALLOC
static bool jemallocOptionEnabled(const char *name)
{
    bool value;
    size_t size = sizeof(value);

    if (mallctl(name, reinterpret_cast<void *>(&value), &size, /* newp= */ nullptr, /* newlen= */ 0))
        throw Poco::SystemException("mallctl() failed");

    return value;
}
#else
static bool jemallocOptionEnabled(const char *) { return 0; }
#endif

int mainEntryClickHouseServer(int argc, char ** argv)
{
    DB::Server app;

    if (jemallocOptionEnabled("opt.background_thread"))
    {
        LOG_ERROR(&app.logger(),
            "jemalloc.background_thread was requested, "
            "however ClickHouse uses percpu_arena and background_thread most likely will not give any benefits, "
            "and also background_thread is not compatible with ClickHouse watchdog "
            "(that can be disabled with CLICKHOUSE_WATCHDOG_ENABLE=0)");
    }

    /// Do not fork separate process from watchdog if we attached to terminal.
    /// Otherwise it breaks gdb usage.
    /// Can be overridden by environment variable (cannot use server config at this moment).
    if (argc > 0)
    {
        const char * env_watchdog = getenv("CLICKHOUSE_WATCHDOG_ENABLE"); // NOLINT(concurrency-mt-unsafe)
        if (env_watchdog)
        {
            if (0 == strcmp(env_watchdog, "1"))
                app.shouldSetupWatchdog(argv[0]);

            /// Other values disable watchdog explicitly.
        }
        else if (!isatty(STDIN_FILENO) && !isatty(STDOUT_FILENO) && !isatty(STDERR_FILENO))
            app.shouldSetupWatchdog(argv[0]);
    }

    try
    {
        return app.run(argc, argv);
    }
    catch (...)
    {
        std::cerr << DB::getCurrentExceptionMessage(true) << "\n";
        auto code = DB::getCurrentExceptionCode();
        return code ? code : 1;
    }
}

namespace DB
{

namespace ErrorCodes
{
    extern const int NO_ELEMENTS_IN_CONFIG;
    extern const int SUPPORT_IS_DISABLED;
    extern const int ARGUMENT_OUT_OF_BOUND;
    extern const int EXCESSIVE_ELEMENT_IN_CONFIG;
    extern const int INVALID_CONFIG_PARAMETER;
    extern const int NETWORK_ERROR;
    extern const int CORRUPTED_DATA;
}


static std::string getCanonicalPath(std::string && path)
{
    Poco::trimInPlace(path);
    if (path.empty())
        throw Exception(ErrorCodes::INVALID_CONFIG_PARAMETER, "path configuration parameter is empty");
    if (path.back() != '/')
        path += '/';
    return std::move(path);
}

Poco::Net::SocketAddress Server::socketBindListen(
    const Poco::Util::AbstractConfiguration & config,
    Poco::Net::ServerSocket & socket,
    const std::string & host,
    UInt16 port,
    [[maybe_unused]] bool secure) const
{
    auto address = makeSocketAddress(host, port, &logger());
    socket.bind(address, /* reuseAddress = */ true, /* reusePort = */ config.getBool("listen_reuse_port", false));
    /// If caller requests any available port from the OS, discover it after binding.
    if (port == 0)
    {
        address = socket.address();
        LOG_DEBUG(&logger(), "Requested any available port (port == 0), actual port is {:d}", address.port());
    }

    socket.listen(/* backlog = */ config.getUInt("listen_backlog", 4096));

    return address;
}

Strings getListenHosts(const Poco::Util::AbstractConfiguration & config)
{
    auto listen_hosts = DB::getMultipleValuesFromConfig(config, "", "listen_host");
    if (listen_hosts.empty())
    {
        listen_hosts.emplace_back("::1");
        listen_hosts.emplace_back("127.0.0.1");
    }
    return listen_hosts;
}

Strings getInterserverListenHosts(const Poco::Util::AbstractConfiguration & config)
{
    auto interserver_listen_hosts = DB::getMultipleValuesFromConfig(config, "", "interserver_listen_host");
    if (!interserver_listen_hosts.empty())
      return interserver_listen_hosts;

    /// Use more general restriction in case of emptiness
    return getListenHosts(config);
}

bool getListenTry(const Poco::Util::AbstractConfiguration & config)
{
    bool listen_try = config.getBool("listen_try", false);
    if (!listen_try)
    {
        Poco::Util::AbstractConfiguration::Keys protocols;
        config.keys("protocols", protocols);
        listen_try =
            DB::getMultipleValuesFromConfig(config, "", "listen_host").empty() &&
            std::none_of(protocols.begin(), protocols.end(), [&](const auto & protocol)
            {
                return config.has("protocols." + protocol + ".host") && config.has("protocols." + protocol + ".port");
            });
    }
    return listen_try;
}


void Server::createServer(
    Poco::Util::AbstractConfiguration & config,
    const std::string & listen_host,
    const char * port_name,
    bool listen_try,
    bool start_server,
    std::vector<ProtocolServerAdapter> & servers,
    CreateServerFunc && func) const
{
    /// For testing purposes, user may omit tcp_port or http_port or https_port in configuration file.
    if (config.getString(port_name, "").empty())
        return;

    /// If we already have an active server for this listen_host/port_name, don't create it again
    for (const auto & server : servers)
    {
        if (!server.isStopping() && server.getListenHost() == listen_host && server.getPortName() == port_name)
            return;
    }

    auto port = config.getInt(port_name);
    try
    {
        servers.push_back(func(port));
        if (start_server)
        {
            servers.back().start();
            LOG_INFO(&logger(), "Listening for {}", servers.back().getDescription());
        }
        global_context->registerServerPort(port_name, port);
    }
    catch (const Poco::Exception &)
    {
        if (listen_try)
        {
            LOG_WARNING(&logger(), "Listen [{}]:{} failed: {}. If it is an IPv6 or IPv4 address and your host has disabled IPv6 or IPv4, "
                "then consider to "
                "specify not disabled IPv4 or IPv6 address to listen in <listen_host> element of configuration "
                "file. Example for disabled IPv6: <listen_host>0.0.0.0</listen_host> ."
                " Example for disabled IPv4: <listen_host>::</listen_host>",
                listen_host, port, getCurrentExceptionMessage(false));
        }
        else
        {
            throw Exception(ErrorCodes::NETWORK_ERROR, "Listen [{}]:{} failed: {}", listen_host, port, getCurrentExceptionMessage(false));
        }
    }
}


#if defined(OS_LINUX)
namespace
{

void setOOMScore(int value, Poco::Logger * log)
{
    try
    {
        std::string value_string = std::to_string(value);
        DB::WriteBufferFromFile buf("/proc/self/oom_score_adj");
        buf.write(value_string.c_str(), value_string.size());
        buf.next();
        buf.close();
    }
    catch (const Poco::Exception & e)
    {
        LOG_WARNING(log, "Failed to adjust OOM score: '{}'.", e.displayText());
        return;
    }
    LOG_INFO(log, "Set OOM score adjustment to {}", value);
}

}
#endif


void Server::uninitialize()
{
    logger().information("shutting down");
    BaseDaemon::uninitialize();
}

int Server::run()
{
    if (config().hasOption("help"))
    {
        Poco::Util::HelpFormatter help_formatter(Server::options());
        auto header_str = fmt::format("{} [OPTION] [-- [ARG]...]\n"
                                      "positional arguments can be used to rewrite config.xml properties, for example, --http_port=8010",
                                      commandName());
        help_formatter.setHeader(header_str);
        help_formatter.format(std::cout);
        return 0;
    }
    if (config().hasOption("version"))
    {
        std::cout << VERSION_NAME << " server version " << VERSION_STRING << VERSION_OFFICIAL << "." << std::endl;
        return 0;
    }
    return Application::run(); // NOLINT
}

void Server::initialize(Poco::Util::Application & self)
{
    ConfigProcessor::registerEmbeddedConfig("config.xml", std::string_view(reinterpret_cast<const char *>(gresource_embedded_xmlData), gresource_embedded_xmlSize));
    BaseDaemon::initialize(self);
    logger().information("starting up");

    LOG_INFO(&logger(), "OS name: {}, version: {}, architecture: {}",
        Poco::Environment::osName(),
        Poco::Environment::osVersion(),
        Poco::Environment::osArchitecture());
}

std::string Server::getDefaultCorePath() const
{
    return getCanonicalPath(config().getString("path", DBMS_DEFAULT_PATH)) + "cores";
}

void Server::defineOptions(Poco::Util::OptionSet & options)
{
    options.addOption(
        Poco::Util::Option("help", "h", "show help and exit")
            .required(false)
            .repeatable(false)
            .binding("help"));
    options.addOption(
        Poco::Util::Option("version", "V", "show version and exit")
            .required(false)
            .repeatable(false)
            .binding("version"));
    BaseDaemon::defineOptions(options);
}


void checkForUsersNotInMainConfig(
    const Poco::Util::AbstractConfiguration & config,
    const std::string & config_path,
    const std::string & users_config_path,
    Poco::Logger * log)
{
    if (config.getBool("skip_check_for_incorrect_settings", false))
        return;

    if (config.has("users") || config.has("profiles") || config.has("quotas"))
    {
        /// We cannot throw exception here, because we have support for obsolete 'conf.d' directory
        /// (that does not correspond to config.d or users.d) but substitute configuration to both of them.

        LOG_ERROR(log, "The <users>, <profiles> and <quotas> elements should be located in users config file: {} not in main config {}."
            " Also note that you should place configuration changes to the appropriate *.d directory like 'users.d'.",
            users_config_path, config_path);
    }
}

/// Unused in other builds
#if defined(OS_LINUX)
static String readLine(const String & path)
{
    ReadBufferFromFile in(path);
    String contents;
    readStringUntilNewlineInto(contents, in);
    return contents;
}

static int readNumber(const String & path)
{
    ReadBufferFromFile in(path);
    int result;
    readText(result, in);
    return result;
}

#endif

static void sanityChecks(Server & server)
{
    std::string data_path = getCanonicalPath(server.config().getString("path", DBMS_DEFAULT_PATH));
    std::string logs_path = server.config().getString("logger.log", "");

    if (server.logger().is(Poco::Message::PRIO_TEST))
        server.context()->addWarningMessage("Server logging level is set to 'test' and performance is degraded. This cannot be used in production.");

#if defined(OS_LINUX)
    try
    {
        const std::unordered_set<std::string> fastClockSources = {
            // ARM clock
            "arch_sys_counter",
            // KVM guest clock
            "kvm-clock",
            // X86 clock
            "tsc",
        };
        const char * filename = "/sys/devices/system/clocksource/clocksource0/current_clocksource";
        if (!fastClockSources.contains(readLine(filename)))
            server.context()->addWarningMessage("Linux is not using a fast clock source. Performance can be degraded. Check " + String(filename));
    }
    catch (...) // NOLINT(bugprone-empty-catch)
    {
    }

    try
    {
        const char * filename = "/proc/sys/vm/overcommit_memory";
        if (readNumber(filename) == 2)
            server.context()->addWarningMessage("Linux memory overcommit is disabled. Check " + String(filename));
    }
    catch (...) // NOLINT(bugprone-empty-catch)
    {
    }

    try
    {
        const char * filename = "/sys/kernel/mm/transparent_hugepage/enabled";
        if (readLine(filename).find("[always]") != std::string::npos)
            server.context()->addWarningMessage("Linux transparent hugepages are set to \"always\". Check " + String(filename));
    }
    catch (...) // NOLINT(bugprone-empty-catch)
    {
    }

    try
    {
        const char * filename = "/proc/sys/kernel/pid_max";
        if (readNumber(filename) < 30000)
            server.context()->addWarningMessage("Linux max PID is too low. Check " + String(filename));
    }
    catch (...) // NOLINT(bugprone-empty-catch)
    {
    }

    try
    {
        const char * filename = "/proc/sys/kernel/threads-max";
        if (readNumber(filename) < 30000)
            server.context()->addWarningMessage("Linux threads max count is too low. Check " + String(filename));
    }
    catch (...) // NOLINT(bugprone-empty-catch)
    {
    }

    try
    {
        const char * filename = "/proc/sys/kernel/task_delayacct";
        if (readNumber(filename) == 0)
            server.context()->addWarningMessage("Delay accounting is not enabled, OSIOWaitMicroseconds will not be gathered. Check " + String(filename));
    }
    catch (...) // NOLINT(bugprone-empty-catch)
    {
    }

    std::string dev_id = getBlockDeviceId(data_path);
    if (getBlockDeviceType(dev_id) == BlockDeviceType::ROT && getBlockDeviceReadAheadBytes(dev_id) == 0)
        server.context()->addWarningMessage("Rotational disk with disabled readahead is in use. Performance can be degraded. Used for data: " + String(data_path));
#endif

    try
    {
        if (getAvailableMemoryAmount() < (2l << 30))
            server.context()->addWarningMessage("Available memory at server startup is too low (2GiB).");
    }
    catch (...) // NOLINT(bugprone-empty-catch)
    {
    }

    try
    {
        if (!enoughSpaceInDirectory(data_path, 1ull << 30))
            server.context()->addWarningMessage("Available disk space for data at server startup is too low (1GiB): " + String(data_path));
    }
    catch (...) // NOLINT(bugprone-empty-catch)
    {
    }

    try
    {
        if (!logs_path.empty())
        {
            auto logs_parent = fs::path(logs_path).parent_path();
            if (!enoughSpaceInDirectory(logs_parent, 1ull << 30))
                server.context()->addWarningMessage("Available disk space for logs at server startup is too low (1GiB): " + String(logs_parent));
        }
    }
    catch (...) // NOLINT(bugprone-empty-catch)
    {
    }

    if (server.context()->getMergeTreeSettings().allow_remote_fs_zero_copy_replication)
    {
        server.context()->addWarningMessage("The setting 'allow_remote_fs_zero_copy_replication' is enabled for MergeTree tables."
            " But the feature of 'zero-copy replication' is under development and is not ready for production."
            " The usage of this feature can lead to data corruption and loss. The setting should be disabled in production.");
    }
}

int Server::main(const std::vector<std::string> & /*args*/)
try
{
    Stopwatch startup_watch;

    Poco::Logger * log = &logger();

    UseSSL use_ssl;

    MainThreadStatus::getInstance();

    ServerSettings server_settings;
    server_settings.loadSettingsFromConfig(config());

    StackTrace::setShowAddresses(server_settings.show_addresses_in_stack_traces);

#if USE_HDFS
    /// This will point libhdfs3 to the right location for its config.
    /// Note: this has to be done once at server initialization, because 'setenv' is not thread-safe.

    String libhdfs3_conf = config().getString("hdfs.libhdfs3_conf", "");
    if (!libhdfs3_conf.empty())
    {
        if (std::filesystem::path{libhdfs3_conf}.is_relative() && !std::filesystem::exists(libhdfs3_conf))
        {
            const String config_path = config().getString("config-file", "config.xml");
            const auto config_dir = std::filesystem::path{config_path}.remove_filename();
            if (std::filesystem::exists(config_dir / libhdfs3_conf))
                libhdfs3_conf = std::filesystem::absolute(config_dir / libhdfs3_conf);
        }
        setenv("LIBHDFS3_CONF", libhdfs3_conf.c_str(), true /* overwrite */); // NOLINT
    }
#endif

#if USE_OPENSSL_INTREE
    /// When building openssl into clickhouse, clickhouse owns the configuration
    /// Therefore, the clickhouse openssl configuration should be kept separate from
    /// the OS. Default to the one in the standard config directory, unless overridden
    /// by a key in the config.
    if (config().has("opensslconf"))
    {
        std::string opensslconf_path = config().getString("opensslconf");
        setenv("OPENSSL_CONF", opensslconf_path.c_str(), true);
    }
    else
    {
        const String config_path = config().getString("config-file", "config.xml");
        const auto config_dir = std::filesystem::path{config_path}.replace_filename("openssl.conf");
        setenv("OPENSSL_CONF", config_dir.c_str(), true);
    }
#endif

    registerFunctions();
    registerAggregateFunctions();
    registerTableFunctions();
    registerStorages();
    registerDictionaries();
    registerDisks(/* global_skip_access_check= */ false);
    registerFormats();
    registerRemoteFileMetadatas();
    registerSchedulerNodes();
    registerResourceManagers();

    CurrentMetrics::set(CurrentMetrics::Revision, ClickHouseRevision::getVersionRevision());
    CurrentMetrics::set(CurrentMetrics::VersionInteger, ClickHouseRevision::getVersionInteger());

    /** Context contains all that query execution is dependent:
      *  settings, available functions, data types, aggregate functions, databases, ...
      */
    auto shared_context = Context::createShared();
    global_context = Context::createGlobal(shared_context.get());

    global_context->makeGlobalContext();
    global_context->setApplicationType(Context::ApplicationType::SERVER);

#if !defined(NDEBUG) || !defined(__OPTIMIZE__)
    global_context->addWarningMessage("Server was built in debug mode. It will work slowly.");
#endif

    if (ThreadFuzzer::instance().isEffective())
        global_context->addWarningMessage("ThreadFuzzer is enabled. Application will run slowly and unstable.");

#if defined(SANITIZER)
    global_context->addWarningMessage("Server was built with sanitizer. It will work slowly.");
#endif

#if defined(SANITIZE_COVERAGE) || WITH_COVERAGE
    global_context->addWarningMessage("Server was built with code coverage. It will work slowly.");
#endif

    const size_t physical_server_memory = getMemoryAmount();

    LOG_INFO(log, "Available RAM: {}; physical cores: {}; logical cores: {}.",
        formatReadableSizeWithBinarySuffix(physical_server_memory),
        getNumberOfPhysicalCPUCores(),  // on ARM processors it can show only enabled at current moment cores
        std::thread::hardware_concurrency());

    sanityChecks(*this);

    // Initialize global thread pool. Do it before we fetch configs from zookeeper
    // nodes (`from_zk`), because ZooKeeper interface uses the pool. We will
    // ignore `max_thread_pool_size` in configs we fetch from ZK, but oh well.
    GlobalThreadPool::initialize(
        server_settings.max_thread_pool_size,
        server_settings.max_thread_pool_free_size,
        server_settings.thread_pool_queue_size);

#if USE_AZURE_BLOB_STORAGE
    /// It makes sense to deinitialize libxml after joining of all threads
    /// in global pool because libxml uses thread-local memory allocations via
    /// 'pthread_key_create' and 'pthread_setspecific' which should be deallocated
    /// at 'pthread_exit'. Deinitialization of libxml leads to call of 'pthread_key_delete'
    /// and if it is done before joining of threads, allocated memory will not be freed
    /// and there may be memory leaks in threads that used libxml.
    GlobalThreadPool::instance().addOnDestroyCallback([]
    {
        Azure::Storage::_internal::XmlGlobalDeinitialize();
    });
#endif

    getIOThreadPool().initialize(
        server_settings.max_io_thread_pool_size,
        server_settings.max_io_thread_pool_free_size,
        server_settings.io_thread_pool_queue_size);

    getBackupsIOThreadPool().initialize(
        server_settings.max_backups_io_thread_pool_size,
        server_settings.max_backups_io_thread_pool_free_size,
        server_settings.backups_io_thread_pool_queue_size);

    getActivePartsLoadingThreadPool().initialize(
        server_settings.max_active_parts_loading_thread_pool_size,
        0, // We don't need any threads once all the parts will be loaded
        server_settings.max_active_parts_loading_thread_pool_size);

    getOutdatedPartsLoadingThreadPool().initialize(
        server_settings.max_outdated_parts_loading_thread_pool_size,
        0, // We don't need any threads once all the parts will be loaded
        server_settings.max_outdated_parts_loading_thread_pool_size);

    /// It could grow if we need to synchronously wait until all the data parts will be loaded.
    getOutdatedPartsLoadingThreadPool().setMaxTurboThreads(
        server_settings.max_active_parts_loading_thread_pool_size
    );

    getPartsCleaningThreadPool().initialize(
        server_settings.max_parts_cleaning_thread_pool_size,
        0, // We don't need any threads one all the parts will be deleted
        server_settings.max_parts_cleaning_thread_pool_size);

    /// Initialize global local cache for remote filesystem.
    if (config().has("local_cache_for_remote_fs"))
    {
        bool enable = config().getBool("local_cache_for_remote_fs.enable", false);
        if (enable)
        {
            String root_dir = config().getString("local_cache_for_remote_fs.root_dir");
            UInt64 limit_size = config().getUInt64("local_cache_for_remote_fs.limit_size");
            UInt64 bytes_read_before_flush
                = config().getUInt64("local_cache_for_remote_fs.bytes_read_before_flush", DBMS_DEFAULT_BUFFER_SIZE);
            ExternalDataSourceCache::instance().initOnce(global_context, root_dir, limit_size, bytes_read_before_flush);
        }
    }

    Poco::ThreadPool server_pool(3, server_settings.max_connections);
    std::mutex servers_lock;
    std::vector<ProtocolServerAdapter> servers;
    std::vector<ProtocolServerAdapter> servers_to_start_before_tables;
    /// This object will periodically calculate some metrics.
    ServerAsynchronousMetrics async_metrics(
        global_context,
        server_settings.asynchronous_metrics_update_period_s,
        server_settings.asynchronous_heavy_metrics_update_period_s,
        [&]() -> std::vector<ProtocolServerMetrics>
        {
            std::vector<ProtocolServerMetrics> metrics;

            std::lock_guard lock(servers_lock);
            metrics.reserve(servers_to_start_before_tables.size() + servers.size());

            for (const auto & server : servers_to_start_before_tables)
                metrics.emplace_back(ProtocolServerMetrics{server.getPortName(), server.currentThreads()});

            for (const auto & server : servers)
                metrics.emplace_back(ProtocolServerMetrics{server.getPortName(), server.currentThreads()});
            return metrics;
        }
    );

    zkutil::validateZooKeeperConfig(config());
    bool has_zookeeper = zkutil::hasZooKeeperConfig(config());

    zkutil::ZooKeeperNodeCache main_config_zk_node_cache([&] { return global_context->getZooKeeper(); });
    zkutil::EventPtr main_config_zk_changed_event = std::make_shared<Poco::Event>();
    if (loaded_config.has_zk_includes)
    {
        auto old_configuration = loaded_config.configuration;
        ConfigProcessor config_processor(config_path);
        loaded_config = config_processor.loadConfigWithZooKeeperIncludes(
            main_config_zk_node_cache, main_config_zk_changed_event, /* fallback_to_preprocessed = */ true);
        config_processor.savePreprocessedConfig(loaded_config, config().getString("path", DBMS_DEFAULT_PATH));
        config().removeConfiguration(old_configuration.get());
        config().add(loaded_config.configuration.duplicate(), PRIO_DEFAULT, false);
    }

    Settings::checkNoSettingNamesAtTopLevel(config(), config_path);

    /// We need to reload server settings because config could be updated via zookeeper.
    server_settings.loadSettingsFromConfig(config());

#if defined(OS_LINUX)
    std::string executable_path = getExecutablePath();

    if (!executable_path.empty())
    {
        /// Integrity check based on checksum of the executable code.
        /// Note: it is not intended to protect from malicious party,
        /// because the reference checksum can be easily modified as well.
        /// And we don't involve asymmetric encryption with PKI yet.
        /// It's only intended to protect from faulty hardware.
        /// Note: it is only based on machine code.
        /// But there are other sections of the binary (e.g. exception handling tables)
        /// that are interpreted (not executed) but can alter the behaviour of the program as well.

        /// Please keep the below log messages in-sync with the ones in daemon/BaseDaemon.cpp
        if (stored_binary_hash.empty())
        {
            LOG_WARNING(log, "Integrity check of the executable skipped because the reference checksum could not be read.");
        }
        else
        {
            String calculated_binary_hash = getHashOfLoadedBinaryHex();
            if (calculated_binary_hash == stored_binary_hash)
            {
                LOG_INFO(log, "Integrity check of the executable successfully passed (checksum: {})", calculated_binary_hash);
            }
            else
            {
                /// If program is run under debugger, ptrace will fail.
                if (ptrace(PTRACE_TRACEME, 0, nullptr, nullptr) == -1)
                {
                    /// Program is run under debugger. Modification of it's binary image is ok for breakpoints.
                    global_context->addWarningMessage(fmt::format(
                        "Server is run under debugger and its binary image is modified (most likely with breakpoints).",
                        calculated_binary_hash));
                }
                else
                {
                    throw Exception(
                        ErrorCodes::CORRUPTED_DATA,
                        "Calculated checksum of the executable ({0}) does not correspond"
                        " to the reference checksum stored in the executable ({1})."
                        " This may indicate one of the following:"
                        " - the executable {2} was changed just after startup;"
                        " - the executable {2} was corrupted on disk due to faulty hardware;"
                        " - the loaded executable was corrupted in memory due to faulty hardware;"
                        " - the file {2} was intentionally modified;"
                        " - a logical error in the code.",
                        calculated_binary_hash,
                        stored_binary_hash,
                        executable_path);
                }
            }
        }
    }
    else
        executable_path = "/usr/bin/clickhouse";    /// It is used for information messages.

    /// After full config loaded
    {
        if (config().getBool("remap_executable", false))
        {
            LOG_DEBUG(log, "Will remap executable in memory.");
            size_t size = remapExecutable();
            LOG_DEBUG(log, "The code ({}) in memory has been successfully remapped.", ReadableSize(size));
        }

        if (config().getBool("mlock_executable", false))
        {
            if (hasLinuxCapability(CAP_IPC_LOCK))
            {
                try
                {
                    /// Get the memory area with (current) code segment.
                    /// It's better to lock only the code segment instead of calling "mlockall",
                    /// because otherwise debug info will be also locked in memory, and it can be huge.
                    auto [addr, len] = getMappedArea(reinterpret_cast<void *>(mainEntryClickHouseServer));

                    LOG_TRACE(log, "Will do mlock to prevent executable memory from being paged out. It may take a few seconds.");
                    if (0 != mlock(addr, len))
                        LOG_WARNING(log, "Failed mlock: {}", errnoToString());
                    else
                        LOG_TRACE(log, "The memory map of clickhouse executable has been mlock'ed, total {}", ReadableSize(len));
                }
                catch (...)
                {
                    LOG_WARNING(log, "Cannot mlock: {}", getCurrentExceptionMessage(false));
                }
            }
            else
            {
                LOG_INFO(log, "It looks like the process has no CAP_IPC_LOCK capability, binary mlock will be disabled."
                    " It could happen due to incorrect ClickHouse package installation."
                    " You could resolve the problem manually with 'sudo setcap cap_ipc_lock=+ep {}'."
                    " Note that it will not work on 'nosuid' mounted filesystems.", executable_path);
            }
        }
    }

    FailPointInjection::enableFromGlobalConfig(config());

    int default_oom_score = 0;

#if !defined(NDEBUG)
    /// In debug version on Linux, increase oom score so that clickhouse is killed
    /// first, instead of some service. Use a carefully chosen random score of 555:
    /// the maximum is 1000, and chromium uses 300 for its tab processes. Ignore
    /// whatever errors that occur, because it's just a debugging aid and we don't
    /// care if it breaks.
    default_oom_score = 555;
#endif

    int oom_score = config().getInt("oom_score", default_oom_score);
    if (oom_score)
        setOOMScore(oom_score, log);
#endif

    global_context->setRemoteHostFilter(config());
    global_context->setHTTPHeaderFilter(config());

    std::string path_str = getCanonicalPath(config().getString("path", DBMS_DEFAULT_PATH));
    fs::path path = path_str;
    std::string default_database = server_settings.default_database.toString();

    /// Check that the process user id matches the owner of the data.
    assertProcessUserMatchesDataOwner(path_str, [&](const std::string & message){ global_context->addWarningMessage(message); });

    global_context->setPath(path_str);

    StatusFile status{path / "status", StatusFile::write_full_info};

    ServerUUID::load(path / "uuid", log);

    /// Try to increase limit on number of open files.
    {
        rlimit rlim;
        if (getrlimit(RLIMIT_NOFILE, &rlim))
            throw Poco::Exception("Cannot getrlimit");

        if (rlim.rlim_cur == rlim.rlim_max)
        {
            LOG_DEBUG(log, "rlimit on number of file descriptors is {}", rlim.rlim_cur);
        }
        else
        {
            rlim_t old = rlim.rlim_cur;
            rlim.rlim_cur = config().getUInt("max_open_files", static_cast<unsigned>(rlim.rlim_max));
            int rc = setrlimit(RLIMIT_NOFILE, &rlim);
            if (rc != 0)
                LOG_WARNING(log, "Cannot set max number of file descriptors to {}. Try to specify max_open_files according to your system limits. error: {}", rlim.rlim_cur, errnoToString());
            else
                LOG_DEBUG(log, "Set max number of file descriptors to {} (was {}).", rlim.rlim_cur, old);
        }
    }

    /// Try to increase limit on number of threads.
    {
        rlimit rlim;
        if (getrlimit(RLIMIT_NPROC, &rlim))
            throw Poco::Exception("Cannot getrlimit");

        if (rlim.rlim_cur == rlim.rlim_max)
        {
            LOG_DEBUG(log, "rlimit on number of threads is {}", rlim.rlim_cur);
        }
        else
        {
            rlim_t old = rlim.rlim_cur;
            rlim.rlim_cur = rlim.rlim_max;
            int rc = setrlimit(RLIMIT_NPROC, &rlim);
            if (rc != 0)
            {
                LOG_WARNING(log, "Cannot set max number of threads to {}. error: {}", rlim.rlim_cur, errnoToString());
                rlim.rlim_cur = old;
            }
            else
            {
                LOG_DEBUG(log, "Set max number of threads to {} (was {}).", rlim.rlim_cur, old);
            }
        }

        if (rlim.rlim_cur < 30000)
        {
            global_context->addWarningMessage("Maximum number of threads is lower than 30000. There could be problems with handling a lot of simultaneous queries.");
        }
    }

    static ServerErrorHandler error_handler;
    Poco::ErrorHandler::set(&error_handler);

    /// Initialize DateLUT early, to not interfere with running time of first query.
    LOG_DEBUG(log, "Initializing DateLUT.");
    DateLUT::serverTimezoneInstance();
    LOG_TRACE(log, "Initialized DateLUT with time zone '{}'.", DateLUT::serverTimezoneInstance().getTimeZone());

    /// Storage with temporary data for processing of heavy queries.
    if (!server_settings.tmp_policy.value.empty())
    {
        global_context->setTemporaryStoragePolicy(server_settings.tmp_policy, server_settings.max_temporary_data_on_disk_size);
    }
    else if (!server_settings.temporary_data_in_cache.value.empty())
    {
        global_context->setTemporaryStorageInCache(server_settings.temporary_data_in_cache, server_settings.max_temporary_data_on_disk_size);
    }
    else
    {
        std::string temporary_path = config().getString("tmp_path", path / "tmp/");
        global_context->setTemporaryStoragePath(temporary_path, server_settings.max_temporary_data_on_disk_size);
    }

    /** Directory with 'flags': files indicating temporary settings for the server set by system administrator.
      * Flags may be cleared automatically after being applied by the server.
      * Examples: do repair of local data; clone all replicated tables from replica.
      */
    {
        auto flags_path = path / "flags/";
        fs::create_directories(flags_path);
        global_context->setFlagsPath(flags_path);
    }

    /** Directory with user provided files that are usable by 'file' table function.
      */
    {

        std::string user_files_path = config().getString("user_files_path", path / "user_files/");
        global_context->setUserFilesPath(user_files_path);
        fs::create_directories(user_files_path);
    }

    {
        std::string dictionaries_lib_path = config().getString("dictionaries_lib_path", path / "dictionaries_lib/");
        global_context->setDictionariesLibPath(dictionaries_lib_path);
        fs::create_directories(dictionaries_lib_path);
    }

    {
        std::string user_scripts_path = config().getString("user_scripts_path", path / "user_scripts/");
        global_context->setUserScriptsPath(user_scripts_path);
        fs::create_directories(user_scripts_path);
    }

    /// top_level_domains_lists
    {
        const std::string & top_level_domains_path = config().getString("top_level_domains_path", path / "top_level_domains/");
        TLDListsHolder::getInstance().parseConfig(fs::path(top_level_domains_path) / "", config());
    }

    {
        fs::create_directories(path / "data/");
        fs::create_directories(path / "metadata/");

        /// Directory with metadata of tables, which was marked as dropped by Atomic database
        fs::create_directories(path / "metadata_dropped/");
    }

    if (config().has("interserver_http_port") && config().has("interserver_https_port"))
        throw Exception(ErrorCodes::EXCESSIVE_ELEMENT_IN_CONFIG, "Both http and https interserver ports are specified");

    static const auto interserver_tags =
    {
        std::make_tuple("interserver_http_host", "interserver_http_port", "http"),
        std::make_tuple("interserver_https_host", "interserver_https_port", "https")
    };

    for (auto [host_tag, port_tag, scheme] : interserver_tags)
    {
        if (config().has(port_tag))
        {
            String this_host = config().getString(host_tag, "");

            if (this_host.empty())
            {
                this_host = getFQDNOrHostName();
                LOG_DEBUG(log, "Configuration parameter '{}' doesn't exist or exists and empty. Will use '{}' as replica host.",
                    host_tag, this_host);
            }

            String port_str = config().getString(port_tag);
            int port = parse<int>(port_str);

            if (port < 0 || port > 0xFFFF)
                throw Exception(ErrorCodes::ARGUMENT_OUT_OF_BOUND, "Out of range '{}': {}", String(port_tag), port);

            global_context->setInterserverIOAddress(this_host, port);
            global_context->setInterserverScheme(scheme);
        }
    }

    LOG_DEBUG(log, "Initializing interserver credentials.");
    global_context->updateInterserverCredentials(config());

    if (config().has("macros"))
        global_context->setMacros(std::make_unique<Macros>(config(), "macros", log));

    /// Set up caches.

    const size_t max_cache_size = static_cast<size_t>(physical_server_memory * server_settings.cache_size_to_ram_max_ratio);

    String uncompressed_cache_policy = server_settings.uncompressed_cache_policy;
    size_t uncompressed_cache_size = server_settings.uncompressed_cache_size;
    double uncompressed_cache_size_ratio = server_settings.uncompressed_cache_size_ratio;
    if (uncompressed_cache_size > max_cache_size)
    {
        uncompressed_cache_size = max_cache_size;
        LOG_INFO(log, "Lowered uncompressed cache size to {} because the system has limited RAM", formatReadableSizeWithBinarySuffix(uncompressed_cache_size));
    }
    global_context->setUncompressedCache(uncompressed_cache_policy, uncompressed_cache_size, uncompressed_cache_size_ratio);

    String mark_cache_policy = server_settings.mark_cache_policy;
    size_t mark_cache_size = server_settings.mark_cache_size;
    double mark_cache_size_ratio = server_settings.mark_cache_size_ratio;
    if (mark_cache_size > max_cache_size)
    {
        mark_cache_size = max_cache_size;
        LOG_INFO(log, "Lowered mark cache size to {} because the system has limited RAM", formatReadableSizeWithBinarySuffix(mark_cache_size));
    }
    global_context->setMarkCache(mark_cache_policy, mark_cache_size, mark_cache_size_ratio);

    String index_uncompressed_cache_policy = server_settings.index_uncompressed_cache_policy;
    size_t index_uncompressed_cache_size = server_settings.index_uncompressed_cache_size;
    double index_uncompressed_cache_size_ratio = server_settings.index_uncompressed_cache_size_ratio;
    if (index_uncompressed_cache_size > max_cache_size)
    {
        index_uncompressed_cache_size = max_cache_size;
        LOG_INFO(log, "Lowered index uncompressed cache size to {} because the system has limited RAM", formatReadableSizeWithBinarySuffix(uncompressed_cache_size));
    }
    global_context->setIndexUncompressedCache(index_uncompressed_cache_policy, index_uncompressed_cache_size, index_uncompressed_cache_size_ratio);

    String index_mark_cache_policy = server_settings.index_mark_cache_policy;
    size_t index_mark_cache_size = server_settings.index_mark_cache_size;
    double index_mark_cache_size_ratio = server_settings.index_mark_cache_size_ratio;
    if (index_mark_cache_size > max_cache_size)
    {
        index_mark_cache_size = max_cache_size;
        LOG_INFO(log, "Lowered index mark cache size to {} because the system has limited RAM", formatReadableSizeWithBinarySuffix(uncompressed_cache_size));
    }
    global_context->setIndexMarkCache(index_mark_cache_policy, index_mark_cache_size, index_mark_cache_size_ratio);

    size_t mmap_cache_size = server_settings.mmap_cache_size;
    if (mmap_cache_size > max_cache_size)
    {
        mmap_cache_size = max_cache_size;
        LOG_INFO(log, "Lowered mmap file cache size to {} because the system has limited RAM", formatReadableSizeWithBinarySuffix(uncompressed_cache_size));
    }
    global_context->setMMappedFileCache(mmap_cache_size);

    size_t query_cache_max_size_in_bytes = config().getUInt64("query_cache.max_size_in_bytes", DEFAULT_QUERY_CACHE_MAX_SIZE);
    size_t query_cache_max_entries = config().getUInt64("query_cache.max_entries", DEFAULT_QUERY_CACHE_MAX_ENTRIES);
    size_t query_cache_query_cache_max_entry_size_in_bytes = config().getUInt64("query_cache.max_entry_size_in_bytes", DEFAULT_QUERY_CACHE_MAX_ENTRY_SIZE_IN_BYTES);
    size_t query_cache_max_entry_size_in_rows = config().getUInt64("query_cache.max_entry_rows_in_rows", DEFAULT_QUERY_CACHE_MAX_ENTRY_SIZE_IN_ROWS);
    if (query_cache_max_size_in_bytes > max_cache_size)
    {
        query_cache_max_size_in_bytes = max_cache_size;
        LOG_INFO(log, "Lowered query cache size to {} because the system has limited RAM", formatReadableSizeWithBinarySuffix(uncompressed_cache_size));
    }
    global_context->setQueryCache(query_cache_max_size_in_bytes, query_cache_max_entries, query_cache_query_cache_max_entry_size_in_bytes, query_cache_max_entry_size_in_rows);

#if USE_EMBEDDED_COMPILER
    size_t compiled_expression_cache_max_size_in_bytes = config().getUInt64("compiled_expression_cache_size", DEFAULT_COMPILED_EXPRESSION_CACHE_MAX_SIZE);
    size_t compiled_expression_cache_max_elements = config().getUInt64("compiled_expression_cache_elements_size", DEFAULT_COMPILED_EXPRESSION_CACHE_MAX_ENTRIES);
    CompiledExpressionCacheFactory::instance().init(compiled_expression_cache_max_size_in_bytes, compiled_expression_cache_max_elements);
#endif

    /// Initialize main config reloader.
    std::string include_from_path = config().getString("include_from", "/etc/metrika.xml");

    if (config().has("query_masking_rules"))
    {
        SensitiveDataMasker::setInstance(std::make_unique<SensitiveDataMasker>(config(), "query_masking_rules"));
    }

    const std::string cert_path = config().getString("openSSL.server.certificateFile", "");
    const std::string key_path = config().getString("openSSL.server.privateKeyFile", "");

    std::vector<std::string> extra_paths = {include_from_path};
    if (!cert_path.empty())
        extra_paths.emplace_back(cert_path);
    if (!key_path.empty())
        extra_paths.emplace_back(key_path);

    auto main_config_reloader = std::make_unique<ConfigReloader>(
        config_path,
        extra_paths,
        config().getString("path", ""),
        std::move(main_config_zk_node_cache),
        main_config_zk_changed_event,
        [&](ConfigurationPtr config, bool initial_loading)
        {
            Settings::checkNoSettingNamesAtTopLevel(*config, config_path);

            ServerSettings server_settings_;
            server_settings_.loadSettingsFromConfig(*config);

            size_t max_server_memory_usage = server_settings_.max_server_memory_usage;
            double max_server_memory_usage_to_ram_ratio = server_settings_.max_server_memory_usage_to_ram_ratio;

            size_t current_physical_server_memory = getMemoryAmount(); /// With cgroups, the amount of memory available to the server can be changed dynamically.
            size_t default_max_server_memory_usage = static_cast<size_t>(current_physical_server_memory * max_server_memory_usage_to_ram_ratio);

            if (max_server_memory_usage == 0)
            {
                max_server_memory_usage = default_max_server_memory_usage;
                LOG_INFO(log, "Setting max_server_memory_usage was set to {}"
                    " ({} available * {:.2f} max_server_memory_usage_to_ram_ratio)",
                    formatReadableSizeWithBinarySuffix(max_server_memory_usage),
                    formatReadableSizeWithBinarySuffix(current_physical_server_memory),
                    max_server_memory_usage_to_ram_ratio);
            }
            else if (max_server_memory_usage > default_max_server_memory_usage)
            {
                max_server_memory_usage = default_max_server_memory_usage;
                LOG_INFO(log, "Setting max_server_memory_usage was lowered to {}"
                    " because the system has low amount of memory. The amount was"
                    " calculated as {} available"
                    " * {:.2f} max_server_memory_usage_to_ram_ratio",
                    formatReadableSizeWithBinarySuffix(max_server_memory_usage),
                    formatReadableSizeWithBinarySuffix(current_physical_server_memory),
                    max_server_memory_usage_to_ram_ratio);
            }

            total_memory_tracker.setHardLimit(max_server_memory_usage);
            total_memory_tracker.setDescription("(total)");
            total_memory_tracker.setMetric(CurrentMetrics::MemoryTracking);

            size_t merges_mutations_memory_usage_soft_limit = server_settings_.merges_mutations_memory_usage_soft_limit;

            size_t default_merges_mutations_server_memory_usage = static_cast<size_t>(current_physical_server_memory * server_settings_.merges_mutations_memory_usage_to_ram_ratio);
            if (merges_mutations_memory_usage_soft_limit == 0)
            {
                merges_mutations_memory_usage_soft_limit = default_merges_mutations_server_memory_usage;
                LOG_INFO(log, "Setting merges_mutations_memory_usage_soft_limit was set to {}"
                    " ({} available * {:.2f} merges_mutations_memory_usage_to_ram_ratio)",
                    formatReadableSizeWithBinarySuffix(merges_mutations_memory_usage_soft_limit),
                    formatReadableSizeWithBinarySuffix(current_physical_server_memory),
                    server_settings_.merges_mutations_memory_usage_to_ram_ratio);
            }
            else if (merges_mutations_memory_usage_soft_limit > default_merges_mutations_server_memory_usage)
            {
                merges_mutations_memory_usage_soft_limit = default_merges_mutations_server_memory_usage;
                LOG_WARNING(log, "Setting merges_mutations_memory_usage_soft_limit was set to {}"
                    " ({} available * {:.2f} merges_mutations_memory_usage_to_ram_ratio)",
                    formatReadableSizeWithBinarySuffix(merges_mutations_memory_usage_soft_limit),
                    formatReadableSizeWithBinarySuffix(current_physical_server_memory),
                    server_settings_.merges_mutations_memory_usage_to_ram_ratio);
            }

            LOG_INFO(log, "Merges and mutations memory limit is set to {}",
                formatReadableSizeWithBinarySuffix(merges_mutations_memory_usage_soft_limit));
            background_memory_tracker.setSoftLimit(merges_mutations_memory_usage_soft_limit);
            background_memory_tracker.setDescription("(background)");
            background_memory_tracker.setMetric(CurrentMetrics::MergesMutationsMemoryTracking);

            total_memory_tracker.setAllowUseJemallocMemory(server_settings_.allow_use_jemalloc_memory);

            auto * global_overcommit_tracker = global_context->getGlobalOvercommitTracker();
            total_memory_tracker.setOvercommitTracker(global_overcommit_tracker);

            // FIXME logging-related things need synchronization -- see the 'Logger * log' saved
            // in a lot of places. For now, disable updating log configuration without server restart.
            //setTextLog(global_context->getTextLog());
            updateLevels(*config, logger());
            global_context->setClustersConfig(config, has_zookeeper);
            global_context->setMacros(std::make_unique<Macros>(*config, "macros", log));
            global_context->setExternalAuthenticatorsConfig(*config);

            if (global_context->isServerCompletelyStarted())
            {
                /// It does not make sense to reload anything before server has started.
                /// Moreover, it may break initialization order.
                global_context->loadOrReloadDictionaries(*config);
                global_context->loadOrReloadUserDefinedExecutableFunctions(*config);
            }

            global_context->setRemoteHostFilter(*config);
            global_context->setHTTPHeaderFilter(*config);

            global_context->setMaxTableSizeToDrop(server_settings_.max_table_size_to_drop);
            global_context->setMaxPartitionSizeToDrop(server_settings_.max_partition_size_to_drop);

            ConcurrencyControl::SlotCount concurrent_threads_soft_limit = ConcurrencyControl::Unlimited;
            if (server_settings_.concurrent_threads_soft_limit_num > 0 && server_settings_.concurrent_threads_soft_limit_num < concurrent_threads_soft_limit)
                concurrent_threads_soft_limit = server_settings_.concurrent_threads_soft_limit_num;
            if (server_settings_.concurrent_threads_soft_limit_ratio_to_cores > 0)
            {
                auto value = server_settings_.concurrent_threads_soft_limit_ratio_to_cores * std::thread::hardware_concurrency();
                if (value > 0 && value < concurrent_threads_soft_limit)
                    concurrent_threads_soft_limit = value;
            }
            ConcurrencyControl::instance().setMaxConcurrency(concurrent_threads_soft_limit);

            global_context->getProcessList().setMaxSize(server_settings_.max_concurrent_queries);
            global_context->getProcessList().setMaxInsertQueriesAmount(server_settings_.max_concurrent_insert_queries);
            global_context->getProcessList().setMaxSelectQueriesAmount(server_settings_.max_concurrent_select_queries);

            if (config->has("keeper_server"))
                global_context->updateKeeperConfiguration(*config);

            /// Reload the number of threads for global pools.
            /// Note: If you specified it in the top level config (not it config of default profile)
            /// then ClickHouse will use it exactly.
            /// This is done for backward compatibility.
            if (global_context->areBackgroundExecutorsInitialized())
            {
                auto new_pool_size = server_settings_.background_pool_size;
                auto new_ratio = server_settings_.background_merges_mutations_concurrency_ratio;
                global_context->getMergeMutateExecutor()->increaseThreadsAndMaxTasksCount(new_pool_size, static_cast<size_t>(new_pool_size * new_ratio));
                global_context->getMergeMutateExecutor()->updateSchedulingPolicy(server_settings_.background_merges_mutations_scheduling_policy.toString());
            }

            if (global_context->areBackgroundExecutorsInitialized())
            {
                auto new_pool_size = server_settings_.background_move_pool_size;
                global_context->getMovesExecutor()->increaseThreadsAndMaxTasksCount(new_pool_size, new_pool_size);
            }

            if (global_context->areBackgroundExecutorsInitialized())
            {
                auto new_pool_size = server_settings_.background_fetches_pool_size;
                global_context->getFetchesExecutor()->increaseThreadsAndMaxTasksCount(new_pool_size, new_pool_size);
            }

            if (global_context->areBackgroundExecutorsInitialized())
            {
                auto new_pool_size = server_settings_.background_common_pool_size;
                global_context->getCommonExecutor()->increaseThreadsAndMaxTasksCount(new_pool_size, new_pool_size);
            }

            global_context->getBufferFlushSchedulePool().increaseThreadsCount(server_settings_.background_buffer_flush_schedule_pool_size);
            global_context->getSchedulePool().increaseThreadsCount(server_settings_.background_schedule_pool_size);
            global_context->getMessageBrokerSchedulePool().increaseThreadsCount(server_settings_.background_message_broker_schedule_pool_size);
            global_context->getDistributedSchedulePool().increaseThreadsCount(server_settings_.background_distributed_schedule_pool_size);

            global_context->getAsyncLoader().setMaxThreads(TablesLoaderForegroundPoolId, server_settings_.tables_loader_foreground_pool_size);
            global_context->getAsyncLoader().setMaxThreads(TablesLoaderBackgroundLoadPoolId, server_settings_.tables_loader_background_pool_size);
            global_context->getAsyncLoader().setMaxThreads(TablesLoaderBackgroundStartupPoolId, server_settings_.tables_loader_background_pool_size);

            getIOThreadPool().reloadConfiguration(
                server_settings.max_io_thread_pool_size,
                server_settings.max_io_thread_pool_free_size,
                server_settings.io_thread_pool_queue_size);

            getBackupsIOThreadPool().reloadConfiguration(
                server_settings.max_backups_io_thread_pool_size,
                server_settings.max_backups_io_thread_pool_free_size,
                server_settings.backups_io_thread_pool_queue_size);

            getActivePartsLoadingThreadPool().reloadConfiguration(
                server_settings.max_active_parts_loading_thread_pool_size,
                0, // We don't need any threads once all the parts will be loaded
                server_settings.max_active_parts_loading_thread_pool_size);

            getOutdatedPartsLoadingThreadPool().reloadConfiguration(
                server_settings.max_outdated_parts_loading_thread_pool_size,
                0, // We don't need any threads once all the parts will be loaded
                server_settings.max_outdated_parts_loading_thread_pool_size);

            /// It could grow if we need to synchronously wait until all the data parts will be loaded.
            getOutdatedPartsLoadingThreadPool().setMaxTurboThreads(
                server_settings.max_active_parts_loading_thread_pool_size
            );

            getPartsCleaningThreadPool().reloadConfiguration(
                server_settings.max_parts_cleaning_thread_pool_size,
                0, // We don't need any threads one all the parts will be deleted
                server_settings.max_parts_cleaning_thread_pool_size);

            if (config->has("resources"))
            {
                global_context->getResourceManager()->updateConfiguration(*config);
            }

            if (!initial_loading)
            {
                /// We do not load ZooKeeper configuration on the first config loading
                /// because TestKeeper server is not started yet.
                if (zkutil::hasZooKeeperConfig(*config))
                    global_context->reloadZooKeeperIfChanged(config);

                global_context->reloadAuxiliaryZooKeepersConfigIfChanged(config);

                global_context->reloadQueryMaskingRulesIfChanged(config);

                std::lock_guard lock(servers_lock);
                updateServers(*config, server_pool, async_metrics, servers, servers_to_start_before_tables);
            }

            global_context->updateStorageConfiguration(*config);
            global_context->updateInterserverCredentials(*config);

            global_context->updateUncompressedCacheConfiguration(*config);
            global_context->updateMarkCacheConfiguration(*config);
            global_context->updateIndexUncompressedCacheConfiguration(*config);
            global_context->updateIndexMarkCacheConfiguration(*config);
            global_context->updateMMappedFileCacheConfiguration(*config);
            global_context->updateQueryCacheConfiguration(*config);

            CompressionCodecEncrypted::Configuration::instance().tryLoad(*config, "encryption_codecs");
#if USE_SSL
            CertificateReloader::instance().tryLoad(*config);
#endif
            NamedCollectionUtils::reloadFromConfig(*config);

            ProfileEvents::increment(ProfileEvents::MainConfigLoads);

            /// Must be the last.
            latest_config = config;
        },
        /* already_loaded = */ false);  /// Reload it right now (initial loading)

    const auto listen_hosts = getListenHosts(config());
    const auto interserver_listen_hosts = getInterserverListenHosts(config());
    const auto listen_try = getListenTry(config());

    if (config().has("keeper_server.server_id"))
    {
#if USE_NURAFT
        //// If we don't have configured connection probably someone trying to use clickhouse-server instead
        //// of clickhouse-keeper, so start synchronously.
        bool can_initialize_keeper_async = false;

        if (has_zookeeper) /// We have configured connection to some zookeeper cluster
        {
            /// If we cannot connect to some other node from our cluster then we have to wait our Keeper start
            /// synchronously.
            can_initialize_keeper_async = global_context->tryCheckClientConnectionToMyKeeperCluster();
        }
        /// Initialize keeper RAFT.
        global_context->initializeKeeperDispatcher(can_initialize_keeper_async);
        FourLetterCommandFactory::registerCommands(*global_context->getKeeperDispatcher());

        auto config_getter = [this] () -> const Poco::Util::AbstractConfiguration &
        {
            return global_context->getConfigRef();
        };

        for (const auto & listen_host : listen_hosts)
        {
            /// TCP Keeper
            const char * port_name = "keeper_server.tcp_port";
            createServer(
                config(), listen_host, port_name, listen_try, /* start_server: */ false,
                servers_to_start_before_tables,
                [&](UInt16 port) -> ProtocolServerAdapter
                {
                    Poco::Net::ServerSocket socket;
                    auto address = socketBindListen(config(), socket, listen_host, port);
                    socket.setReceiveTimeout(Poco::Timespan(config().getUInt64("keeper_server.socket_receive_timeout_sec", DBMS_DEFAULT_RECEIVE_TIMEOUT_SEC), 0));
                    socket.setSendTimeout(Poco::Timespan(config().getUInt64("keeper_server.socket_send_timeout_sec", DBMS_DEFAULT_SEND_TIMEOUT_SEC), 0));
                    return ProtocolServerAdapter(
                        listen_host,
                        port_name,
                        "Keeper (tcp): " + address.toString(),
                        std::make_unique<TCPServer>(
                            new KeeperTCPHandlerFactory(
                                config_getter, global_context->getKeeperDispatcher(),
                                global_context->getSettingsRef().receive_timeout.totalSeconds(),
                                global_context->getSettingsRef().send_timeout.totalSeconds(),
                                false), server_pool, socket));
                });

            const char * secure_port_name = "keeper_server.tcp_port_secure";
            createServer(
                config(), listen_host, secure_port_name, listen_try, /* start_server: */ false,
                servers_to_start_before_tables,
                [&](UInt16 port) -> ProtocolServerAdapter
                {
#if USE_SSL
                    Poco::Net::SecureServerSocket socket;
                    auto address = socketBindListen(config(), socket, listen_host, port, /* secure = */ true);
                    socket.setReceiveTimeout(Poco::Timespan(config().getUInt64("keeper_server.socket_receive_timeout_sec", DBMS_DEFAULT_RECEIVE_TIMEOUT_SEC), 0));
                    socket.setSendTimeout(Poco::Timespan(config().getUInt64("keeper_server.socket_send_timeout_sec", DBMS_DEFAULT_SEND_TIMEOUT_SEC), 0));
                    return ProtocolServerAdapter(
                        listen_host,
                        secure_port_name,
                        "Keeper with secure protocol (tcp_secure): " + address.toString(),
                        std::make_unique<TCPServer>(
                            new KeeperTCPHandlerFactory(
                                config_getter, global_context->getKeeperDispatcher(),
                                global_context->getSettingsRef().receive_timeout.totalSeconds(),
                                global_context->getSettingsRef().send_timeout.totalSeconds(), true), server_pool, socket));
#else
                    UNUSED(port);
                    throw Exception(ErrorCodes::SUPPORT_IS_DISABLED, "SSL support for TCP protocol is disabled because Poco library was built without NetSSL support.");
#endif
                });
        }
#else
        throw Exception(ErrorCodes::SUPPORT_IS_DISABLED, "ClickHouse server built without NuRaft library. Cannot use internal coordination.");
#endif

    }

    {
        std::lock_guard lock(servers_lock);
        /// We should start interserver communications before (and more important shutdown after) tables.
        /// Because server can wait for a long-running queries (for example in tcp_handler) after interserver handler was already shut down.
        /// In this case we will have replicated tables which are unable to send any parts to other replicas, but still can
        /// communicate with zookeeper, execute merges, etc.
        createInterserverServers(
            config(),
            interserver_listen_hosts,
            listen_try,
            server_pool,
            async_metrics,
            servers_to_start_before_tables,
            /* start_servers= */ false);


        for (auto & server : servers_to_start_before_tables)
        {
            server.start();
            LOG_INFO(log, "Listening for {}", server.getDescription());
        }
    }

    /// Initialize access storages.
    auto & access_control = global_context->getAccessControl();
    try
    {
        access_control.setUpFromMainConfig(config(), config_path, [&] { return global_context->getZooKeeper(); });
    }
    catch (...)
    {
        tryLogCurrentException(log, "Caught exception while setting up access control.");
        throw;
    }

    /// Reload config in SYSTEM RELOAD CONFIG query.
    global_context->setConfigReloadCallback([&]()
    {
        main_config_reloader->reload();
        access_control.reload(AccessControl::ReloadMode::USERS_CONFIG_ONLY);
    });

    global_context->setStopServersCallback([&](const ServerType & server_type)
    {
        std::lock_guard lock(servers_lock);
        stopServers(servers, server_type);
    });

    global_context->setStartServersCallback([&](const ServerType & server_type)
    {
        std::lock_guard lock(servers_lock);
        createServers(
            config(),
            listen_hosts,
            listen_try,
            server_pool,
            async_metrics,
            servers,
            /* start_servers= */ true,
            server_type);
    });

    /// Limit on total number of concurrently executed queries.
    global_context->getProcessList().setMaxSize(server_settings.max_concurrent_queries);

    /// Load global settings from default_profile and system_profile.
    global_context->setDefaultProfiles(config());

    /// Initialize background executors after we load default_profile config.
    /// This is needed to load proper values of background_pool_size etc.
    global_context->initializeBackgroundExecutorsIfNeeded();

    if (server_settings.async_insert_threads)
    {
        global_context->setAsynchronousInsertQueue(std::make_shared<AsynchronousInsertQueue>(
            global_context,
            server_settings.async_insert_threads,
            server_settings.async_insert_queue_flush_on_shutdown));
    }

    /// Set path for format schema files
    fs::path format_schema_path(config().getString("format_schema_path", path / "format_schemas/"));
    global_context->setFormatSchemaPath(format_schema_path);
    fs::create_directories(format_schema_path);

    /// Set path for filesystem caches
    fs::path filesystem_caches_path(config().getString("filesystem_caches_path", ""));
    if (!filesystem_caches_path.empty())
        global_context->setFilesystemCachesPath(filesystem_caches_path);

    /// Check sanity of MergeTreeSettings on server startup
    {
        size_t background_pool_tasks = global_context->getMergeMutateExecutor()->getMaxTasksCount();
        global_context->getMergeTreeSettings().sanityCheck(background_pool_tasks);
        global_context->getReplicatedMergeTreeSettings().sanityCheck(background_pool_tasks);
    }
    /// try set up encryption. There are some errors in config, error will be printed and server wouldn't start.
    CompressionCodecEncrypted::Configuration::instance().load(config(), "encryption_codecs");

    SCOPE_EXIT({
        async_metrics.stop();

        /** Ask to cancel background jobs all table engines,
          *  and also query_log.
          * It is important to do early, not in destructor of Context, because
          *  table engines could use Context on destroy.
          */
        LOG_INFO(log, "Shutting down storages.");

        global_context->shutdown();

        LOG_DEBUG(log, "Shut down storages.");

        if (!servers_to_start_before_tables.empty())
        {
            LOG_DEBUG(log, "Waiting for current connections to servers for tables to finish.");
            size_t current_connections = 0;
            {
                std::lock_guard lock(servers_lock);
                for (auto & server : servers_to_start_before_tables)
                {
                    server.stop();
                    current_connections += server.currentConnections();
                }
            }

            if (current_connections)
                LOG_INFO(log, "Closed all listening sockets. Waiting for {} outstanding connections.", current_connections);
            else
                LOG_INFO(log, "Closed all listening sockets.");

            if (current_connections > 0)
                current_connections = waitServersToFinish(servers_to_start_before_tables, servers_lock, server_settings.shutdown_wait_unfinished);

            if (current_connections)
                LOG_INFO(log, "Closed connections to servers for tables. But {} remain. Probably some tables of other users cannot finish their connections after context shutdown.", current_connections);
            else
                LOG_INFO(log, "Closed connections to servers for tables.");

            global_context->shutdownKeeperDispatcher();
        }

        /// Wait server pool to avoid use-after-free of destroyed context in the handlers
        server_pool.joinAll();

        /** Explicitly destroy Context. It is more convenient than in destructor of Server, because logger is still available.
          * At this moment, no one could own shared part of Context.
          */
        global_context.reset();
        shared_context.reset();
        LOG_DEBUG(log, "Destroyed global context.");
    });

    /// DNSCacheUpdater uses BackgroundSchedulePool which lives in shared context
    /// and thus this object must be created after the SCOPE_EXIT object where shared
    /// context is destroyed.
    /// In addition this object has to be created before the loading of the tables.
    std::unique_ptr<DNSCacheUpdater> dns_cache_updater;
    if (server_settings.disable_internal_dns_cache)
    {
        /// Disable DNS caching at all
        DNSResolver::instance().setDisableCacheFlag();
        LOG_DEBUG(log, "DNS caching disabled");
    }
    else
    {
        /// Initialize a watcher periodically updating DNS cache
        dns_cache_updater = std::make_unique<DNSCacheUpdater>(
            global_context, server_settings.dns_cache_update_period, server_settings.dns_max_consecutive_failures);
    }

    if (dns_cache_updater)
        dns_cache_updater->start();

    /// Set current database name before loading tables and databases because
    /// system logs may copy global context.
    global_context->setCurrentDatabaseNameInGlobalContext(default_database);

    LOG_INFO(log, "Loading metadata from {}", path_str);

    LoadTaskPtrs load_metadata_tasks;
    try
    {
        auto & database_catalog = DatabaseCatalog::instance();
        /// We load temporary database first, because projections need it.
        database_catalog.initializeAndLoadTemporaryDatabase();
        auto system_startup_tasks = loadMetadataSystem(global_context);
        maybeConvertSystemDatabase(global_context, system_startup_tasks);
        /// This has to be done before the initialization of system logs,
        /// otherwise there is a race condition between the system database initialization
        /// and creation of new tables in the database.
        waitLoad(TablesLoaderForegroundPoolId, system_startup_tasks);
        /// After attaching system databases we can initialize system log.
        global_context->initializeSystemLogs();
        global_context->setSystemZooKeeperLogAfterInitializationIfNeeded();
        /// Build loggers before tables startup to make log messages from tables
        /// attach available in system.text_log
        buildLoggers(config(), logger());
        /// After the system database is created, attach virtual system tables (in addition to query_log and part_log)
        attachSystemTablesServer(global_context, *database_catalog.getSystemDatabase(), has_zookeeper);
        attachInformationSchema(global_context, *database_catalog.getDatabase(DatabaseCatalog::INFORMATION_SCHEMA));
        attachInformationSchema(global_context, *database_catalog.getDatabase(DatabaseCatalog::INFORMATION_SCHEMA_UPPERCASE));
        /// Firstly remove partially dropped databases, to avoid race with MaterializedMySQLSyncThread,
        /// that may execute DROP before loadMarkedAsDroppedTables() in background,
        /// and so loadMarkedAsDroppedTables() will find it and try to add, and UUID will overlap.
        database_catalog.loadMarkedAsDroppedTables();
        database_catalog.createBackgroundTasks();
<<<<<<< HEAD
        /// Then, load remaining databases (some of them maybe be loaded asynchronously)
        load_metadata_tasks = loadMetadata(global_context, default_database, server_settings.async_load_databases);
        /// If we need to convert database engines, disable async tables loading
        convertDatabasesEnginesIfNeed(load_metadata_tasks, global_context);
        database_catalog.startupBackgroundCleanup();
=======
        /// Then, load remaining databases
        loadMetadata(global_context, default_database);
        convertDatabasesEnginesIfNeed(global_context);
        database_catalog.startupBackgroundTasks();
>>>>>>> 510ea110
        /// After loading validate that default database exists
        database_catalog.assertDatabaseExists(default_database);
        /// Load user-defined SQL functions.
        global_context->getUserDefinedSQLObjectsLoader().loadObjects();
    }
    catch (...)
    {
        tryLogCurrentException(log, "Caught exception while loading metadata");
        throw;
    }

    LOG_DEBUG(log, "Loaded metadata.");

    /// Init trace collector only after trace_log system table was created
    /// Disable it if we collect test coverage information, because it will work extremely slow.
#if !WITH_COVERAGE
    /// Profilers cannot work reliably with any other libunwind or without PHDR cache.
    if (hasPHDRCache())
    {
        global_context->initializeTraceCollector();

        /// Set up server-wide memory profiler (for total memory tracker).
        if (server_settings.total_memory_profiler_step)
        {
            total_memory_tracker.setProfilerStep(server_settings.total_memory_profiler_step);
        }

        if (server_settings.total_memory_tracker_sample_probability > 0.0)
        {
            total_memory_tracker.setSampleProbability(server_settings.total_memory_tracker_sample_probability);
        }

        if (server_settings.total_memory_profiler_sample_min_allocation_size)
        {
            total_memory_tracker.setSampleMinAllocationSize(server_settings.total_memory_profiler_sample_min_allocation_size);
        }

        if (server_settings.total_memory_profiler_sample_max_allocation_size)
        {
            total_memory_tracker.setSampleMaxAllocationSize(server_settings.total_memory_profiler_sample_max_allocation_size);
        }

    }
#endif

    /// Describe multiple reasons when query profiler cannot work.

#if WITH_COVERAGE
    LOG_INFO(log, "Query Profiler and TraceCollector are disabled because they work extremely slow with test coverage.");
#endif

#if defined(SANITIZER)
    LOG_INFO(log, "Query Profiler disabled because they cannot work under sanitizers"
        " when two different stack unwinding methods will interfere with each other.");
#endif

#if !defined(__x86_64__)
    LOG_INFO(log, "Query Profiler and TraceCollector is only tested on x86_64. It also known to not work under qemu-user.");
#endif

    if (!hasPHDRCache())
        LOG_INFO(log, "Query Profiler and TraceCollector are disabled because they require PHDR cache to be created"
            " (otherwise the function 'dl_iterate_phdr' is not lock free and not async-signal safe).");

#if defined(OS_LINUX)
    auto tasks_stats_provider = TasksStatsCounters::findBestAvailableProvider();
    if (tasks_stats_provider == TasksStatsCounters::MetricsProvider::None)
    {
        LOG_INFO(log, "It looks like this system does not have procfs mounted at /proc location,"
            " neither clickhouse-server process has CAP_NET_ADMIN capability."
            " 'taskstats' performance statistics will be disabled."
            " It could happen due to incorrect ClickHouse package installation."
            " You can try to resolve the problem manually with 'sudo setcap cap_net_admin=+ep {}'."
            " Note that it will not work on 'nosuid' mounted filesystems."
            " It also doesn't work if you run clickhouse-server inside network namespace as it happens in some containers.",
            executable_path);
    }
    else
    {
        LOG_INFO(log, "Tasks stats provider: {}", TasksStatsCounters::metricsProviderString(tasks_stats_provider));
    }

    if (!hasLinuxCapability(CAP_SYS_NICE))
    {
        LOG_INFO(log, "It looks like the process has no CAP_SYS_NICE capability, the setting 'os_thread_priority' will have no effect."
            " It could happen due to incorrect ClickHouse package installation."
            " You could resolve the problem manually with 'sudo setcap cap_sys_nice=+ep {}'."
            " Note that it will not work on 'nosuid' mounted filesystems.",
            executable_path);
    }
#else
    LOG_INFO(log, "TaskStats is not implemented for this OS. IO accounting will be disabled.");
#endif

    {
        attachSystemTablesAsync(global_context, *DatabaseCatalog::instance().getSystemDatabase(), async_metrics);

        {
            std::lock_guard lock(servers_lock);
            createServers(config(), listen_hosts, listen_try, server_pool, async_metrics, servers);
            if (servers.empty())
                throw Exception(ErrorCodes::NO_ELEMENTS_IN_CONFIG,
                                "No servers started (add valid listen_host and 'tcp_port' or 'http_port' "
                                "to configuration file.)");
        }

        if (servers.empty())
             throw Exception(ErrorCodes::NO_ELEMENTS_IN_CONFIG,
                             "No servers started (add valid listen_host and 'tcp_port' or 'http_port' "
                             "to configuration file.)");

#if USE_SSL
        CertificateReloader::instance().tryLoad(config());
#endif

        /// Must be done after initialization of `servers`, because async_metrics will access `servers` variable from its thread.
        async_metrics.start();

        main_config_reloader->start();
        access_control.startPeriodicReloading();

        /// try to load dictionaries immediately, throw on error and die
        try
        {
            global_context->loadOrReloadDictionaries(config());

            if (config().getBool("wait_dictionaries_load_at_startup", false))
                global_context->waitForDictionariesLoad();
        }
        catch (...)
        {
            tryLogCurrentException(log, "Caught exception while loading dictionaries.");
            throw;
        }

        /// try to load embedded dictionaries immediately, throw on error and die
        try
        {
            global_context->tryCreateEmbeddedDictionaries(config());
        }
        catch (...)
        {
            tryLogCurrentException(log, "Caught exception while loading embedded dictionaries.");
            throw;
        }

        /// try to load user defined executable functions, throw on error and die
        try
        {
            global_context->loadOrReloadUserDefinedExecutableFunctions(config());
        }
        catch (...)
        {
            tryLogCurrentException(log, "Caught exception while loading user defined executable functions.");
            throw;
        }

        if (has_zookeeper && config().has("distributed_ddl"))
        {
            /// DDL worker should be started after all tables were loaded
            String ddl_zookeeper_path = config().getString("distributed_ddl.path", "/clickhouse/task_queue/ddl/");
            int pool_size = config().getInt("distributed_ddl.pool_size", 1);
            if (pool_size < 1)
                throw Exception(ErrorCodes::ARGUMENT_OUT_OF_BOUND, "distributed_ddl.pool_size should be greater then 0");
            global_context->setDDLWorker(std::make_unique<DDLWorker>(pool_size, ddl_zookeeper_path, global_context, &config(),
                                                                     "distributed_ddl", "DDLWorker",
                                                                     &CurrentMetrics::MaxDDLEntryID, &CurrentMetrics::MaxPushedDDLEntryID),
                                         load_metadata_tasks);
        }

        /// Do not keep tasks in server, they should be kept inside databases. Used here to make dependent tasks only.
        load_metadata_tasks.clear();
        load_metadata_tasks.shrink_to_fit();

        {
            std::lock_guard lock(servers_lock);
            for (auto & server : servers)
            {
                server.start();
                LOG_INFO(log, "Listening for {}", server.getDescription());
            }

            global_context->setServerCompletelyStarted();
            LOG_INFO(log, "Ready for connections.");
        }

        startup_watch.stop();
        ProfileEvents::increment(ProfileEvents::ServerStartupMilliseconds, startup_watch.elapsedMilliseconds());

        try
        {
            global_context->startClusterDiscovery();
        }
        catch (...)
        {
            tryLogCurrentException(log, "Caught exception while starting cluster discovery");
        }

#if defined(OS_LINUX)
        /// Tell the service manager that service startup is finished.
        /// NOTE: the parent clickhouse-watchdog process must do systemdNotify("MAINPID={}\n", child_pid); before
        /// the child process notifies 'READY=1'.
        systemdNotify("READY=1\n");
#endif

        SCOPE_EXIT_SAFE({
            LOG_DEBUG(log, "Received termination signal.");

            /// Stop reloading of the main config. This must be done before everything else because it
            /// can try to access/modify already deleted objects.
            /// E.g. it can recreate new servers or it may pass a changed config to some destroyed parts of ContextSharedPart.
            main_config_reloader.reset();
            access_control.stopPeriodicReloading();

            is_cancelled = true;

            LOG_DEBUG(log, "Waiting for current connections to close.");

            size_t current_connections = 0;
            {
                std::lock_guard lock(servers_lock);
                for (auto & server : servers)
                {
                    server.stop();
                    current_connections += server.currentConnections();
                }
            }

            if (current_connections)
                LOG_WARNING(log, "Closed all listening sockets. Waiting for {} outstanding connections.", current_connections);
            else
                LOG_INFO(log, "Closed all listening sockets.");

            /// Killing remaining queries.
            if (!server_settings.shutdown_wait_unfinished_queries)
                global_context->getProcessList().killAllQueries();

            if (current_connections)
                current_connections = waitServersToFinish(servers, servers_lock, server_settings.shutdown_wait_unfinished);

            if (current_connections)
                LOG_WARNING(log, "Closed connections. But {} remain."
                    " Tip: To increase wait time add to config: <shutdown_wait_unfinished>60</shutdown_wait_unfinished>", current_connections);
            else
                LOG_INFO(log, "Closed connections.");

            dns_cache_updater.reset();

            if (current_connections)
            {
                /// There is no better way to force connections to close in Poco.
                /// Otherwise connection handlers will continue to live
                /// (they are effectively dangling objects, but they use global thread pool
                ///  and global thread pool destructor will wait for threads, preventing server shutdown).

                /// Dump coverage here, because std::atexit callback would not be called.
                dumpCoverageReportIfPossible();
                LOG_WARNING(log, "Will shutdown forcefully.");
                safeExit(0);
            }
        });

        std::vector<std::unique_ptr<MetricsTransmitter>> metrics_transmitters;
        for (const auto & graphite_key : DB::getMultipleKeysFromConfig(config(), "", "graphite"))
        {
            metrics_transmitters.emplace_back(std::make_unique<MetricsTransmitter>(
                global_context->getConfigRef(), graphite_key, async_metrics));
        }

        waitForTerminationRequest();
    }

    return Application::EXIT_OK;
}
catch (...)
{
    /// Poco does not provide stacktrace.
    tryLogCurrentException("Application");
    throw;
}

std::unique_ptr<TCPProtocolStackFactory> Server::buildProtocolStackFromConfig(
    const Poco::Util::AbstractConfiguration & config,
    const std::string & protocol,
    Poco::Net::HTTPServerParams::Ptr http_params,
    AsynchronousMetrics & async_metrics,
    bool & is_secure)
{
    auto create_factory = [&](const std::string & type, const std::string & conf_name) -> TCPServerConnectionFactory::Ptr
    {
        if (type == "tcp")
            return TCPServerConnectionFactory::Ptr(new TCPHandlerFactory(*this, false, false));

        if (type == "tls")
#if USE_SSL
            return TCPServerConnectionFactory::Ptr(new TLSHandlerFactory(*this, conf_name));
#else
            throw Exception(ErrorCodes::SUPPORT_IS_DISABLED, "SSL support for TCP protocol is disabled because Poco library was built without NetSSL support.");
#endif

        if (type == "proxy1")
            return TCPServerConnectionFactory::Ptr(new ProxyV1HandlerFactory(*this, conf_name));
        if (type == "mysql")
            return TCPServerConnectionFactory::Ptr(new MySQLHandlerFactory(*this));
        if (type == "postgres")
            return TCPServerConnectionFactory::Ptr(new PostgreSQLHandlerFactory(*this));
        if (type == "http")
            return TCPServerConnectionFactory::Ptr(
                new HTTPServerConnectionFactory(httpContext(), http_params, createHandlerFactory(*this, config, async_metrics, "HTTPHandler-factory"))
            );
        if (type == "prometheus")
            return TCPServerConnectionFactory::Ptr(
                new HTTPServerConnectionFactory(httpContext(), http_params, createHandlerFactory(*this, config, async_metrics, "PrometheusHandler-factory"))
            );
        if (type == "interserver")
            return TCPServerConnectionFactory::Ptr(
                new HTTPServerConnectionFactory(httpContext(), http_params, createHandlerFactory(*this, config, async_metrics, "InterserverIOHTTPHandler-factory"))
            );

        throw Exception(ErrorCodes::INVALID_CONFIG_PARAMETER, "Protocol configuration error, unknown protocol name '{}'", type);
    };

    std::string conf_name = "protocols." + protocol;
    std::string prefix = conf_name + ".";
    std::unordered_set<std::string> pset {conf_name};

    auto stack = std::make_unique<TCPProtocolStackFactory>(*this, conf_name);

    while (true)
    {
        // if there is no "type" - it's a reference to another protocol and this is just an endpoint
        if (config.has(prefix + "type"))
        {
            std::string type = config.getString(prefix + "type");
            if (type == "tls")
            {
                if (is_secure)
                    throw Exception(ErrorCodes::INVALID_CONFIG_PARAMETER, "Protocol '{}' contains more than one TLS layer", protocol);
                is_secure = true;
            }

            stack->append(create_factory(type, conf_name));
        }

        if (!config.has(prefix + "impl"))
            break;

        conf_name = "protocols." + config.getString(prefix + "impl");
        prefix = conf_name + ".";

        if (!pset.insert(conf_name).second)
            throw Exception(ErrorCodes::INVALID_CONFIG_PARAMETER, "Protocol '{}' configuration contains a loop on '{}'", protocol, conf_name);
    }

    return stack;
}

HTTPContextPtr Server::httpContext() const
{
    return std::make_shared<HTTPContext>(context());
}

void Server::createServers(
    Poco::Util::AbstractConfiguration & config,
    const Strings & listen_hosts,
    bool listen_try,
    Poco::ThreadPool & server_pool,
    AsynchronousMetrics & async_metrics,
    std::vector<ProtocolServerAdapter> & servers,
    bool start_servers,
    const ServerType & server_type)
{
    const Settings & settings = global_context->getSettingsRef();

    Poco::Timespan keep_alive_timeout(config.getUInt("keep_alive_timeout", 10), 0);
    Poco::Net::HTTPServerParams::Ptr http_params = new Poco::Net::HTTPServerParams;
    http_params->setTimeout(settings.http_receive_timeout);
    http_params->setKeepAliveTimeout(keep_alive_timeout);

    Poco::Util::AbstractConfiguration::Keys protocols;
    config.keys("protocols", protocols);

    for (const auto & protocol : protocols)
    {
        if (!server_type.shouldStart(ServerType::Type::CUSTOM, protocol))
            continue;

        std::string prefix = "protocols." + protocol + ".";
        std::string port_name = prefix + "port";
        std::string description {"<undefined> protocol"};
        if (config.has(prefix + "description"))
            description = config.getString(prefix + "description");

        if (!config.has(prefix + "port"))
            continue;

        std::vector<std::string> hosts;
        if (config.has(prefix + "host"))
            hosts.push_back(config.getString(prefix + "host"));
        else
            hosts = listen_hosts;

        for (const auto & host : hosts)
        {
            bool is_secure = false;
            auto stack = buildProtocolStackFromConfig(config, protocol, http_params, async_metrics, is_secure);

            if (stack->empty())
                throw Exception(ErrorCodes::INVALID_CONFIG_PARAMETER, "Protocol '{}' stack empty", protocol);

            createServer(config, host, port_name.c_str(), listen_try, start_servers, servers, [&](UInt16 port) -> ProtocolServerAdapter
            {
                Poco::Net::ServerSocket socket;
                auto address = socketBindListen(config, socket, host, port, is_secure);
                socket.setReceiveTimeout(settings.receive_timeout);
                socket.setSendTimeout(settings.send_timeout);

                return ProtocolServerAdapter(
                    host,
                    port_name.c_str(),
                    description + ": " + address.toString(),
                    std::make_unique<TCPServer>(
                        stack.release(),
                        server_pool,
                        socket,
                        new Poco::Net::TCPServerParams));
            });
        }
    }

    for (const auto & listen_host : listen_hosts)
    {
        const char * port_name;

        if (server_type.shouldStart(ServerType::Type::HTTP))
        {
            /// HTTP
            port_name = "http_port";
            createServer(config, listen_host, port_name, listen_try, start_servers, servers, [&](UInt16 port) -> ProtocolServerAdapter
            {
                Poco::Net::ServerSocket socket;
                auto address = socketBindListen(config, socket, listen_host, port);
                socket.setReceiveTimeout(settings.http_receive_timeout);
                socket.setSendTimeout(settings.http_send_timeout);

                return ProtocolServerAdapter(
                    listen_host,
                    port_name,
                    "http://" + address.toString(),
                    std::make_unique<HTTPServer>(
                        httpContext(), createHandlerFactory(*this, config, async_metrics, "HTTPHandler-factory"), server_pool, socket, http_params));
            });
        }

        if (server_type.shouldStart(ServerType::Type::HTTPS))
        {
            /// HTTPS
            port_name = "https_port";
            createServer(config, listen_host, port_name, listen_try, start_servers, servers, [&](UInt16 port) -> ProtocolServerAdapter
            {
#if USE_SSL
                Poco::Net::SecureServerSocket socket;
                auto address = socketBindListen(config, socket, listen_host, port, /* secure = */ true);
                socket.setReceiveTimeout(settings.http_receive_timeout);
                socket.setSendTimeout(settings.http_send_timeout);
                return ProtocolServerAdapter(
                    listen_host,
                    port_name,
                    "https://" + address.toString(),
                    std::make_unique<HTTPServer>(
                        httpContext(), createHandlerFactory(*this, config, async_metrics, "HTTPSHandler-factory"), server_pool, socket, http_params));
#else
                UNUSED(port);
                throw Exception(ErrorCodes::SUPPORT_IS_DISABLED, "HTTPS protocol is disabled because Poco library was built without NetSSL support.");
#endif
            });
        }

        if (server_type.shouldStart(ServerType::Type::TCP))
        {
            /// TCP
            port_name = "tcp_port";
            createServer(config, listen_host, port_name, listen_try, start_servers, servers, [&](UInt16 port) -> ProtocolServerAdapter
            {
                Poco::Net::ServerSocket socket;
                auto address = socketBindListen(config, socket, listen_host, port);
                socket.setReceiveTimeout(settings.receive_timeout);
                socket.setSendTimeout(settings.send_timeout);
                return ProtocolServerAdapter(
                    listen_host,
                    port_name,
                    "native protocol (tcp): " + address.toString(),
                    std::make_unique<TCPServer>(
                        new TCPHandlerFactory(*this, /* secure */ false, /* proxy protocol */ false),
                        server_pool,
                        socket,
                        new Poco::Net::TCPServerParams));
            });
        }

        if (server_type.shouldStart(ServerType::Type::TCP_WITH_PROXY))
        {
            /// TCP with PROXY protocol, see https://github.com/wolfeidau/proxyv2/blob/master/docs/proxy-protocol.txt
            port_name = "tcp_with_proxy_port";
            createServer(config, listen_host, port_name, listen_try, start_servers, servers, [&](UInt16 port) -> ProtocolServerAdapter
            {
                Poco::Net::ServerSocket socket;
                auto address = socketBindListen(config, socket, listen_host, port);
                socket.setReceiveTimeout(settings.receive_timeout);
                socket.setSendTimeout(settings.send_timeout);
                return ProtocolServerAdapter(
                    listen_host,
                    port_name,
                    "native protocol (tcp) with PROXY: " + address.toString(),
                    std::make_unique<TCPServer>(
                        new TCPHandlerFactory(*this, /* secure */ false, /* proxy protocol */ true),
                        server_pool,
                        socket,
                        new Poco::Net::TCPServerParams));
            });
        }

        if (server_type.shouldStart(ServerType::Type::TCP_SECURE))
        {
            /// TCP with SSL
            port_name = "tcp_port_secure";
            createServer(config, listen_host, port_name, listen_try, start_servers, servers, [&](UInt16 port) -> ProtocolServerAdapter
            {
    #if USE_SSL
                Poco::Net::SecureServerSocket socket;
                auto address = socketBindListen(config, socket, listen_host, port, /* secure = */ true);
                socket.setReceiveTimeout(settings.receive_timeout);
                socket.setSendTimeout(settings.send_timeout);
                return ProtocolServerAdapter(
                    listen_host,
                    port_name,
                    "secure native protocol (tcp_secure): " + address.toString(),
                    std::make_unique<TCPServer>(
                        new TCPHandlerFactory(*this, /* secure */ true, /* proxy protocol */ false),
                        server_pool,
                        socket,
                        new Poco::Net::TCPServerParams));
    #else
                UNUSED(port);
                throw Exception(ErrorCodes::SUPPORT_IS_DISABLED, "SSL support for TCP protocol is disabled because Poco library was built without NetSSL support.");
    #endif
            });
        }

        if (server_type.shouldStart(ServerType::Type::MYSQL))
        {
            port_name = "mysql_port";
            createServer(config, listen_host, port_name, listen_try, start_servers, servers, [&](UInt16 port) -> ProtocolServerAdapter
            {
                Poco::Net::ServerSocket socket;
                auto address = socketBindListen(config, socket, listen_host, port, /* secure = */ true);
                socket.setReceiveTimeout(Poco::Timespan());
                socket.setSendTimeout(settings.send_timeout);
                return ProtocolServerAdapter(
                    listen_host,
                    port_name,
                    "MySQL compatibility protocol: " + address.toString(),
                    std::make_unique<TCPServer>(new MySQLHandlerFactory(*this), server_pool, socket, new Poco::Net::TCPServerParams));
            });
        }

        if (server_type.shouldStart(ServerType::Type::POSTGRESQL))
        {
            port_name = "postgresql_port";
            createServer(config, listen_host, port_name, listen_try, start_servers, servers, [&](UInt16 port) -> ProtocolServerAdapter
            {
                Poco::Net::ServerSocket socket;
                auto address = socketBindListen(config, socket, listen_host, port, /* secure = */ true);
                socket.setReceiveTimeout(Poco::Timespan());
                socket.setSendTimeout(settings.send_timeout);
                return ProtocolServerAdapter(
                    listen_host,
                    port_name,
                    "PostgreSQL compatibility protocol: " + address.toString(),
                    std::make_unique<TCPServer>(new PostgreSQLHandlerFactory(*this), server_pool, socket, new Poco::Net::TCPServerParams));
            });
        }

#if USE_GRPC
        if (server_type.shouldStart(ServerType::Type::GRPC))
        {
            port_name = "grpc_port";
            createServer(config, listen_host, port_name, listen_try, start_servers, servers, [&](UInt16 port) -> ProtocolServerAdapter
            {
                Poco::Net::SocketAddress server_address(listen_host, port);
                return ProtocolServerAdapter(
                    listen_host,
                    port_name,
                    "gRPC protocol: " + server_address.toString(),
                    std::make_unique<GRPCServer>(*this, makeSocketAddress(listen_host, port, &logger())));
            });
        }
#endif
        if (server_type.shouldStart(ServerType::Type::PROMETHEUS))
        {
            /// Prometheus (if defined and not setup yet with http_port)
            port_name = "prometheus.port";
            createServer(config, listen_host, port_name, listen_try, start_servers, servers, [&](UInt16 port) -> ProtocolServerAdapter
            {
                Poco::Net::ServerSocket socket;
                auto address = socketBindListen(config, socket, listen_host, port);
                socket.setReceiveTimeout(settings.http_receive_timeout);
                socket.setSendTimeout(settings.http_send_timeout);
                return ProtocolServerAdapter(
                    listen_host,
                    port_name,
                    "Prometheus: http://" + address.toString(),
                    std::make_unique<HTTPServer>(
                        httpContext(), createHandlerFactory(*this, config, async_metrics, "PrometheusHandler-factory"), server_pool, socket, http_params));
            });
        }
    }
}

void Server::createInterserverServers(
    Poco::Util::AbstractConfiguration & config,
    const Strings & interserver_listen_hosts,
    bool listen_try,
    Poco::ThreadPool & server_pool,
    AsynchronousMetrics & async_metrics,
    std::vector<ProtocolServerAdapter> & servers,
    bool start_servers,
    const ServerType & server_type)
{
    const Settings & settings = global_context->getSettingsRef();

    Poco::Timespan keep_alive_timeout(config.getUInt("keep_alive_timeout", 10), 0);
    Poco::Net::HTTPServerParams::Ptr http_params = new Poco::Net::HTTPServerParams;
    http_params->setTimeout(settings.http_receive_timeout);
    http_params->setKeepAliveTimeout(keep_alive_timeout);

    /// Now iterate over interserver_listen_hosts
    for (const auto & interserver_listen_host : interserver_listen_hosts)
    {
        const char * port_name;

        if (server_type.shouldStart(ServerType::Type::INTERSERVER_HTTP))
        {
            /// Interserver IO HTTP
            port_name = "interserver_http_port";
            createServer(config, interserver_listen_host, port_name, listen_try, start_servers, servers, [&](UInt16 port) -> ProtocolServerAdapter
            {
                Poco::Net::ServerSocket socket;
                auto address = socketBindListen(config, socket, interserver_listen_host, port);
                socket.setReceiveTimeout(settings.http_receive_timeout);
                socket.setSendTimeout(settings.http_send_timeout);
                return ProtocolServerAdapter(
                    interserver_listen_host,
                    port_name,
                    "replica communication (interserver): http://" + address.toString(),
                    std::make_unique<HTTPServer>(
                        httpContext(),
                        createHandlerFactory(*this, config, async_metrics, "InterserverIOHTTPHandler-factory"),
                        server_pool,
                        socket,
                        http_params));
            });
        }

        if (server_type.shouldStart(ServerType::Type::INTERSERVER_HTTPS))
        {
            port_name = "interserver_https_port";
            createServer(config, interserver_listen_host, port_name, listen_try, start_servers, servers, [&](UInt16 port) -> ProtocolServerAdapter
            {
#if USE_SSL
                Poco::Net::SecureServerSocket socket;
                auto address = socketBindListen(config, socket, interserver_listen_host, port, /* secure = */ true);
                socket.setReceiveTimeout(settings.http_receive_timeout);
                socket.setSendTimeout(settings.http_send_timeout);
                return ProtocolServerAdapter(
                    interserver_listen_host,
                    port_name,
                    "secure replica communication (interserver): https://" + address.toString(),
                    std::make_unique<HTTPServer>(
                        httpContext(),
                        createHandlerFactory(*this, config, async_metrics, "InterserverIOHTTPSHandler-factory"),
                        server_pool,
                        socket,
                        http_params));
#else
                UNUSED(port);
                throw Exception(ErrorCodes::SUPPORT_IS_DISABLED, "SSL support for TCP protocol is disabled because Poco library was built without NetSSL support.");
#endif
            });
        }
    }
}

void Server::stopServers(
    std::vector<ProtocolServerAdapter> & servers,
    const ServerType & server_type
) const
{
    Poco::Logger * log = &logger();

    /// Remove servers once all their connections are closed
    auto check_server = [&log](const char prefix[], auto & server)
    {
        if (!server.isStopping())
            return false;
        size_t current_connections = server.currentConnections();
        LOG_DEBUG(log, "Server {}{}: {} ({} connections)",
            server.getDescription(),
            prefix,
            !current_connections ? "finished" : "waiting",
            current_connections);
        return !current_connections;
    };

    std::erase_if(servers, std::bind_front(check_server, " (from one of previous remove)"));

    for (auto & server : servers)
    {
        if (!server.isStopping())
        {
            const std::string server_port_name = server.getPortName();

            if (server_type.shouldStop(server_port_name))
                server.stop();
        }
    }

    std::erase_if(servers, std::bind_front(check_server, ""));
}

void Server::updateServers(
    Poco::Util::AbstractConfiguration & config,
    Poco::ThreadPool & server_pool,
    AsynchronousMetrics & async_metrics,
    std::vector<ProtocolServerAdapter> & servers,
    std::vector<ProtocolServerAdapter> & servers_to_start_before_tables)
{
    Poco::Logger * log = &logger();

    const auto listen_hosts = getListenHosts(config);
    const auto interserver_listen_hosts = getInterserverListenHosts(config);
    const auto listen_try = getListenTry(config);

    /// Remove servers once all their connections are closed
    auto check_server = [&log](const char prefix[], auto & server)
    {
        if (!server.isStopping())
            return false;
        size_t current_connections = server.currentConnections();
        LOG_DEBUG(log, "Server {}{}: {} ({} connections)",
            server.getDescription(),
            prefix,
            !current_connections ? "finished" : "waiting",
            current_connections);
        return !current_connections;
    };

    std::erase_if(servers, std::bind_front(check_server, " (from one of previous reload)"));

    Poco::Util::AbstractConfiguration & previous_config = latest_config ? *latest_config : this->config();

    std::vector<ProtocolServerAdapter *> all_servers;
    all_servers.reserve(servers.size() + servers_to_start_before_tables.size());
    for (auto & server : servers)
        all_servers.push_back(&server);

    for (auto & server : servers_to_start_before_tables)
        all_servers.push_back(&server);

    for (auto * server : all_servers)
    {
        if (!server->isStopping())
        {
            std::string port_name = server->getPortName();
            bool has_host = false;
            bool is_http = false;
            if (port_name.starts_with("protocols."))
            {
                std::string protocol = port_name.substr(0, port_name.find_last_of('.'));
                has_host = config.has(protocol + ".host");

                std::string conf_name = protocol;
                std::string prefix = protocol + ".";
                std::unordered_set<std::string> pset {conf_name};
                while (true)
                {
                    if (config.has(prefix + "type"))
                    {
                        std::string type = config.getString(prefix + "type");
                        if (type == "http")
                        {
                            is_http = true;
                            break;
                        }
                    }

                    if (!config.has(prefix + "impl"))
                        break;

                    conf_name = "protocols." + config.getString(prefix + "impl");
                    prefix = conf_name + ".";

                    if (!pset.insert(conf_name).second)
                        throw Exception(ErrorCodes::INVALID_CONFIG_PARAMETER, "Protocol '{}' configuration contains a loop on '{}'", protocol, conf_name);
                }
            }
            else
            {
                /// NOTE: better to compare using getPortName() over using
                /// dynamic_cast<> since HTTPServer is also used for prometheus and
                /// internal replication communications.
                is_http = server->getPortName() == "http_port" || server->getPortName() == "https_port";
            }

            if (!has_host)
                has_host = std::find(listen_hosts.begin(), listen_hosts.end(), server->getListenHost()) != listen_hosts.end();
            bool has_port = !config.getString(port_name, "").empty();
            bool force_restart = is_http && !isSameConfiguration(previous_config, config, "http_handlers");
            if (force_restart)
                LOG_TRACE(log, "<http_handlers> had been changed, will reload {}", server->getDescription());

            if (!has_host || !has_port || config.getInt(server->getPortName()) != server->portNumber() || force_restart)
            {
                server->stop();
                LOG_INFO(log, "Stopped listening for {}", server->getDescription());
            }
        }
    }

    createServers(config, listen_hosts, listen_try, server_pool, async_metrics, servers, /* start_servers= */ true);
    createInterserverServers(config, interserver_listen_hosts, listen_try, server_pool, async_metrics, servers_to_start_before_tables, /* start_servers= */ true);

    std::erase_if(servers, std::bind_front(check_server, ""));
    std::erase_if(servers_to_start_before_tables, std::bind_front(check_server, ""));
}

}<|MERGE_RESOLUTION|>--- conflicted
+++ resolved
@@ -1700,18 +1700,11 @@
         /// and so loadMarkedAsDroppedTables() will find it and try to add, and UUID will overlap.
         database_catalog.loadMarkedAsDroppedTables();
         database_catalog.createBackgroundTasks();
-<<<<<<< HEAD
         /// Then, load remaining databases (some of them maybe be loaded asynchronously)
         load_metadata_tasks = loadMetadata(global_context, default_database, server_settings.async_load_databases);
         /// If we need to convert database engines, disable async tables loading
         convertDatabasesEnginesIfNeed(load_metadata_tasks, global_context);
-        database_catalog.startupBackgroundCleanup();
-=======
-        /// Then, load remaining databases
-        loadMetadata(global_context, default_database);
-        convertDatabasesEnginesIfNeed(global_context);
         database_catalog.startupBackgroundTasks();
->>>>>>> 510ea110
         /// After loading validate that default database exists
         database_catalog.assertDatabaseExists(default_database);
         /// Load user-defined SQL functions.
