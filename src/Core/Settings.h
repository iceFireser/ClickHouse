#pragma once

#include <Common/NamePrompter.h>
#include <Core/BaseSettings.h>
#include <Core/SettingsEnums.h>
#include <Core/Defines.h>
#include <IO/ReadSettings.h>


namespace Poco::Util
{
    class AbstractConfiguration;
}

namespace boost::program_options
{
    class options_description;
}


namespace DB
{
class IColumn;


/** List of settings: type, name, default value, description, flags
  *
  * This looks rather unconvenient. It is done that way to avoid repeating settings in different places.
  * Note: as an alternative, we could implement settings to be completely dynamic in form of map: String -> Field,
  *  but we are not going to do it, because settings is used everywhere as static struct fields.
  *
  * `flags` can be either 0 or IMPORTANT.
  * A setting is "IMPORTANT" if it affects the results of queries and can't be ignored by older versions.
  */

#define COMMON_SETTINGS(M) \
    M(UInt64, min_compress_block_size, 65536, "The actual size of the block to compress, if the uncompressed data less than max_compress_block_size is no less than this value and no less than the volume of data for one mark.", 0) \
    M(UInt64, max_compress_block_size, 1048576, "The maximum size of blocks of uncompressed data before compressing for writing to a table.", 0) \
    M(UInt64, max_block_size, DEFAULT_BLOCK_SIZE, "Maximum block size for reading", 0) \
    M(UInt64, max_insert_block_size, DEFAULT_INSERT_BLOCK_SIZE, "The maximum block size for insertion, if we control the creation of blocks for insertion.", 0) \
    M(UInt64, min_insert_block_size_rows, DEFAULT_INSERT_BLOCK_SIZE, "Squash blocks passed to INSERT query to specified size in rows, if blocks are not big enough.", 0) \
    M(UInt64, min_insert_block_size_bytes, (DEFAULT_INSERT_BLOCK_SIZE * 256), "Squash blocks passed to INSERT query to specified size in bytes, if blocks are not big enough.", 0) \
    M(UInt64, min_insert_block_size_rows_for_materialized_views, 0, "Like min_insert_block_size_rows, but applied only during pushing to MATERIALIZED VIEW (default: min_insert_block_size_rows)", 0) \
    M(UInt64, min_insert_block_size_bytes_for_materialized_views, 0, "Like min_insert_block_size_bytes, but applied only during pushing to MATERIALIZED VIEW (default: min_insert_block_size_bytes)", 0) \
    M(UInt64, max_joined_block_size_rows, DEFAULT_BLOCK_SIZE, "Maximum block size for JOIN result (if join algorithm supports it). 0 means unlimited.", 0) \
    M(UInt64, max_insert_threads, 0, "The maximum number of threads to execute the INSERT SELECT query. Values 0 or 1 means that INSERT SELECT is not run in parallel. Higher values will lead to higher memory usage. Parallel INSERT SELECT has effect only if the SELECT part is run on parallel, see 'max_threads' setting.", 0) \
    M(UInt64, max_insert_delayed_streams_for_parallel_write, 0, "The maximum number of streams (columns) to delay final part flush. Default - auto (1000 in case of underlying storage supports parallel write, for example S3 and disabled otherwise)", 0) \
    M(UInt64, max_final_threads, 16, "The maximum number of threads to read from table with FINAL.", 0) \
    M(MaxThreads, max_threads, 0, "The maximum number of threads to execute the request. By default, it is determined automatically.", 0) \
    M(MaxThreads, max_download_threads, 4, "The maximum number of threads to download data (e.g. for URL engine).", 0) \
    M(UInt64, max_download_buffer_size, 10*1024*1024, "The maximal size of buffer for parallel downloading (e.g. for URL engine) per each thread.", 0) \
    M(UInt64, max_read_buffer_size, DBMS_DEFAULT_BUFFER_SIZE, "The maximum size of the buffer to read from the filesystem.", 0) \
    M(UInt64, max_distributed_connections, 1024, "The maximum number of connections for distributed processing of one query (should be greater than max_threads).", 0) \
    M(UInt64, max_query_size, DBMS_DEFAULT_MAX_QUERY_SIZE, "Which part of the query can be read into RAM for parsing (the remaining data for INSERT, if any, is read later)", 0) \
    M(UInt64, interactive_delay, 100000, "The interval in microseconds to check if the request is cancelled, and to send progress info.", 0) \
    M(Seconds, connect_timeout, DBMS_DEFAULT_CONNECT_TIMEOUT_SEC, "Connection timeout if there are no replicas.", 0) \
    M(Milliseconds, connect_timeout_with_failover_ms, 50, "Connection timeout for selecting first healthy replica.", 0) \
    M(Milliseconds, connect_timeout_with_failover_secure_ms, 100, "Connection timeout for selecting first healthy replica (for secure connections).", 0) \
    M(Seconds, receive_timeout, DBMS_DEFAULT_RECEIVE_TIMEOUT_SEC, "", 0) \
    M(Seconds, send_timeout, DBMS_DEFAULT_SEND_TIMEOUT_SEC, "", 0) \
    M(Seconds, drain_timeout, 3, "Timeout for draining remote connections, -1 means synchronous drain w/o ignoring errors", 0) \
    M(Seconds, tcp_keep_alive_timeout, 290 /* less than DBMS_DEFAULT_RECEIVE_TIMEOUT_SEC */, "The time in seconds the connection needs to remain idle before TCP starts sending keepalive probes", 0) \
    M(Milliseconds, hedged_connection_timeout_ms, 100, "Connection timeout for establishing connection with replica for Hedged requests", 0) \
    M(Milliseconds, receive_data_timeout_ms, 2000, "Connection timeout for receiving first packet of data or packet with positive progress from replica", 0) \
    M(Bool, use_hedged_requests, true, "Use hedged requests for distributed queries", 0) \
    M(Bool, allow_changing_replica_until_first_data_packet, false, "Allow HedgedConnections to change replica until receiving first data packet", 0) \
    M(Milliseconds, queue_max_wait_ms, 0, "The wait time in the request queue, if the number of concurrent requests exceeds the maximum.", 0) \
    M(Milliseconds, connection_pool_max_wait_ms, 0, "The wait time when the connection pool is full.", 0) \
    M(Milliseconds, replace_running_query_max_wait_ms, 5000, "The wait time for running query with the same query_id to finish when setting 'replace_running_query' is active.", 0) \
    M(Milliseconds, kafka_max_wait_ms, 5000, "The wait time for reading from Kafka before retry.", 0) \
    M(Milliseconds, rabbitmq_max_wait_ms, 5000, "The wait time for reading from RabbitMQ before retry.", 0) \
    M(UInt64, poll_interval, DBMS_DEFAULT_POLL_INTERVAL, "Block at the query wait loop on the server for the specified number of seconds.", 0) \
    M(UInt64, idle_connection_timeout, 3600, "Close idle TCP connections after specified number of seconds.", 0) \
    M(UInt64, distributed_connections_pool_size, 1024, "Maximum number of connections with one remote server in the pool.", 0) \
    M(UInt64, connections_with_failover_max_tries, DBMS_CONNECTION_POOL_WITH_FAILOVER_DEFAULT_MAX_TRIES, "The maximum number of attempts to connect to replicas.", 0) \
    M(UInt64, s3_min_upload_part_size, 16*1024*1024, "The minimum size of part to upload during multipart upload to S3.", 0) \
    M(UInt64, s3_upload_part_size_multiply_factor, 2, "Multiply s3_min_upload_part_size by this factor each time s3_multiply_parts_count_threshold parts were uploaded from a single write to S3.", 0) \
    M(UInt64, s3_upload_part_size_multiply_parts_count_threshold, 1000, "Each time this number of parts was uploaded to S3 s3_min_upload_part_size multiplied by s3_upload_part_size_multiply_factor.", 0) \
    M(UInt64, s3_max_single_part_upload_size, 32*1024*1024, "The maximum size of object to upload using singlepart upload to S3.", 0) \
    M(UInt64, s3_max_single_read_retries, 4, "The maximum number of retries during single S3 read.", 0) \
    M(UInt64, s3_max_redirects, 10, "Max number of S3 redirects hops allowed.", 0) \
    M(UInt64, s3_max_connections, 1024, "The maximum number of connections per server.", 0) \
    M(Bool, s3_truncate_on_insert, false, "Enables or disables truncate before insert in s3 engine tables.", 0) \
    M(Bool, s3_create_new_file_on_insert, false, "Enables or disables creating a new file on each insert in s3 engine tables", 0) \
    M(UInt64, hdfs_replication, 0, "The actual number of replications can be specified when the hdfs file is created.", 0) \
    M(Bool, hdfs_truncate_on_insert, false, "Enables or disables truncate before insert in s3 engine tables", 0) \
    M(Bool, hdfs_create_new_file_on_insert, false, "Enables or disables creating a new file on each insert in hdfs engine tables", 0) \
    M(UInt64, hsts_max_age, 0, "Expired time for hsts. 0 means disable HSTS.", 0) \
    M(Bool, extremes, false, "Calculate minimums and maximums of the result columns. They can be output in JSON-formats.", IMPORTANT) \
    M(Bool, use_uncompressed_cache, false, "Whether to use the cache of uncompressed blocks.", 0) \
    M(Bool, replace_running_query, false, "Whether the running request should be canceled with the same id as the new one.", 0) \
    M(UInt64, background_buffer_flush_schedule_pool_size, 16, "Number of threads performing background flush for tables with Buffer engine. Only has meaning at server startup.", 0) \
    M(UInt64, background_pool_size, 16, "Number of threads to perform merges and mutations in background. Only has meaning at server startup.", 0) \
    M(Float, background_merges_mutations_concurrency_ratio, 2, "Ratio between a number of how many operations could be processed and a number threads to process them. Only has meaning at server startup.", 0) \
    M(UInt64, background_move_pool_size, 8, "Number of threads performing background moves for tables. Only has meaning at server startup.", 0) \
    M(UInt64, background_fetches_pool_size, 8, "Number of threads performing background fetches for replicated tables. Only has meaning at server startup.", 0) \
    M(UInt64, background_common_pool_size, 8, "Number of threads for some lightweight tasks for replicated tables (like cleaning old parts etc.). Only has meaning at server startup.", 0) \
    M(UInt64, background_schedule_pool_size, 128, "Number of threads performing background tasks for replicated tables, dns cache updates. Only has meaning at server startup.", 0) \
    M(UInt64, background_message_broker_schedule_pool_size, 16, "Number of threads performing background tasks for message streaming. Only has meaning at server startup.", 0) \
    M(UInt64, background_distributed_schedule_pool_size, 16, "Number of threads performing background tasks for distributed sends. Only has meaning at server startup.", 0) \
    M(UInt64, max_replicated_fetches_network_bandwidth_for_server, 0, "The maximum speed of data exchange over the network in bytes per second for replicated fetches. Zero means unlimited. Only has meaning at server startup.", 0) \
    M(UInt64, max_replicated_sends_network_bandwidth_for_server, 0, "The maximum speed of data exchange over the network in bytes per second for replicated sends. Zero means unlimited. Only has meaning at server startup.", 0) \
    M(Bool, stream_like_engine_allow_direct_select, false, "Allow direct SELECT query for Kafka, RabbitMQ and FileLog engines. In case there are attached materialized views, SELECT query is not allowed even if this setting is enabled.", 0) \
    \
    M(Milliseconds, distributed_directory_monitor_sleep_time_ms, 100, "Sleep time for StorageDistributed DirectoryMonitors, in case of any errors delay grows exponentially.", 0) \
    M(Milliseconds, distributed_directory_monitor_max_sleep_time_ms, 30000, "Maximum sleep time for StorageDistributed DirectoryMonitors, it limits exponential growth too.", 0) \
    \
    M(Bool, distributed_directory_monitor_batch_inserts, false, "Should StorageDistributed DirectoryMonitors try to batch individual inserts into bigger ones.", 0) \
    M(Bool, distributed_directory_monitor_split_batch_on_failure, false, "Should StorageDistributed DirectoryMonitors try to split batch into smaller in case of failures.", 0) \
    \
    M(Bool, optimize_move_to_prewhere, true, "Allows disabling WHERE to PREWHERE optimization in SELECT queries from MergeTree.", 0) \
    M(Bool, optimize_move_to_prewhere_if_final, false, "If query has `FINAL`, the optimization `move_to_prewhere` is not always correct and it is enabled only if both settings `optimize_move_to_prewhere` and `optimize_move_to_prewhere_if_final` are turned on", 0) \
    \
    M(UInt64, replication_alter_partitions_sync, 1, "Wait for actions to manipulate the partitions. 0 - do not wait, 1 - wait for execution only of itself, 2 - wait for everyone.", 0) \
    M(Int64, replication_wait_for_inactive_replica_timeout, 120, "Wait for inactive replica to execute ALTER/OPTIMIZE. Time in seconds, 0 - do not wait, negative - wait for unlimited time.", 0) \
    \
    M(LoadBalancing, load_balancing, LoadBalancing::RANDOM, "Which replicas (among healthy replicas) to preferably send a query to (on the first attempt) for distributed processing.", 0) \
    M(UInt64, load_balancing_first_offset, 0, "Which replica to preferably send a query when FIRST_OR_RANDOM load balancing strategy is used.", 0) \
    \
    M(TotalsMode, totals_mode, TotalsMode::AFTER_HAVING_EXCLUSIVE, "How to calculate TOTALS when HAVING is present, as well as when max_rows_to_group_by and group_by_overflow_mode = ‘any’ are present.", IMPORTANT) \
    M(Float, totals_auto_threshold, 0.5, "The threshold for totals_mode = 'auto'.", 0) \
    \
    M(Bool, allow_suspicious_low_cardinality_types, false, "In CREATE TABLE statement allows specifying LowCardinality modifier for types of small fixed size (8 or less). Enabling this may increase merge times and memory consumption.", 0) \
    M(Bool, compile_expressions, true, "Compile some scalar functions and operators to native code.", 0) \
    M(UInt64, min_count_to_compile_expression, 3, "The number of identical expressions before they are JIT-compiled", 0) \
    M(Bool, compile_aggregate_expressions, true, "Compile aggregate functions to native code.", 0) \
    M(UInt64, min_count_to_compile_aggregate_expression, 3, "The number of identical aggregate expressions before they are JIT-compiled", 0) \
    M(UInt64, group_by_two_level_threshold, 100000, "From what number of keys, a two-level aggregation starts. 0 - the threshold is not set.", 0) \
    M(UInt64, group_by_two_level_threshold_bytes, 50000000, "From what size of the aggregation state in bytes, a two-level aggregation begins to be used. 0 - the threshold is not set. Two-level aggregation is used when at least one of the thresholds is triggered.", 0) \
    M(Bool, distributed_aggregation_memory_efficient, true, "Is the memory-saving mode of distributed aggregation enabled.", 0) \
    M(UInt64, aggregation_memory_efficient_merge_threads, 0, "Number of threads to use for merge intermediate aggregation results in memory efficient mode. When bigger, then more memory is consumed. 0 means - same as 'max_threads'.", 0) \
    M(Bool, enable_positional_arguments, false, "Enable positional arguments in ORDER BY, GROUP BY and LIMIT BY", 0) \
    \
    M(UInt64, max_parallel_replicas, 1, "The maximum number of replicas of each shard used when the query is executed. For consistency (to get different parts of the same partition), this option only works for the specified sampling key. The lag of the replicas is not controlled.", 0) \
    M(UInt64, parallel_replicas_count, 0, "", 0) \
    M(UInt64, parallel_replica_offset, 0, "", 0) \
    \
    M(Bool, allow_experimental_parallel_reading_from_replicas, false, "If true, ClickHouse will send a SELECT query to all replicas of a table. It will work for any kind on MergeTree table.", 0) \
    \
    M(Bool, skip_unavailable_shards, false, "If true, ClickHouse silently skips unavailable shards and nodes unresolvable through DNS. Shard is marked as unavailable when none of the replicas can be reached.", 0) \
    \
    M(UInt64, parallel_distributed_insert_select, 0, "Process distributed INSERT SELECT query in the same cluster on local tables on every shard; if set to 1 - SELECT is executed on each shard; if set to 2 - SELECT and INSERT are executed on each shard", 0) \
    M(UInt64, distributed_group_by_no_merge, 0, "If 1, Do not merge aggregation states from different servers for distributed queries (shards will process query up to the Complete stage, initiator just proxies the data from the shards). If 2 the initiator will apply ORDER BY and LIMIT stages (it is not in case when shard process query up to the Complete stage)", 0) \
    M(UInt64, distributed_push_down_limit, 1, "If 1, LIMIT will be applied on each shard separatelly. Usually you don't need to use it, since this will be done automatically if it is possible, i.e. for simple query SELECT FROM LIMIT.", 0) \
    M(Bool, optimize_distributed_group_by_sharding_key, true, "Optimize GROUP BY sharding_key queries (by avoiding costly aggregation on the initiator server).", 0) \
    M(UInt64, optimize_skip_unused_shards_limit, 1000, "Limit for number of sharding key values, turns off optimize_skip_unused_shards if the limit is reached", 0) \
    M(Bool, optimize_skip_unused_shards, false, "Assumes that data is distributed by sharding_key. Optimization to skip unused shards if SELECT query filters by sharding_key.", 0) \
    M(Bool, optimize_skip_unused_shards_rewrite_in, true, "Rewrite IN in query for remote shards to exclude values that does not belong to the shard (requires optimize_skip_unused_shards)", 0) \
    M(Bool, allow_nondeterministic_optimize_skip_unused_shards, false, "Allow non-deterministic functions (includes dictGet) in sharding_key for optimize_skip_unused_shards", 0) \
    M(UInt64, force_optimize_skip_unused_shards, 0, "Throw an exception if unused shards cannot be skipped (1 - throw only if the table has the sharding key, 2 - always throw.", 0) \
    M(UInt64, optimize_skip_unused_shards_nesting, 0, "Same as optimize_skip_unused_shards, but accept nesting level until which it will work.", 0) \
    M(UInt64, force_optimize_skip_unused_shards_nesting, 0, "Same as force_optimize_skip_unused_shards, but accept nesting level until which it will work.", 0) \
    \
    M(Bool, input_format_parallel_parsing, true, "Enable parallel parsing for some data formats.", 0) \
    M(UInt64, min_chunk_bytes_for_parallel_parsing, (10 * 1024 * 1024), "The minimum chunk size in bytes, which each thread will parse in parallel.", 0) \
    M(Bool, output_format_parallel_formatting, true, "Enable parallel formatting for some data formats.", 0) \
    \
    M(UInt64, merge_tree_min_rows_for_concurrent_read, (20 * 8192), "If at least as many lines are read from one file, the reading can be parallelized.", 0) \
    M(UInt64, merge_tree_min_bytes_for_concurrent_read, (24 * 10 * 1024 * 1024), "If at least as many bytes are read from one file, the reading can be parallelized.", 0) \
    M(UInt64, merge_tree_min_rows_for_seek, 0, "You can skip reading more than that number of rows at the price of one seek per file.", 0) \
    M(UInt64, merge_tree_min_bytes_for_seek, 0, "You can skip reading more than that number of bytes at the price of one seek per file.", 0) \
    M(UInt64, merge_tree_coarse_index_granularity, 8, "If the index segment can contain the required keys, divide it into as many parts and recursively check them.", 0) \
    M(UInt64, merge_tree_max_rows_to_use_cache, (128 * 8192), "The maximum number of rows per request, to use the cache of uncompressed data. If the request is large, the cache is not used. (For large queries not to flush out the cache.)", 0) \
    M(UInt64, merge_tree_max_bytes_to_use_cache, (192 * 10 * 1024 * 1024), "The maximum number of bytes per request, to use the cache of uncompressed data. If the request is large, the cache is not used. (For large queries not to flush out the cache.)", 0) \
    M(Bool, do_not_merge_across_partitions_select_final, false, "Merge parts only in one partition in select final", 0) \
    \
    M(UInt64, mysql_max_rows_to_insert, 65536, "The maximum number of rows in MySQL batch insertion of the MySQL storage engine", 0) \
    \
    M(UInt64, optimize_min_equality_disjunction_chain_length, 3, "The minimum length of the expression `expr = x1 OR ... expr = xN` for optimization ", 0) \
    \
    M(UInt64, min_bytes_to_use_direct_io, 0, "The minimum number of bytes for reading the data with O_DIRECT option during SELECT queries execution. 0 - disabled.", 0) \
    M(UInt64, min_bytes_to_use_mmap_io, 0, "The minimum number of bytes for reading the data with mmap option during SELECT queries execution. 0 - disabled.", 0) \
    M(Bool, checksum_on_read, true, "Validate checksums on reading. It is enabled by default and should be always enabled in production. Please do not expect any benefits in disabling this setting. It may only be used for experiments and benchmarks. The setting only applicable for tables of MergeTree family. Checksums are always validated for other table engines and when receiving data over network.", 0) \
    \
    M(Bool, force_index_by_date, false, "Throw an exception if there is a partition key in a table, and it is not used.", 0) \
    M(Bool, force_primary_key, false, "Throw an exception if there is primary key in a table, and it is not used.", 0) \
    M(Bool, use_skip_indexes, true, "Use data skipping indexes during query execution.", 0) \
    M(Bool, use_skip_indexes_if_final, false, "If query has FINAL, then skipping data based on indexes may produce incorrect result, hence disabled by default.", 0) \
    M(String, force_data_skipping_indices, "", "Comma separated list of strings or literals with the name of the data skipping indices that should be used during query execution, otherwise an exception will be thrown.", 0) \
    \
    M(Float, max_streams_to_max_threads_ratio, 1, "Allows you to use more sources than the number of threads - to more evenly distribute work across threads. It is assumed that this is a temporary solution, since it will be possible in the future to make the number of sources equal to the number of threads, but for each source to dynamically select available work for itself.", 0) \
    M(Float, max_streams_multiplier_for_merge_tables, 5, "Ask more streams when reading from Merge table. Streams will be spread across tables that Merge table will use. This allows more even distribution of work across threads and especially helpful when merged tables differ in size.", 0) \
    \
    M(String, network_compression_method, "LZ4", "Allows you to select the method of data compression when writing.", 0) \
    \
    M(Int64, network_zstd_compression_level, 1, "Allows you to select the level of ZSTD compression.", 0) \
    \
    M(UInt64, priority, 0, "Priority of the query. 1 - the highest, higher value - lower priority; 0 - do not use priorities.", 0) \
    M(Int64, os_thread_priority, 0, "If non zero - set corresponding 'nice' value for query processing threads. Can be used to adjust query priority for OS scheduler.", 0) \
    \
    M(Bool, log_queries, true, "Log requests and write the log to the system table.", 0) \
    M(Bool, log_formatted_queries, false, "Log formatted queries and write the log to the system table.", 0) \
    M(LogQueriesType, log_queries_min_type, QueryLogElementType::QUERY_START, "Minimal type in query_log to log, possible values (from low to high): QUERY_START, QUERY_FINISH, EXCEPTION_BEFORE_START, EXCEPTION_WHILE_PROCESSING.", 0) \
    M(Milliseconds, log_queries_min_query_duration_ms, 0, "Minimal time for the query to run, to get to the query_log/query_thread_log/query_views_log.", 0) \
    M(UInt64, log_queries_cut_to_length, 100000, "If query length is greater than specified threshold (in bytes), then cut query when writing to query log. Also limit length of printed query in ordinary text log.", 0) \
    M(Float, log_queries_probability, 1., "Log queries with the specified probabality.", 0) \
    \
    M(Bool, log_processors_profiles, false, "Log Processors profile events.", 0) \
    M(DistributedProductMode, distributed_product_mode, DistributedProductMode::DENY, "How are distributed subqueries performed inside IN or JOIN sections?", IMPORTANT) \
    \
    M(UInt64, max_concurrent_queries_for_all_users, 0, "The maximum number of concurrent requests for all users.", 0) \
    M(UInt64, max_concurrent_queries_for_user, 0, "The maximum number of concurrent requests per user.", 0) \
    \
    M(Bool, insert_deduplicate, true, "For INSERT queries in the replicated table, specifies that deduplication of insertings blocks should be performed", 0) \
    \
    M(UInt64, insert_quorum, 0, "For INSERT queries in the replicated table, wait writing for the specified number of replicas and linearize the addition of the data. 0 - disabled.", 0) \
    M(Milliseconds, insert_quorum_timeout, 600000, "", 0) \
    M(Bool, insert_quorum_parallel, true, "For quorum INSERT queries - enable to make parallel inserts without linearizability", 0) \
    M(UInt64, select_sequential_consistency, 0, "For SELECT queries from the replicated table, throw an exception if the replica does not have a chunk written with the quorum; do not read the parts that have not yet been written with the quorum.", 0) \
    M(UInt64, table_function_remote_max_addresses, 1000, "The maximum number of different shards and the maximum number of replicas of one shard in the `remote` function.", 0) \
    M(Milliseconds, read_backoff_min_latency_ms, 1000, "Setting to reduce the number of threads in case of slow reads. Pay attention only to reads that took at least that much time.", 0) \
    M(UInt64, read_backoff_max_throughput, 1048576, "Settings to reduce the number of threads in case of slow reads. Count events when the read bandwidth is less than that many bytes per second.", 0) \
    M(Milliseconds, read_backoff_min_interval_between_events_ms, 1000, "Settings to reduce the number of threads in case of slow reads. Do not pay attention to the event, if the previous one has passed less than a certain amount of time.", 0) \
    M(UInt64, read_backoff_min_events, 2, "Settings to reduce the number of threads in case of slow reads. The number of events after which the number of threads will be reduced.", 0) \
    \
    M(UInt64, read_backoff_min_concurrency, 1, "Settings to try keeping the minimal number of threads in case of slow reads.", 0) \
    \
    M(Float, memory_tracker_fault_probability, 0., "For testing of `exception safety` - throw an exception every time you allocate memory with the specified probability.", 0) \
    \
    M(Bool, enable_http_compression, false, "Compress the result if the client over HTTP said that it understands data compressed by gzip or deflate.", 0) \
    M(Int64, http_zlib_compression_level, 3, "Compression level - used if the client on HTTP said that it understands data compressed by gzip or deflate.", 0) \
    \
    M(Bool, http_native_compression_disable_checksumming_on_decompress, false, "If you uncompress the POST data from the client compressed by the native format, do not check the checksum.", 0) \
    \
    M(String, count_distinct_implementation, "uniqExact", "What aggregate function to use for implementation of count(DISTINCT ...)", 0) \
    \
    M(Bool, add_http_cors_header, false, "Write add http CORS header.", 0) \
    \
    M(UInt64, max_http_get_redirects, 0, "Max number of http GET redirects hops allowed. Make sure additional security measures are in place to prevent a malicious server to redirect your requests to unexpected services.", 0) \
    \
    M(Bool, use_client_time_zone, false, "Use client timezone for interpreting DateTime string values, instead of adopting server timezone.", 0) \
    \
    M(Bool, send_progress_in_http_headers, false, "Send progress notifications using X-ClickHouse-Progress headers. Some clients do not support high amount of HTTP headers (Python requests in particular), so it is disabled by default.", 0) \
    \
    M(UInt64, http_headers_progress_interval_ms, 100, "Do not send HTTP headers X-ClickHouse-Progress more frequently than at each specified interval.", 0) \
    \
    M(Bool, fsync_metadata, true, "Do fsync after changing metadata for tables and databases (.sql files). Could be disabled in case of poor latency on server with high load of DDL queries and high load of disk subsystem.", 0) \
    \
    M(Bool, join_use_nulls, false, "Use NULLs for non-joined rows of outer JOINs for types that can be inside Nullable. If false, use default value of corresponding columns data type.", IMPORTANT) \
    \
    M(JoinStrictness, join_default_strictness, JoinStrictness::ALL, "Set default strictness in JOIN query. Possible values: empty string, 'ANY', 'ALL'. If empty, query without strictness will throw exception.", 0) \
    M(Bool, any_join_distinct_right_table_keys, false, "Enable old ANY JOIN logic with many-to-one left-to-right table keys mapping for all ANY JOINs. It leads to confusing not equal results for 't1 ANY LEFT JOIN t2' and 't2 ANY RIGHT JOIN t1'. ANY RIGHT JOIN needs one-to-many keys mapping to be consistent with LEFT one.", IMPORTANT) \
    \
    M(UInt64, preferred_block_size_bytes, 1000000, "", 0) \
    \
    M(UInt64, max_replica_delay_for_distributed_queries, 300, "If set, distributed queries of Replicated tables will choose servers with replication delay in seconds less than the specified value (not inclusive). Zero means do not take delay into account.", 0) \
    M(Bool, fallback_to_stale_replicas_for_distributed_queries, true, "Suppose max_replica_delay_for_distributed_queries is set and all replicas for the queried table are stale. If this setting is enabled, the query will be performed anyway, otherwise the error will be reported.", 0) \
    M(UInt64, preferred_max_column_in_block_size_bytes, 0, "Limit on max column size in block while reading. Helps to decrease cache misses count. Should be close to L2 cache size.", 0) \
    \
    M(Bool, insert_distributed_sync, false, "If setting is enabled, insert query into distributed waits until data will be sent to all nodes in cluster.", 0) \
    M(UInt64, insert_distributed_timeout, 0, "Timeout for insert query into distributed. Setting is used only with insert_distributed_sync enabled. Zero value means no timeout.", 0) \
    M(Int64, distributed_ddl_task_timeout, 180, "Timeout for DDL query responses from all hosts in cluster. If a ddl request has not been performed on all hosts, a response will contain a timeout error and a request will be executed in an async mode. Negative value means infinite. Zero means async mode.", 0) \
    M(Milliseconds, stream_flush_interval_ms, 7500, "Timeout for flushing data from streaming storages.", 0) \
    M(Milliseconds, stream_poll_timeout_ms, 500, "Timeout for polling data from/to streaming storages.", 0) \
    \
    /** Settings for testing hedged requests */ \
    M(Milliseconds, sleep_in_send_tables_status_ms, 0, "Time to sleep in sending tables status response in TCPHandler", 0) \
    M(Milliseconds, sleep_in_send_data_ms, 0, "Time to sleep in sending data in TCPHandler", 0) \
    M(UInt64, unknown_packet_in_send_data, 0, "Send unknown packet instead of data Nth data packet", 0) \
    /** Settings for testing connection collector */ \
    M(Milliseconds, sleep_in_receive_cancel_ms, 0, "Time to sleep in receiving cancel in TCPHandler", 0) \
    \
    M(Bool, insert_allow_materialized_columns, false, "If setting is enabled, Allow materialized columns in INSERT.", 0) \
    M(Seconds, http_connection_timeout, DEFAULT_HTTP_READ_BUFFER_CONNECTION_TIMEOUT, "HTTP connection timeout.", 0) \
    M(Seconds, http_send_timeout, DEFAULT_HTTP_READ_BUFFER_TIMEOUT, "HTTP send timeout", 0) \
    M(Seconds, http_receive_timeout, DEFAULT_HTTP_READ_BUFFER_TIMEOUT, "HTTP receive timeout", 0) \
    M(UInt64, http_max_uri_size, 1048576, "Maximum URI length of HTTP request", 0) \
    M(UInt64, http_max_fields, 1000000, "Maximum number of fields in HTTP header", 0) \
    M(UInt64, http_max_field_name_size, 1048576, "Maximum length of field name in HTTP header", 0) \
    M(UInt64, http_max_field_value_size, 1048576, "Maximum length of field value in HTTP header", 0) \
    M(Bool, http_skip_not_found_url_for_globs, true, "Skip url's for globs with HTTP_NOT_FOUND error", 0) \
    M(Bool, optimize_throw_if_noop, false, "If setting is enabled and OPTIMIZE query didn't actually assign a merge then an explanatory exception is thrown", 0) \
    M(Bool, use_index_for_in_with_subqueries, true, "Try using an index if there is a subquery or a table expression on the right side of the IN operator.", 0) \
    M(Bool, joined_subquery_requires_alias, true, "Force joined subqueries and table functions to have aliases for correct name qualification.", 0) \
    M(Bool, empty_result_for_aggregation_by_empty_set, false, "Return empty result when aggregating without keys on empty set.", 0) \
    M(Bool, empty_result_for_aggregation_by_constant_keys_on_empty_set, true, "Return empty result when aggregating by constant keys on empty set.", 0) \
    M(Bool, allow_distributed_ddl, true, "If it is set to true, then a user is allowed to executed distributed DDL queries.", 0) \
    M(Bool, allow_suspicious_codecs, false, "If it is set to true, allow to specify meaningless compression codecs.", 0) \
    M(Bool, allow_experimental_codecs, false, "If it is set to true, allow to specify experimental compression codecs (but we don't have those yet and this option does nothing).", 0) \
    M(UInt64, query_profiler_real_time_period_ns, QUERY_PROFILER_DEFAULT_SAMPLE_RATE_NS, "Period for real clock timer of query profiler (in nanoseconds). Set 0 value to turn off the real clock query profiler. Recommended value is at least 10000000 (100 times a second) for single queries or 1000000000 (once a second) for cluster-wide profiling.", 0) \
    M(UInt64, query_profiler_cpu_time_period_ns, QUERY_PROFILER_DEFAULT_SAMPLE_RATE_NS, "Period for CPU clock timer of query profiler (in nanoseconds). Set 0 value to turn off the CPU clock query profiler. Recommended value is at least 10000000 (100 times a second) for single queries or 1000000000 (once a second) for cluster-wide profiling.", 0) \
    M(Bool, metrics_perf_events_enabled, false, "If enabled, some of the perf events will be measured throughout queries' execution.", 0) \
    M(String, metrics_perf_events_list, "", "Comma separated list of perf metrics that will be measured throughout queries' execution. Empty means all events. See PerfEventInfo in sources for the available events.", 0) \
    M(Float, opentelemetry_start_trace_probability, 0., "Probability to start an OpenTelemetry trace for an incoming query.", 0) \
    M(Bool, prefer_column_name_to_alias, false, "Prefer using column names instead of aliases if possible.", 0) \
    M(Bool, prefer_global_in_and_join, false, "If enabled, all IN/JOIN operators will be rewritten as GLOBAL IN/JOIN. It's useful when the to-be-joined tables are only available on the initiator and we need to always scatter their data on-the-fly during distributed processing with the GLOBAL keyword. It's also useful to reduce the need to access the external sources joining external tables.", 0) \
    \
    \
    /** Limits during query execution are part of the settings. \
      * Used to provide a more safe execution of queries from the user interface. \
      * Basically, limits are checked for each block (not every row). That is, the limits can be slightly violated. \
      * Almost all limits apply only to SELECTs. \
      * Almost all limits apply to each stream individually. \
      */ \
    \
    M(UInt64, max_rows_to_read, 0, "Limit on read rows from the most 'deep' sources. That is, only in the deepest subquery. When reading from a remote server, it is only checked on a remote server.", 0) \
    M(UInt64, max_bytes_to_read, 0, "Limit on read bytes (after decompression) from the most 'deep' sources. That is, only in the deepest subquery. When reading from a remote server, it is only checked on a remote server.", 0) \
    M(OverflowMode, read_overflow_mode, OverflowMode::THROW, "What to do when the limit is exceeded.", 0) \
    \
    M(UInt64, max_rows_to_read_leaf, 0, "Limit on read rows on the leaf nodes for distributed queries. Limit is applied for local reads only excluding the final merge stage on the root node.", 0) \
    M(UInt64, max_bytes_to_read_leaf, 0, "Limit on read bytes (after decompression) on the leaf nodes for distributed queries. Limit is applied for local reads only excluding the final merge stage on the root node.", 0) \
    M(OverflowMode, read_overflow_mode_leaf, OverflowMode::THROW, "What to do when the leaf limit is exceeded.", 0) \
    \
    M(UInt64, max_rows_to_group_by, 0, "", 0) \
    M(OverflowModeGroupBy, group_by_overflow_mode, OverflowMode::THROW, "What to do when the limit is exceeded.", 0) \
    M(UInt64, max_bytes_before_external_group_by, 0, "", 0) \
    \
    M(UInt64, max_rows_to_sort, 0, "", 0) \
    M(UInt64, max_bytes_to_sort, 0, "", 0) \
    M(OverflowMode, sort_overflow_mode, OverflowMode::THROW, "What to do when the limit is exceeded.", 0) \
    M(UInt64, max_bytes_before_external_sort, 0, "", 0) \
    M(UInt64, max_bytes_before_remerge_sort, 1000000000, "In case of ORDER BY with LIMIT, when memory usage is higher than specified threshold, perform additional steps of merging blocks before final merge to keep just top LIMIT rows.", 0) \
    M(Float, remerge_sort_lowered_memory_bytes_ratio, 2., "If memory usage after remerge does not reduced by this ratio, remerge will be disabled.", 0) \
    \
    M(UInt64, max_result_rows, 0, "Limit on result size in rows. Also checked for intermediate data sent from remote servers.", 0) \
    M(UInt64, max_result_bytes, 0, "Limit on result size in bytes (uncompressed). Also checked for intermediate data sent from remote servers.", 0) \
    M(OverflowMode, result_overflow_mode, OverflowMode::THROW, "What to do when the limit is exceeded.", 0) \
    \
    /* TODO: Check also when merging and finalizing aggregate functions. */ \
    M(Seconds, max_execution_time, 0, "", 0) \
    M(OverflowMode, timeout_overflow_mode, OverflowMode::THROW, "What to do when the limit is exceeded.", 0) \
    \
    M(UInt64, min_execution_speed, 0, "Minimum number of execution rows per second.", 0) \
    M(UInt64, max_execution_speed, 0, "Maximum number of execution rows per second.", 0) \
    M(UInt64, min_execution_speed_bytes, 0, "Minimum number of execution bytes per second.", 0) \
    M(UInt64, max_execution_speed_bytes, 0, "Maximum number of execution bytes per second.", 0) \
    M(Seconds, timeout_before_checking_execution_speed, 10, "Check that the speed is not too low after the specified time has elapsed.", 0) \
    \
    M(UInt64, max_columns_to_read, 0, "", 0) \
    M(UInt64, max_temporary_columns, 0, "", 0) \
    M(UInt64, max_temporary_non_const_columns, 0, "", 0) \
    \
    M(UInt64, max_subquery_depth, 100, "", 0) \
    M(UInt64, max_pipeline_depth, 1000, "", 0) \
    M(UInt64, max_ast_depth, 1000, "Maximum depth of query syntax tree. Checked after parsing.", 0) \
    M(UInt64, max_ast_elements, 50000, "Maximum size of query syntax tree in number of nodes. Checked after parsing.", 0) \
    M(UInt64, max_expanded_ast_elements, 500000, "Maximum size of query syntax tree in number of nodes after expansion of aliases and the asterisk.", 0) \
    \
    M(UInt64, readonly, 0, "0 - everything is allowed. 1 - only read requests. 2 - only read requests, as well as changing settings, except for the 'readonly' setting.", 0) \
    \
    M(UInt64, max_rows_in_set, 0, "Maximum size of the set (in number of elements) resulting from the execution of the IN section.", 0) \
    M(UInt64, max_bytes_in_set, 0, "Maximum size of the set (in bytes in memory) resulting from the execution of the IN section.", 0) \
    M(OverflowMode, set_overflow_mode, OverflowMode::THROW, "What to do when the limit is exceeded.", 0) \
    \
    M(UInt64, max_rows_in_join, 0, "Maximum size of the hash table for JOIN (in number of rows).", 0) \
    M(UInt64, max_bytes_in_join, 0, "Maximum size of the hash table for JOIN (in number of bytes in memory).", 0) \
    M(OverflowMode, join_overflow_mode, OverflowMode::THROW, "What to do when the limit is exceeded.", 0) \
    M(Bool, join_any_take_last_row, false, "When disabled (default) ANY JOIN will take the first found row for a key. When enabled, it will take the last row seen if there are multiple rows for the same key.", IMPORTANT) \
    M(JoinAlgorithm, join_algorithm, JoinAlgorithm::HASH, "Specify join algorithm: 'auto', 'hash', 'partial_merge', 'prefer_partial_merge'. 'auto' tries to change HashJoin to MergeJoin on the fly to avoid out of memory.", 0) \
    M(UInt64, default_max_bytes_in_join, 1000000000, "Maximum size of right-side table if limit is required but max_bytes_in_join is not set.", 0) \
    M(UInt64, partial_merge_join_left_table_buffer_bytes, 0, "If not 0 group left table blocks in bigger ones for left-side table in partial merge join. It uses up to 2x of specified memory per joining thread.", 0) \
    M(UInt64, partial_merge_join_rows_in_right_blocks, 65536, "Split right-hand joining data in blocks of specified size. It's a portion of data indexed by min-max values and possibly unloaded on disk.", 0) \
    M(UInt64, join_on_disk_max_files_to_merge, 64, "For MergeJoin on disk set how much files it's allowed to sort simultaneously. Then this value bigger then more memory used and then less disk I/O needed. Minimum is 2.", 0) \
    M(String, temporary_files_codec, "LZ4", "Set compression codec for temporary files (sort and join on disk). I.e. LZ4, NONE.", 0) \
    \
    M(UInt64, max_rows_to_transfer, 0, "Maximum size (in rows) of the transmitted external table obtained when the GLOBAL IN/JOIN section is executed.", 0) \
    M(UInt64, max_bytes_to_transfer, 0, "Maximum size (in uncompressed bytes) of the transmitted external table obtained when the GLOBAL IN/JOIN section is executed.", 0) \
    M(OverflowMode, transfer_overflow_mode, OverflowMode::THROW, "What to do when the limit is exceeded.", 0) \
    \
    M(UInt64, max_rows_in_distinct, 0, "Maximum number of elements during execution of DISTINCT.", 0) \
    M(UInt64, max_bytes_in_distinct, 0, "Maximum total size of state (in uncompressed bytes) in memory for the execution of DISTINCT.", 0) \
    M(OverflowMode, distinct_overflow_mode, OverflowMode::THROW, "What to do when the limit is exceeded.", 0) \
    \
    M(UInt64, max_memory_usage, 0, "Maximum memory usage for processing of single query. Zero means unlimited.", 0) \
    M(UInt64, max_guaranteed_memory_usage, 0, "Maximum guaranteed memory usage for processing of single query. It represents soft limit. Zero means unlimited.", 0) \
    M(UInt64, max_memory_usage_for_user, 0, "Maximum memory usage for processing all concurrently running queries for the user. Zero means unlimited.", 0) \
    M(UInt64, max_guaranteed_memory_usage_for_user, 0, "Maximum guaranteed memory usage for processing all concurrently running queries for the user. It represents soft limit. Zero means unlimited.", 0) \
    M(UInt64, max_untracked_memory, (4 * 1024 * 1024), "Small allocations and deallocations are grouped in thread local variable and tracked or profiled only when amount (in absolute value) becomes larger than specified value. If the value is higher than 'memory_profiler_step' it will be effectively lowered to 'memory_profiler_step'.", 0) \
    M(UInt64, memory_profiler_step, (4 * 1024 * 1024), "Whenever query memory usage becomes larger than every next step in number of bytes the memory profiler will collect the allocating stack trace. Zero means disabled memory profiler. Values lower than a few megabytes will slow down query processing.", 0) \
    M(Float, memory_profiler_sample_probability, 0., "Collect random allocations and deallocations and write them into system.trace_log with 'MemorySample' trace_type. The probability is for every alloc/free regardless to the size of the allocation. Note that sampling happens only when the amount of untracked memory exceeds 'max_untracked_memory'. You may want to set 'max_untracked_memory' to 0 for extra fine grained sampling.", 0) \
    \
    M(UInt64, memory_usage_overcommit_max_wait_microseconds, 0, "Maximum time thread will wait for memory to be freed in the case of memory overcommit. If timeout is reached and memory is not freed, exception is thrown", 0) \
    \
    M(UInt64, max_network_bandwidth, 0, "The maximum speed of data exchange over the network in bytes per second for a query. Zero means unlimited.", 0) \
    M(UInt64, max_network_bytes, 0, "The maximum number of bytes (compressed) to receive or transmit over the network for execution of the query.", 0) \
    M(UInt64, max_network_bandwidth_for_user, 0, "The maximum speed of data exchange over the network in bytes per second for all concurrently running user queries. Zero means unlimited.", 0)\
    M(UInt64, max_network_bandwidth_for_all_users, 0, "The maximum speed of data exchange over the network in bytes per second for all concurrently running queries. Zero means unlimited.", 0) \
    \
    M(UInt64, max_backup_threads, 0, "The maximum number of threads to execute a BACKUP or RESTORE request. By default, it is determined automatically.", 0) \
    \
    M(Bool, log_profile_events, true, "Log query performance statistics into the query_log, query_thread_log and query_views_log.", 0) \
    M(Bool, log_query_settings, true, "Log query settings into the query_log.", 0) \
    M(Bool, log_query_threads, true, "Log query threads into system.query_thread_log table. This setting have effect only when 'log_queries' is true.", 0) \
    M(Bool, log_query_views, true, "Log query dependent views into system.query_views_log table. This setting have effect only when 'log_queries' is true.", 0) \
    M(String, log_comment, "", "Log comment into system.query_log table and server log. It can be set to arbitrary string no longer than max_query_size.", 0) \
    M(LogsLevel, send_logs_level, LogsLevel::fatal, "Send server text logs with specified minimum level to client. Valid values: 'trace', 'debug', 'information', 'warning', 'error', 'fatal', 'none'", 0) \
    M(Bool, enable_optimize_predicate_expression, true, "If it is set to true, optimize predicates to subqueries.", 0) \
    M(Bool, enable_optimize_predicate_expression_to_final_subquery, true, "Allow push predicate to final subquery.", 0) \
    M(Bool, allow_push_predicate_when_subquery_contains_with, true, "Allows push predicate when subquery contains WITH clause", 0) \
    \
    M(UInt64, low_cardinality_max_dictionary_size, 8192, "Maximum size (in rows) of shared global dictionary for LowCardinality type.", 0) \
    M(Bool, low_cardinality_use_single_dictionary_for_part, false, "LowCardinality type serialization setting. If is true, than will use additional keys when global dictionary overflows. Otherwise, will create several shared dictionaries.", 0) \
    M(Bool, decimal_check_overflow, true, "Check overflow of decimal arithmetic/comparison operations", 0) \
    \
    M(Bool, prefer_localhost_replica, true, "If it's true then queries will be always sent to local replica (if it exists). If it's false then replica to send a query will be chosen between local and remote ones according to load_balancing", 0) \
    M(UInt64, max_fetch_partition_retries_count, 5, "Amount of retries while fetching partition from another host.", 0) \
    M(UInt64, http_max_multipart_form_data_size, 1024 * 1024 * 1024, "Limit on size of multipart/form-data content. This setting cannot be parsed from URL parameters and should be set in user profile. Note that content is parsed and external tables are created in memory before start of query execution. And this is the only limit that has effect on that stage (limits on max memory usage and max execution time have no effect while reading HTTP form data).", 0) \
    M(Bool, calculate_text_stack_trace, true, "Calculate text stack trace in case of exceptions during query execution. This is the default. It requires symbol lookups that may slow down fuzzing tests when huge amount of wrong queries are executed. In normal cases you should not disable this option.", 0) \
    M(Bool, allow_ddl, true, "If it is set to true, then a user is allowed to executed DDL queries.", 0) \
    M(Bool, parallel_view_processing, false, "Enables pushing to attached views concurrently instead of sequentially.", 0) \
    M(Bool, enable_unaligned_array_join, false, "Allow ARRAY JOIN with multiple arrays that have different sizes. When this settings is enabled, arrays will be resized to the longest one.", 0) \
    M(Bool, optimize_read_in_order, true, "Enable ORDER BY optimization for reading data in corresponding order in MergeTree tables.", 0) \
    M(Bool, optimize_aggregation_in_order, false, "Enable GROUP BY optimization for aggregating data in corresponding order in MergeTree tables.", 0) \
    M(UInt64, aggregation_in_order_max_block_bytes, 50000000, "Maximal size of block in bytes accumulated during aggregation in order of primary key. Lower block size allows to parallelize more final merge stage of aggregation.", 0) \
    M(UInt64, read_in_order_two_level_merge_threshold, 100, "Minimal number of parts to read to run preliminary merge step during multithread reading in order of primary key.", 0) \
    M(Bool, low_cardinality_allow_in_native_format, true, "Use LowCardinality type in Native format. Otherwise, convert LowCardinality columns to ordinary for select query, and convert ordinary columns to required LowCardinality for insert query.", 0) \
    M(Bool, cancel_http_readonly_queries_on_client_close, false, "Cancel HTTP readonly queries when a client closes the connection without waiting for response.", 0) \
    M(Bool, external_table_functions_use_nulls, true, "If it is set to true, external table functions will implicitly use Nullable type if needed. Otherwise NULLs will be substituted with default values. Currently supported only by 'mysql', 'postgresql' and 'odbc' table functions.", 0) \
    M(Bool, external_table_strict_query, false, "If it is set to true, transforming expression to local filter is forbidden for queries to external tables.", 0) \
    \
    M(Bool, allow_hyperscan, true, "Allow functions that use Hyperscan library. Disable to avoid potentially long compilation times and excessive resource usage.", 0) \
    M(UInt64, max_hyperscan_regexp_length, 0, "Max length of regexp than can be used in hyperscan multi-match functions. Zero means unlimited.", 0) \
    M(UInt64, max_hyperscan_regexp_total_length, 0, "Max total length of all regexps than can be used in hyperscan multi-match functions (per every function). Zero means unlimited.", 0) \
    M(Bool, allow_simdjson, true, "Allow using simdjson library in 'JSON*' functions if AVX2 instructions are available. If disabled rapidjson will be used.", 0) \
    M(Bool, allow_introspection_functions, false, "Allow functions for introspection of ELF and DWARF for query profiling. These functions are slow and may impose security considerations.", 0) \
    \
    M(UInt64, max_partitions_per_insert_block, 100, "Limit maximum number of partitions in single INSERTed block. Zero means unlimited. Throw exception if the block contains too many partitions. This setting is a safety threshold, because using large number of partitions is a common misconception.", 0) \
    M(Int64, max_partitions_to_read, -1, "Limit the max number of partitions that can be accessed in one query. <= 0 means unlimited.", 0) \
    M(Bool, check_query_single_value_result, true, "Return check query result as single 1/0 value", 0) \
    M(Bool, allow_drop_detached, false, "Allow ALTER TABLE ... DROP DETACHED PART[ITION] ... queries", 0) \
    \
    M(UInt64, postgresql_connection_pool_size, 16, "Connection pool size for PostgreSQL table engine and database engine.", 0) \
    M(UInt64, postgresql_connection_pool_wait_timeout, 5000, "Connection pool push/pop timeout on empty pool for PostgreSQL table engine and database engine. By default it will block on empty pool.", 0) \
    M(UInt64, glob_expansion_max_elements, 1000, "Maximum number of allowed addresses (For external storages, table functions, etc).", 0) \
    M(UInt64, odbc_bridge_connection_pool_size, 16, "Connection pool size for each connection settings string in ODBC bridge.", 0) \
    \
    M(Seconds, distributed_replica_error_half_life, DBMS_CONNECTION_POOL_WITH_FAILOVER_DEFAULT_DECREASE_ERROR_PERIOD, "Time period reduces replica error counter by 2 times.", 0) \
    M(UInt64, distributed_replica_error_cap, DBMS_CONNECTION_POOL_WITH_FAILOVER_MAX_ERROR_COUNT, "Max number of errors per replica, prevents piling up an incredible amount of errors if replica was offline for some time and allows it to be reconsidered in a shorter amount of time.", 0) \
    M(UInt64, distributed_replica_max_ignored_errors, 0, "Number of errors that will be ignored while choosing replicas", 0) \
    \
    M(Bool, allow_experimental_live_view, false, "Enable LIVE VIEW. Not mature enough.", 0) \
    M(Seconds, live_view_heartbeat_interval, 15, "The heartbeat interval in seconds to indicate live query is alive.", 0) \
    M(UInt64, max_live_view_insert_blocks_before_refresh, 64, "Limit maximum number of inserted blocks after which mergeable blocks are dropped and query is re-executed.", 0) \
    M(Bool, allow_experimental_window_view, false, "Enable WINDOW VIEW. Not mature enough.", 0) \
    M(Seconds, window_view_clean_interval, DEFAULT_WINDOW_VIEW_CLEAN_INTERVAL_SEC, "The clean interval of window view in seconds to free outdated data.", 0) \
    M(Seconds, window_view_heartbeat_interval, DEFAULT_WINDOW_VIEW_HEARTBEAT_INTERVAL_SEC, "The heartbeat interval in seconds to indicate watch query is alive.", 0) \
    M(UInt64, min_free_disk_space_for_temporary_data, 0, "The minimum disk space to keep while writing temporary data used in external sorting and aggregation.", 0) \
    \
    M(DefaultDatabaseEngine, default_database_engine, DefaultDatabaseEngine::Atomic, "Default database engine.", 0) \
    M(DefaultTableEngine, default_table_engine, DefaultTableEngine::None, "Default table engine used when ENGINE is not set in CREATE statement.",0) \
    M(Bool, show_table_uuid_in_table_create_query_if_not_nil, false, "For tables in databases with Engine=Atomic show UUID of the table in its CREATE query.", 0) \
    M(Bool, database_atomic_wait_for_drop_and_detach_synchronously, false, "When executing DROP or DETACH TABLE in Atomic database, wait for table data to be finally dropped or detached.", 0) \
    M(Bool, enable_scalar_subquery_optimization, true, "If it is set to true, prevent scalar subqueries from (de)serializing large scalar values and possibly avoid running the same subquery more than once.", 0) \
    M(Bool, optimize_trivial_count_query, true, "Process trivial 'SELECT count() FROM table' query from metadata.", 0) \
    M(Bool, optimize_respect_aliases, true, "If it is set to true, it will respect aliases in WHERE/GROUP BY/ORDER BY, that will help with partition pruning/secondary indexes/optimize_aggregation_in_order/optimize_read_in_order/optimize_trivial_count", 0) \
    M(UInt64, mutations_sync, 0, "Wait for synchronous execution of ALTER TABLE UPDATE/DELETE queries (mutations). 0 - execute asynchronously. 1 - wait current server. 2 - wait all replicas if they exist.", 0) \
    M(Bool, optimize_move_functions_out_of_any, false, "Move functions out of aggregate functions 'any', 'anyLast'.", 0) \
    M(Bool, optimize_normalize_count_variants, true, "Rewrite aggregate functions that semantically equals to count() as count().", 0) \
    M(Bool, optimize_injective_functions_inside_uniq, true, "Delete injective functions of one argument inside uniq*() functions.", 0) \
    M(Bool, convert_query_to_cnf, false, "Convert SELECT query to CNF", 0) \
    M(Bool, optimize_arithmetic_operations_in_aggregate_functions, true, "Move arithmetic operations out of aggregation functions", 0) \
    M(Bool, optimize_duplicate_order_by_and_distinct, true, "Remove duplicate ORDER BY and DISTINCT if it's possible", 0) \
    M(Bool, optimize_redundant_functions_in_order_by, true, "Remove functions from ORDER BY if its argument is also in ORDER BY", 0) \
    M(Bool, optimize_if_chain_to_multiif, false, "Replace if(cond1, then1, if(cond2, ...)) chains to multiIf. Currently it's not beneficial for numeric types.", 0) \
    M(Bool, optimize_if_transform_strings_to_enum, false, "Replaces string-type arguments in If and Transform to enum. Disabled by default cause it could make inconsistent change in distributed query that would lead to its fail.", 0) \
    M(Bool, optimize_monotonous_functions_in_order_by, true, "Replace monotonous function with its argument in ORDER BY", 0) \
    M(Bool, optimize_functions_to_subcolumns, false, "Transform functions to subcolumns, if possible, to reduce amount of read data. E.g. 'length(arr)' -> 'arr.size0', 'col IS NULL' -> 'col.null' ", 0) \
    M(Bool, optimize_using_constraints, false, "Use constraints for query optimization", 0)                                                                                                                                           \
    M(Bool, optimize_substitute_columns, false, "Use constraints for column substitution", 0)                                                                                                                                         \
    M(Bool, optimize_append_index, false, "Use constraints in order to append index condition (indexHint)", 0) \
    M(Bool, normalize_function_names, true, "Normalize function names to their canonical names", 0) \
    M(Bool, allow_experimental_alter_materialized_view_structure, false, "Allow atomic alter on Materialized views. Work in progress.", 0) \
    M(Bool, enable_early_constant_folding, true, "Enable query optimization where we analyze function and subqueries results and rewrite query if there're constants there", 0) \
    M(Bool, deduplicate_blocks_in_dependent_materialized_views, false, "Should deduplicate blocks for materialized views if the block is not a duplicate for the table. Use true to always deduplicate in dependent tables.", 0) \
    M(Bool, use_compact_format_in_distributed_parts_names, true, "Changes format of directories names for distributed table insert parts.", 0) \
    M(Bool, validate_polygons, true, "Throw exception if polygon is invalid in function pointInPolygon (e.g. self-tangent, self-intersecting). If the setting is false, the function will accept invalid polygons but may silently return wrong result.", 0) \
    M(UInt64, max_parser_depth, DBMS_DEFAULT_MAX_PARSER_DEPTH, "Maximum parser depth (recursion depth of recursive descend parser).", 0) \
    M(Seconds, temporary_live_view_timeout, DEFAULT_TEMPORARY_LIVE_VIEW_TIMEOUT_SEC, "Timeout after which temporary live view is deleted.", 0) \
    M(Seconds, periodic_live_view_refresh, DEFAULT_PERIODIC_LIVE_VIEW_REFRESH_SEC, "Interval after which periodically refreshed live view is forced to refresh.", 0) \
    M(Bool, transform_null_in, false, "If enabled, NULL values will be matched with 'IN' operator as if they are considered equal.", 0) \
    M(Bool, allow_nondeterministic_mutations, false, "Allow non-deterministic functions in ALTER UPDATE/ALTER DELETE statements", 0) \
    M(Seconds, lock_acquire_timeout, DBMS_DEFAULT_LOCK_ACQUIRE_TIMEOUT_SEC, "How long locking request should wait before failing", 0) \
    M(Bool, materialize_ttl_after_modify, true, "Apply TTL for old data, after ALTER MODIFY TTL query", 0) \
    M(String, function_implementation, "", "Choose function implementation for specific target or variant (experimental). If empty enable all of them.", 0) \
    M(Bool, allow_experimental_geo_types, false, "Allow geo data types such as Point, Ring, Polygon, MultiPolygon", 0) \
    M(Bool, data_type_default_nullable, false, "Data types without NULL or NOT NULL will make Nullable", 0) \
    M(Bool, cast_keep_nullable, false, "CAST operator keep Nullable for result data type", 0) \
    M(Bool, cast_ipv4_ipv6_default_on_conversion_error, false, "CAST operator into IPv4, CAST operator into IPV6 type, toIPv4, toIPv6 functions will return default value instead of throwing exception on conversion error.", 0) \
    M(Bool, alter_partition_verbose_result, false, "Output information about affected parts. Currently works only for FREEZE and ATTACH commands.", 0) \
    M(Bool, allow_experimental_database_materialized_mysql, false, "Allow to create database with Engine=MaterializedMySQL(...).", 0) \
    M(Bool, allow_experimental_database_materialized_postgresql, false, "Allow to create database with Engine=MaterializedPostgreSQL(...).", 0) \
    M(Bool, system_events_show_zero_values, false, "Include all metrics, even with zero values", 0) \
    M(MySQLDataTypesSupport, mysql_datatypes_support_level, 0, "Which MySQL types should be converted to corresponding ClickHouse types (rather than being represented as String). Can be empty or any combination of 'decimal', 'datetime64', 'date2Date32' or 'date2String'. When empty MySQL's DECIMAL and DATETIME/TIMESTAMP with non-zero precision are seen as String on ClickHouse's side.", 0) \
    M(Bool, optimize_trivial_insert_select, true, "Optimize trivial 'INSERT INTO table SELECT ... FROM TABLES' query", 0) \
    M(Bool, allow_non_metadata_alters, true, "Allow to execute alters which affects not only tables metadata, but also data on disk", 0) \
    M(Bool, enable_global_with_statement, true, "Propagate WITH statements to UNION queries and all subqueries", 0) \
    M(Bool, aggregate_functions_null_for_empty, false, "Rewrite all aggregate functions in a query, adding -OrNull suffix to them", 0) \
    M(Bool, optimize_syntax_fuse_functions, false, "Allow apply syntax optimisation: fuse aggregate functions", 0) \
    M(Bool, optimize_fuse_sum_count_avg, false, "Fuse functions `sum, avg, count` with identical arguments into one `sumCount` (`optimize_syntax_fuse_functions should be enabled)", 0) \
    M(Bool, flatten_nested, true, "If true, columns of type Nested will be flatten to separate array columns instead of one array of tuples", 0) \
    M(Bool, asterisk_include_materialized_columns, false, "Include MATERIALIZED columns for wildcard query", 0) \
    M(Bool, asterisk_include_alias_columns, false, "Include ALIAS columns for wildcard query", 0) \
    M(Bool, optimize_skip_merged_partitions, false, "Skip partitions with one part with level > 0 in optimize final", 0) \
    M(Bool, optimize_on_insert, true, "Do the same transformation for inserted block of data as if merge was done on this block.", 0) \
    M(Bool, force_optimize_projection, false, "If projection optimization is enabled, SELECT queries need to use projection", 0) \
    M(Bool, async_socket_for_remote, true, "Asynchronously read from socket executing remote query", 0) \
    M(Bool, insert_null_as_default, true, "Insert DEFAULT values instead of NULL in INSERT SELECT (UNION ALL)", 0) \
    M(Bool, describe_extend_object_types, false, "Deduce concrete type of columns of type Object in DESCRIBE query", 0) \
    M(Bool, describe_include_subcolumns, false, "If true, subcolumns of all table columns will be included into result of DESCRIBE query", 0) \
    \
    M(Bool, optimize_rewrite_sum_if_to_count_if, true, "Rewrite sumIf() and sum(if()) function countIf() function when logically equivalent", 0) \
    M(UInt64, insert_shard_id, 0, "If non zero, when insert into a distributed table, the data will be inserted into the shard `insert_shard_id` synchronously. Possible values range from 1 to `shards_number` of corresponding distributed table", 0) \
    \
    M(Bool, collect_hash_table_stats_during_aggregation, true, "Enable collecting hash table statistics to optimize memory allocation", 0) \
    M(UInt64, max_entries_for_hash_table_stats, 10'000, "How many entries hash table statistics collected during aggregation is allowed to have", 0) \
    M(UInt64, max_size_to_preallocate_for_aggregation, 10'000'000, "For how many elements it is allowed to preallocate space in all hash tables in total before aggregation", 0) \
    \
    /** Experimental feature for moving data between shards. */ \
    \
    M(Bool, allow_experimental_query_deduplication, false, "Experimental data deduplication for SELECT queries based on part UUIDs", 0) \
    \
    M(Bool, engine_file_empty_if_not_exists, false, "Allows to select data from a file engine table without file", 0) \
    M(Bool, engine_file_truncate_on_insert, false, "Enables or disables truncate before insert in file engine tables", 0) \
    M(Bool, engine_file_allow_create_multiple_files, false, "Enables or disables creating a new file on each insert in file engine tables if format has suffix.", 0) \
    M(Bool, allow_experimental_database_replicated, false, "Allow to create databases with Replicated engine", 0) \
    M(UInt64, database_replicated_initial_query_timeout_sec, 300, "How long initial DDL query should wait for Replicated database to precess previous DDL queue entries", 0) \
    M(UInt64, max_distributed_depth, 5, "Maximum distributed query depth", 0) \
    M(Bool, database_replicated_always_detach_permanently, false, "Execute DETACH TABLE as DETACH TABLE PERMANENTLY if database engine is Replicated", 0) \
    M(Bool, database_replicated_allow_only_replicated_engine, false, "Allow to create only Replicated tables in database with engine Replicated", 0) \
    M(DistributedDDLOutputMode, distributed_ddl_output_mode, DistributedDDLOutputMode::THROW, "Format of distributed DDL query result", 0) \
    M(UInt64, distributed_ddl_entry_format_version, 1, "Version of DDL entry to write into ZooKeeper", 0) \
    \
    M(UInt64, external_storage_max_read_rows, 0, "Limit maximum number of rows when table with external engine should flush history data. Now supported only for MySQL table engine, database engine, dictionary and MaterializedMySQL. If equal to 0, this setting is disabled", 0) \
    M(UInt64, external_storage_max_read_bytes, 0, "Limit maximum number of bytes when table with external engine should flush history data. Now supported only for MySQL table engine, database engine, dictionary and MaterializedMySQL. If equal to 0, this setting is disabled", 0)  \
    M(UInt64, external_storage_connect_timeout_sec, DBMS_DEFAULT_CONNECT_TIMEOUT_SEC, "Connect timeout in seconds. Now supported only for MySQL", 0)  \
    M(UInt64, external_storage_rw_timeout_sec, DBMS_DEFAULT_RECEIVE_TIMEOUT_SEC, "Read/write timeout in seconds. Now supported only for MySQL", 0)  \
    \
    M(UnionMode, union_default_mode, UnionMode::Unspecified, "Set default Union Mode in SelectWithUnion query. Possible values: empty string, 'ALL', 'DISTINCT'. If empty, query without Union Mode will throw exception.", 0) \
    M(Bool, optimize_aggregators_of_group_by_keys, true, "Eliminates min/max/any/anyLast aggregators of GROUP BY keys in SELECT section", 0) \
    M(Bool, optimize_group_by_function_keys, true, "Eliminates functions of other keys in GROUP BY section", 0) \
    M(Bool, legacy_column_name_of_tuple_literal, false, "List all names of element of large tuple literals in their column names instead of hash. This settings exists only for compatibility reasons. It makes sense to set to 'true', while doing rolling update of cluster from version lower than 21.7 to higher.", 0) \
    \
    M(Bool, query_plan_enable_optimizations, true, "Apply optimizations to query plan", 0) \
    M(UInt64, query_plan_max_optimizations_to_apply, 10000, "Limit the total number of optimizations applied to query plan. If zero, ignored. If limit reached, throw exception", 0) \
    M(Bool, query_plan_filter_push_down, true, "Allow to push down filter by predicate query plan step", 0) \
    M(UInt64, regexp_max_matches_per_row, 1000, "Max matches of any single regexp per row, used to safeguard 'extractAllGroupsHorizontal' against consuming too much memory with greedy RE.", 0) \
    \
    M(UInt64, limit, 0, "Limit on read rows from the most 'end' result for select query, default 0 means no limit length", 0) \
    M(UInt64, offset, 0, "Offset on read rows from the most 'end' result for select query", 0) \
    \
    M(UInt64, function_range_max_elements_in_block, 500000000, "Maximum number of values generated by function 'range' per block of data (sum of array sizes for every row in a block, see also 'max_block_size' and 'min_insert_block_size_rows'). It is a safety threshold.", 0) \
    M(ShortCircuitFunctionEvaluation, short_circuit_function_evaluation, ShortCircuitFunctionEvaluation::ENABLE, "Setting for short-circuit function evaluation configuration. Possible values: 'enable' - use short-circuit function evaluation for functions that are suitable for it, 'disable' - disable short-circuit function evaluation, 'force_enable' - use short-circuit function evaluation for all functions.", 0) \
    \
    M(String, local_filesystem_read_method, "pread", "Method of reading data from local filesystem, one of: read, pread, mmap, pread_threadpool.", 0) \
    M(String, remote_filesystem_read_method, "threadpool", "Method of reading data from remote filesystem, one of: read, threadpool.", 0) \
    M(Bool, local_filesystem_read_prefetch, false, "Should use prefetching when reading data from local filesystem.", 0) \
    M(Bool, remote_filesystem_read_prefetch, true, "Should use prefetching when reading data from remote filesystem.", 0) \
    M(Int64, read_priority, 0, "Priority to read data from local filesystem. Only supported for 'pread_threadpool' method.", 0) \
    M(UInt64, merge_tree_min_rows_for_concurrent_read_for_remote_filesystem, (20 * 8192), "If at least as many lines are read from one file, the reading can be parallelized, when reading from remote filesystem.", 0) \
    M(UInt64, merge_tree_min_bytes_for_concurrent_read_for_remote_filesystem, (24 * 10 * 1024 * 1024), "If at least as many bytes are read from one file, the reading can be parallelized, when reading from remote filesystem.", 0) \
    M(UInt64, remote_read_min_bytes_for_seek, 4 * DBMS_DEFAULT_BUFFER_SIZE, "Min bytes required for remote read (url, s3) to do seek, instead for read with ignore.", 0) \
    \
    M(UInt64, async_insert_threads, 16, "Maximum number of threads to actually parse and insert data in background. Zero means asynchronous mode is disabled", 0) \
    M(Bool, async_insert, false, "If true, data from INSERT query is stored in queue and later flushed to table in background. Makes sense only for inserts via HTTP protocol. If wait_for_async_insert is false, INSERT query is processed almost instantly, otherwise client will wait until data will be flushed to table", 0) \
    M(Bool, wait_for_async_insert, true, "If true wait for processing of asynchronous insertion", 0) \
    M(Seconds, wait_for_async_insert_timeout, DBMS_DEFAULT_LOCK_ACQUIRE_TIMEOUT_SEC, "Timeout for waiting for processing asynchronous insertion", 0) \
    M(UInt64, async_insert_max_data_size, 100000, "Maximum size in bytes of unparsed data collected per query before being inserted", 0) \
    M(Milliseconds, async_insert_busy_timeout_ms, 200, "Maximum time to wait before dumping collected data per query since the first data appeared", 0) \
    M(Milliseconds, async_insert_stale_timeout_ms, 0, "Maximum time to wait before dumping collected data per query since the last data appeared. Zero means no timeout at all", 0) \
    \
    M(UInt64, remote_fs_read_max_backoff_ms, 10000, "Max wait time when trying to read data for remote disk", 0) \
    M(UInt64, remote_fs_read_backoff_max_tries, 5, "Max attempts to read with backoff", 0) \
    M(Bool, remote_fs_enable_cache, true, "Use cache for remote filesystem. This setting does not turn on/off cache for disks (must me done via disk config), but allows to bypass cache for some queries if intended", 0) \
    M(UInt64, remote_fs_cache_max_wait_sec, 5, "Allow to wait at most this number of seconds for download of current remote_fs_buffer_size bytes, and skip cache if exceeded", 0) \
    \
    M(UInt64, http_max_tries, 10, "Max attempts to read via http.", 0) \
    M(UInt64, http_retry_initial_backoff_ms, 100, "Min milliseconds for backoff, when retrying read via http", 0) \
    M(UInt64, http_retry_max_backoff_ms, 10000, "Max milliseconds for backoff, when retrying read via http", 0) \
    \
    M(Bool, force_remove_data_recursively_on_drop, false, "Recursively remove data on DROP query. Avoids 'Directory not empty' error, but may silently remove detached data", 0) \
    M(Bool, check_table_dependencies, true, "Check that DDL query (such as DROP TABLE or RENAME) will not break dependencies", 0) \
    M(Bool, use_local_cache_for_remote_storage, true, "Use local cache for remote storage like HDFS or S3, it's used for remote table engine only", 0) \
    \
    M(Bool, allow_unrestricted_reads_from_keeper, false, "Allow unrestricted (w/o condition on path) reads from system.zookeeper table, can be handy, but is not safe for zookeeper", 0) \
    \
    /** Experimental functions */ \
    M(Bool, allow_experimental_funnel_functions, false, "Enable experimental functions for funnel analysis.", 0) \
    M(Bool, allow_experimental_nlp_functions, false, "Enable experimental functions for natural language processing.", 0) \
    M(Bool, allow_experimental_object_type, false, "Allow Object and JSON data types", 0) \
    M(String, insert_deduplication_token, "", "If not empty, used for duplicate detection instead of data digest", 0) \
// End of COMMON_SETTINGS
// Please add settings related to formats into the FORMAT_FACTORY_SETTINGS and move obsolete settings to OBSOLETE_SETTINGS.

#define MAKE_OBSOLETE(M, TYPE, NAME, DEFAULT) \
    M(TYPE, NAME, DEFAULT, "Obsolete setting, does nothing.", BaseSettingsHelpers::Flags::OBSOLETE)

#define OBSOLETE_SETTINGS(M) \
    /** Obsolete settings that do nothing but left for compatibility reasons. Remove each one after half a year of obsolescence. */ \
    MAKE_OBSOLETE(M, UInt64, max_memory_usage_for_all_queries, 0) \
    MAKE_OBSOLETE(M, UInt64, multiple_joins_rewriter_version, 0) \
    MAKE_OBSOLETE(M, Bool, enable_debug_queries, false) \
    MAKE_OBSOLETE(M, Bool, allow_experimental_database_atomic, true) \
    MAKE_OBSOLETE(M, Bool, allow_experimental_bigint_types, true) \
    MAKE_OBSOLETE(M, Bool, allow_experimental_window_functions, true) \
    MAKE_OBSOLETE(M, HandleKafkaErrorMode, handle_kafka_error_mode, HandleKafkaErrorMode::DEFAULT) \
    MAKE_OBSOLETE(M, Bool, database_replicated_ddl_output, true) \
    MAKE_OBSOLETE(M, UInt64, replication_alter_columns_timeout, 60) \
    MAKE_OBSOLETE(M, UInt64, odbc_max_field_size, 0) \
    MAKE_OBSOLETE(M, Bool, allow_experimental_map_type, true) \
    MAKE_OBSOLETE(M, UInt64, merge_tree_clear_old_temporary_directories_interval_seconds, 60) \
    MAKE_OBSOLETE(M, UInt64, merge_tree_clear_old_parts_interval_seconds, 1) \
    MAKE_OBSOLETE(M, UInt64, partial_merge_join_optimizations, 0) \
    MAKE_OBSOLETE(M, MaxThreads, max_alter_threads, 0) \
    MAKE_OBSOLETE(M, Bool, allow_experimental_projection_optimization, true) \
    /** The section above is for obsolete settings. Do not add anything there. */


#define FORMAT_FACTORY_SETTINGS(M) \
    M(Char, format_csv_delimiter, ',', "The character to be considered as a delimiter in CSV data. If setting with a string, a string has to have a length of 1.", 0) \
    M(Bool, format_csv_allow_single_quotes, true, "If it is set to true, allow strings in single quotes.", 0) \
    M(Bool, format_csv_allow_double_quotes, true, "If it is set to true, allow strings in double quotes.", 0) \
    M(Bool, output_format_csv_crlf_end_of_line, false, "If it is set true, end of line in CSV format will be \\r\\n instead of \\n.", 0) \
    M(Bool, input_format_csv_enum_as_number, false, "Treat inserted enum values in CSV formats as enum indices \\N", 0) \
    M(Bool, input_format_csv_arrays_as_nested_csv, false, R"(When reading Array from CSV, expect that its elements were serialized in nested CSV and then put into string. Example: "[""Hello"", ""world"", ""42"""" TV""]". Braces around array can be omitted.)", 0) \
    M(Bool, input_format_skip_unknown_fields, false, "Skip columns with unknown names from input data (it works for JSONEachRow, -WithNames, -WithNamesAndTypes and TSKV formats).", 0) \
    M(Bool, input_format_with_names_use_header, true, "For -WithNames input formats this controls whether format parser is to assume that column data appear in the input exactly as they are specified in the header.", 0) \
    M(Bool, input_format_with_types_use_header, true, "For -WithNamesAndTypes input formats this controls whether format parser should check if data types from the input match data types from the header.", 0) \
    M(Bool, input_format_import_nested_json, false, "Map nested JSON data to nested tables (it works for JSONEachRow format).", 0) \
    M(Bool, input_format_defaults_for_omitted_fields, true, "For input data calculate default expressions for omitted fields (it works for JSONEachRow, -WithNames, -WithNamesAndTypes formats).", IMPORTANT) \
    M(Bool, input_format_csv_empty_as_default, true, "Treat empty fields in CSV input as default values.", 0) \
    M(Bool, input_format_tsv_empty_as_default, false, "Treat empty fields in TSV input as default values.", 0) \
    M(Bool, input_format_tsv_enum_as_number, false, "Treat inserted enum values in TSV formats as enum indices \\N", 0) \
    M(Bool, input_format_null_as_default, true, "For text input formats initialize null fields with default values if data type of this field is not nullable", 0) \
    M(Bool, input_format_arrow_import_nested, false, "Allow to insert array of structs into Nested table in Arrow input format.", 0) \
    M(Bool, input_format_arrow_case_insensitive_column_matching, false, "Ignore case when matching Arrow columns with CH columns.", 0) \
    M(Bool, input_format_orc_import_nested, false, "Allow to insert array of structs into Nested table in ORC input format.", 0) \
    M(Int64, input_format_orc_row_batch_size, 100'000, "Batch size when reading ORC stripes.", 0) \
    M(Bool, input_format_orc_case_insensitive_column_matching, false, "Ignore case when matching ORC columns with CH columns.", 0) \
    M(Bool, input_format_parquet_import_nested, false, "Allow to insert array of structs into Nested table in Parquet input format.", 0) \
    M(Bool, input_format_parquet_case_insensitive_column_matching, false, "Ignore case when matching Parquet columns with CH columns.", 0) \
    M(Bool, input_format_allow_seeks, true, "Allow seeks while reading in ORC/Parquet/Arrow input formats", 0) \
    M(Bool, input_format_orc_allow_missing_columns, false, "Allow missing columns while reading ORC input formats", 0) \
    M(Bool, input_format_parquet_allow_missing_columns, false, "Allow missing columns while reading Parquet input formats", 0) \
    M(Bool, input_format_arrow_allow_missing_columns, false, "Allow missing columns while reading Arrow input formats", 0) \
    M(Char, input_format_hive_text_fields_delimiter, '\x01', "Delimiter between fields in Hive Text File", 0) \
    M(Char, input_format_hive_text_collection_items_delimiter, '\x02', "Delimiter between collection(array or map) items in Hive Text File", 0) \
    M(Char, input_format_hive_text_map_keys_delimiter, '\x03', "Delimiter between a pair of map key/values in Hive Text File", 0) \
    M(UInt64, input_format_msgpack_number_of_columns, 0, "The number of columns in inserted MsgPack data. Used for automatic schema inference from data.", 0) \
    M(MsgPackUUIDRepresentation, output_format_msgpack_uuid_representation, FormatSettings::MsgPackUUIDRepresentation::EXT, "The way how to output UUID in MsgPack format.", 0) \
    M(UInt64, input_format_max_rows_to_read_for_schema_inference, 100, "The maximum rows of data to read for automatic schema inference", 0) \
<<<<<<< HEAD
    M(Bool, input_format_csv_use_best_effort_in_schema_inference, true, "Use some tweaks and heuristics to infer schema in CSV format", 0) \
    M(Bool, input_format_tsv_use_best_effort_in_schema_inference, true, "Use some tweaks and heuristics to infer schema in TSV format", 0) \
    M(Bool, input_format_parquet_skip_columns_with_unsupported_types_in_schema_inference, false, "Allow to skip columns with unsupported types while schema inference for format Parquet", 0) \
    M(Bool, input_format_orc_skip_columns_with_unsupported_types_in_schema_inference, false, "Allow to skip columns with unsupported types while schema inference for format ORC", 0) \
    M(Bool, input_format_arrow_skip_columns_with_unsupported_types_in_schema_inference, false, "Allow to skip columns with unsupported types while schema inference for format Arrow", 0) \
    M(String, column_names_for_schema_inference, "", "The list of column names to use in schema inference for formats without column names. The format: 'column1,column2,column3,...'", 0) \
=======
    M(Bool, input_format_json_read_bools_as_numbers, true, "Allow to parse bools as numbers in JSON input formats", 0) \
>>>>>>> f3f8f27d
    \
    M(DateTimeInputFormat, date_time_input_format, FormatSettings::DateTimeInputFormat::Basic, "Method to read DateTime from text input formats. Possible values: 'basic', 'best_effort' and 'best_effort_us'.", 0) \
    M(DateTimeOutputFormat, date_time_output_format, FormatSettings::DateTimeOutputFormat::Simple, "Method to write DateTime to text output. Possible values: 'simple', 'iso', 'unix_timestamp'.", 0) \
    \
    M(Bool, input_format_ipv4_default_on_conversion_error, false, "Deserialization of IPv4 will use default values instead of throwing exception on conversion error.", 0) \
    M(Bool, input_format_ipv6_default_on_conversion_error, false, "Deserialization of IPV6 will use default values instead of throwing exception on conversion error.", 0) \
    M(String, bool_true_representation, "true", "Text to represent bool value in TSV/CSV formats.", 0) \
    M(String, bool_false_representation, "false", "Text to represent bool value in TSV/CSV formats.", 0) \
    \
    M(Bool, input_format_values_interpret_expressions, true, "For Values format: if the field could not be parsed by streaming parser, run SQL parser and try to interpret it as SQL expression.", 0) \
    M(Bool, input_format_values_deduce_templates_of_expressions, true, "For Values format: if the field could not be parsed by streaming parser, run SQL parser, deduce template of the SQL expression, try to parse all rows using template and then interpret expression for all rows.", 0) \
    M(Bool, input_format_values_accurate_types_of_literals, true, "For Values format: when parsing and interpreting expressions using template, check actual type of literal to avoid possible overflow and precision issues.", 0) \
    M(Bool, input_format_avro_allow_missing_fields, false, "For Avro/AvroConfluent format: when field is not found in schema use default value instead of error", 0) \
    M(URI, format_avro_schema_registry_url, "", "For AvroConfluent format: Confluent Schema Registry URL.", 0) \
    \
    M(Bool, output_format_json_quote_64bit_integers, true, "Controls quoting of 64-bit integers in JSON output format.", 0) \
    M(Bool, output_format_json_quote_denormals, false, "Enables '+nan', '-nan', '+inf', '-inf' outputs in JSON output format.", 0) \
    \
    M(Bool, output_format_json_escape_forward_slashes, true, "Controls escaping forward slashes for string outputs in JSON output format. This is intended for compatibility with JavaScript. Don't confuse with backslashes that are always escaped.", 0) \
    M(Bool, output_format_json_named_tuples_as_objects, false, "Serialize named tuple columns as JSON objects.", 0) \
    M(Bool, output_format_json_array_of_rows, false, "Output a JSON array of all rows in JSONEachRow(Compact) format.", 0) \
    \
    M(UInt64, output_format_pretty_max_rows, 10000, "Rows limit for Pretty formats.", 0) \
    M(UInt64, output_format_pretty_max_column_pad_width, 250, "Maximum width to pad all values in a column in Pretty formats.", 0) \
    M(UInt64, output_format_pretty_max_value_width, 10000, "Maximum width of value to display in Pretty formats. If greater - it will be cut.", 0) \
    M(Bool, output_format_pretty_color, true, "Use ANSI escape sequences to paint colors in Pretty formats", 0) \
    M(String, output_format_pretty_grid_charset, "UTF-8", "Charset for printing grid borders. Available charsets: ASCII, UTF-8 (default one).", 0) \
    M(UInt64, output_format_parquet_row_group_size, 1000000, "Row group size in rows.", 0) \
    M(String, output_format_avro_codec, "", "Compression codec used for output. Possible values: 'null', 'deflate', 'snappy'.", 0) \
    M(UInt64, output_format_avro_sync_interval, 16 * 1024, "Sync interval in bytes.", 0) \
    M(String, output_format_avro_string_column_pattern, "", "For Avro format: regexp of String columns to select as AVRO string.", 0) \
    M(UInt64, output_format_avro_rows_in_file, 1, "Max rows in a file (if permitted by storage)", 0) \
    M(Bool, output_format_tsv_crlf_end_of_line, false, "If it is set true, end of line in TSV format will be \\r\\n instead of \\n.", 0) \
    M(String, format_csv_null_representation, "\\N", "Custom NULL representation in CSV format", 0) \
    M(String, format_tsv_null_representation, "\\N", "Custom NULL representation in TSV format", 0) \
    M(Bool, output_format_decimal_trailing_zeros, false, "Output trailing zeros when printing Decimal values. E.g. 1.230000 instead of 1.23.", 0) \
    \
    M(UInt64, input_format_allow_errors_num, 0, "Maximum absolute amount of errors while reading text formats (like CSV, TSV). In case of error, if at least absolute or relative amount of errors is lower than corresponding value, will skip until next line and continue.", 0) \
    M(Float, input_format_allow_errors_ratio, 0, "Maximum relative amount of errors while reading text formats (like CSV, TSV). In case of error, if at least absolute or relative amount of errors is lower than corresponding value, will skip until next line and continue.", 0) \
    \
    M(String, format_schema, "", "Schema identifier (used by schema-based formats)", 0) \
    M(String, format_template_resultset, "", "Path to file which contains format string for result set (for Template format)", 0) \
    M(String, format_template_row, "", "Path to file which contains format string for rows (for Template format)", 0) \
    M(String, format_template_rows_between_delimiter, "\n", "Delimiter between rows (for Template format)", 0) \
    \
    M(EscapingRule, format_custom_escaping_rule, "Escaped", "Field escaping rule (for CustomSeparated format)", 0) \
    M(String, format_custom_field_delimiter, "\t", "Delimiter between fields (for CustomSeparated format)", 0) \
    M(String, format_custom_row_before_delimiter, "", "Delimiter before field of the first column (for CustomSeparated format)", 0) \
    M(String, format_custom_row_after_delimiter, "\n", "Delimiter after field of the last column (for CustomSeparated format)", 0) \
    M(String, format_custom_row_between_delimiter, "", "Delimiter between rows (for CustomSeparated format)", 0) \
    M(String, format_custom_result_before_delimiter, "", "Prefix before result set (for CustomSeparated format)", 0) \
    M(String, format_custom_result_after_delimiter, "", "Suffix after result set (for CustomSeparated format)", 0) \
    \
    M(String, format_regexp, "", "Regular expression (for Regexp format)", 0) \
    M(EscapingRule, format_regexp_escaping_rule, "Raw", "Field escaping rule (for Regexp format)", 0) \
    M(Bool, format_regexp_skip_unmatched, false, "Skip lines unmatched by regular expression (for Regexp format", 0) \
    \
    M(Bool, output_format_enable_streaming, false, "Enable streaming in output formats that support it.", 0) \
    M(Bool, output_format_write_statistics, true, "Write statistics about read rows, bytes, time elapsed in suitable output formats.", 0) \
    M(Bool, output_format_pretty_row_numbers, false, "Add row numbers before each row for pretty output format", 0) \
    M(Bool, insert_distributed_one_random_shard, false, "If setting is enabled, inserting into distributed table will choose a random shard to write when there is no sharding key", 0) \
    \
    M(Bool, cross_to_inner_join_rewrite, true, "Use inner join instead of comma/cross join if possible", 0) \
    \
    M(Bool, output_format_arrow_low_cardinality_as_dictionary, false, "Enable output LowCardinality type as Dictionary Arrow type", 0) \
    \
    M(EnumComparingMode, format_capn_proto_enum_comparising_mode, FormatSettings::EnumComparingMode::BY_VALUES, "How to map ClickHouse Enum and CapnProto Enum", 0)\

// End of FORMAT_FACTORY_SETTINGS
// Please add settings non-related to formats into the COMMON_SETTINGS above.

#define LIST_OF_SETTINGS(M)    \
    COMMON_SETTINGS(M)         \
    OBSOLETE_SETTINGS(M)       \
    FORMAT_FACTORY_SETTINGS(M)

DECLARE_SETTINGS_TRAITS_ALLOW_CUSTOM_SETTINGS(SettingsTraits, LIST_OF_SETTINGS)


/** Settings of query execution.
  * These settings go to users.xml.
  */
struct Settings : public BaseSettings<SettingsTraits>, public IHints<2, Settings>
{
    /// For initialization from empty initializer-list to be "value initialization", not "aggregate initialization" in C++14.
    /// http://en.cppreference.com/w/cpp/language/aggregate_initialization
    Settings() = default;

    /** Set multiple settings from "profile" (in server configuration file (users.xml), profiles contain groups of multiple settings).
     * The profile can also be set using the `set` functions, like the profile setting.
     */
    void setProfile(const String & profile_name, const Poco::Util::AbstractConfiguration & config);

    /// Load settings from configuration file, at "path" prefix in configuration.
    void loadSettingsFromConfig(const String & path, const Poco::Util::AbstractConfiguration & config);

    /// Dumps profile events to column of type Map(String, String)
    void dumpToMapColumn(IColumn * column, bool changed_only = true);

    /// Adds program options to set the settings from a command line.
    /// (Don't forget to call notify() on the `variables_map` after parsing it!)
    void addProgramOptions(boost::program_options::options_description & options);

    /// Adds program options as to set the settings from a command line.
    /// Allows to set one setting multiple times, the last value will be used.
    /// (Don't forget to call notify() on the `variables_map` after parsing it!)
    void addProgramOptionsAsMultitokens(boost::program_options::options_description & options);

    /// Check that there is no user-level settings at the top level in config.
    /// This is a common source of mistake (user don't know where to write user-level setting).
    static void checkNoSettingNamesAtTopLevel(const Poco::Util::AbstractConfiguration & config, const String & config_path);

    std::vector<String> getAllRegisteredNames() const override;

    void addProgramOption(boost::program_options::options_description & options, const SettingFieldRef & field);

    void addProgramOptionAsMultitoken(boost::program_options::options_description & options, const SettingFieldRef & field);
};

/*
 * User-specified file format settings for File and URL engines.
 */
DECLARE_SETTINGS_TRAITS(FormatFactorySettingsTraits, FORMAT_FACTORY_SETTINGS)

struct FormatFactorySettings : public BaseSettings<FormatFactorySettingsTraits>
{
};

}<|MERGE_RESOLUTION|>--- conflicted
+++ resolved
@@ -638,16 +638,13 @@
     M(UInt64, input_format_msgpack_number_of_columns, 0, "The number of columns in inserted MsgPack data. Used for automatic schema inference from data.", 0) \
     M(MsgPackUUIDRepresentation, output_format_msgpack_uuid_representation, FormatSettings::MsgPackUUIDRepresentation::EXT, "The way how to output UUID in MsgPack format.", 0) \
     M(UInt64, input_format_max_rows_to_read_for_schema_inference, 100, "The maximum rows of data to read for automatic schema inference", 0) \
-<<<<<<< HEAD
     M(Bool, input_format_csv_use_best_effort_in_schema_inference, true, "Use some tweaks and heuristics to infer schema in CSV format", 0) \
     M(Bool, input_format_tsv_use_best_effort_in_schema_inference, true, "Use some tweaks and heuristics to infer schema in TSV format", 0) \
     M(Bool, input_format_parquet_skip_columns_with_unsupported_types_in_schema_inference, false, "Allow to skip columns with unsupported types while schema inference for format Parquet", 0) \
     M(Bool, input_format_orc_skip_columns_with_unsupported_types_in_schema_inference, false, "Allow to skip columns with unsupported types while schema inference for format ORC", 0) \
     M(Bool, input_format_arrow_skip_columns_with_unsupported_types_in_schema_inference, false, "Allow to skip columns with unsupported types while schema inference for format Arrow", 0) \
     M(String, column_names_for_schema_inference, "", "The list of column names to use in schema inference for formats without column names. The format: 'column1,column2,column3,...'", 0) \
-=======
     M(Bool, input_format_json_read_bools_as_numbers, true, "Allow to parse bools as numbers in JSON input formats", 0) \
->>>>>>> f3f8f27d
     \
     M(DateTimeInputFormat, date_time_input_format, FormatSettings::DateTimeInputFormat::Basic, "Method to read DateTime from text input formats. Possible values: 'basic', 'best_effort' and 'best_effort_us'.", 0) \
     M(DateTimeOutputFormat, date_time_output_format, FormatSettings::DateTimeOutputFormat::Simple, "Method to write DateTime to text output. Possible values: 'simple', 'iso', 'unix_timestamp'.", 0) \
