#include <Core/Defines.h>
#include <Core/SettingsChangesHistory.h>
#include <IO/ReadBufferFromString.h>
#include <IO/ReadHelpers.h>
#include <boost/algorithm/string.hpp>


namespace DB
{

namespace ErrorCodes
{
    extern const int BAD_ARGUMENTS;
    extern const int LOGICAL_ERROR;
}

ClickHouseVersion::ClickHouseVersion(const String & version)
{
    Strings split;
    boost::split(split, version, [](char c){ return c == '.'; });
    components.reserve(split.size());
    if (split.empty())
        throw Exception{ErrorCodes::BAD_ARGUMENTS, "Cannot parse ClickHouse version here: {}", version};

    for (const auto & split_element : split)
    {
        size_t component;
        ReadBufferFromString buf(split_element);
        if (!tryReadIntText(component, buf) || !buf.eof())
            throw Exception{ErrorCodes::BAD_ARGUMENTS, "Cannot parse ClickHouse version here: {}", version};
        components.push_back(component);
    }
}

ClickHouseVersion::ClickHouseVersion(const char * version)
    : ClickHouseVersion(String(version))
{
}

String ClickHouseVersion::toString() const
{
    String version = std::to_string(components[0]);
    for (size_t i = 1; i < components.size(); ++i)
        version += "." + std::to_string(components[i]);

    return version;
}

// clang-format off
/// History of settings changes that controls some backward incompatible changes
/// across all ClickHouse versions. It maps ClickHouse version to settings changes that were done
/// in this version. This history contains both changes to existing settings and newly added settings.
/// Settings changes is a vector of structs
///     {setting_name, previous_value, new_value, reason}.
/// For newly added setting choose the most appropriate previous_value (for example, if new setting
/// controls new feature and it's 'true' by default, use 'false' as previous_value).
/// It's used to implement `compatibility` setting (see https://github.com/ClickHouse/ClickHouse/issues/35972)
/// Note: please check if the key already exists to prevent duplicate entries.
static std::initializer_list<std::pair<ClickHouseVersion, SettingsChangesHistory::SettingsChanges>> settings_changes_history_initializer =
{
    {"24.12",
        {
<<<<<<< HEAD
            {"max_size_to_preallocate_for_aggregation", 100'000'000, 1'000'000'000'000, "Enable optimisation for bigger tables."},
            {"max_size_to_preallocate_for_joins", 100'000'000, 1'000'000'000'000, "Enable optimisation for bigger tables."},
=======
            {"use_async_executor_for_materialized_views", false, false, "New setting."},
>>>>>>> ed1f326d
        }
    },
    {"24.11",
        {
            {"validate_mutation_query", false, true, "New setting to validate mutation queries by default."},
            {"enable_job_stack_trace", false, true, "Enable by default collecting stack traces from job's scheduling."},
            {"allow_suspicious_types_in_group_by", true, false, "Don't allow Variant/Dynamic types in GROUP BY by default"},
            {"allow_suspicious_types_in_order_by", true, false, "Don't allow Variant/Dynamic types in ORDER BY by default"},
            {"distributed_cache_discard_connection_if_unread_data", true, true, "New setting"},
            {"filesystem_cache_enable_background_download_for_metadata_files_in_packed_storage", true, true, "New setting"},
            {"filesystem_cache_enable_background_download_during_fetch", true, true, "New setting"},
            {"azure_check_objects_after_upload", false, false, "Check each uploaded object in azure blob storage to be sure that upload was successful"},
            {"backup_restore_keeper_max_retries", 20, 1000, "Should be big enough so the whole operation BACKUP or RESTORE operation won't fail because of a temporary [Zoo]Keeper failure in the middle of it."},
            {"backup_restore_failure_after_host_disconnected_for_seconds", 0, 3600, "New setting."},
            {"backup_restore_keeper_max_retries_while_initializing", 0, 20, "New setting."},
            {"backup_restore_keeper_max_retries_while_handling_error", 0, 20, "New setting."},
            {"backup_restore_finish_timeout_after_error_sec", 0, 180, "New setting."},
            {"query_plan_merge_filters", false, true, "Allow to merge filters in the query plan. This is required to properly support filter-push-down with a new analyzer."},
            {"parallel_replicas_local_plan", false, true, "Use local plan for local replica in a query with parallel replicas"},
            {"allow_experimental_shared_set_join", 1, 0, "Disable a setting for ClickHouse Cloud"},
            {"merge_tree_use_v1_object_and_dynamic_serialization", true, false, "Add new serialization V2 version for JSON and Dynamic types"},
            {"min_joined_block_size_bytes", 524288, 524288, "New setting."},
            {"allow_experimental_bfloat16_type", false, false, "Add new experimental BFloat16 type"},
            {"filesystem_cache_skip_download_if_exceeds_per_query_cache_write_limit", 1, 1, "Rename of setting skip_download_if_exceeds_query_cache_limit"},
            {"filesystem_cache_prefer_bigger_buffer_size", true, true, "New setting"},
            {"read_in_order_use_virtual_row", false, false, "Use virtual row while reading in order of primary key or its monotonic function fashion. It is useful when searching over multiple parts as only relevant ones are touched."},
            {"s3_skip_empty_files", false, true, "We hope it will provide better UX"},
            {"filesystem_cache_boundary_alignment", 0, 0, "New setting"},
            {"push_external_roles_in_interserver_queries", false, false, "New setting."},
            {"enable_variant_type", false, false, "Add alias to allow_experimental_variant_type"},
            {"enable_dynamic_type", false, false, "Add alias to allow_experimental_dynamic_type"},
            {"enable_json_type", false, false, "Add alias to allow_experimental_json_type"},
        }
    },
    {"24.10",
        {
            {"query_metric_log_interval", 0, -1, "New setting."},
            {"enforce_strict_identifier_format", false, false, "New setting."},
            {"enable_parsing_to_custom_serialization", false, true, "New setting"},
            {"mongodb_throw_on_unsupported_query", false, true, "New setting."},
            {"enable_parallel_replicas", false, false, "Parallel replicas with read tasks became the Beta tier feature."},
            {"parallel_replicas_mode", "read_tasks", "read_tasks", "This setting was introduced as a part of making parallel replicas feature Beta"},
            {"filesystem_cache_name", "", "", "Filesystem cache name to use for stateless table engines or data lakes"},
            {"restore_replace_external_dictionary_source_to_null", false, false, "New setting."},
            {"show_create_query_identifier_quoting_rule", "when_necessary", "when_necessary", "New setting."},
            {"show_create_query_identifier_quoting_style", "Backticks", "Backticks", "New setting."},
            {"merge_tree_min_read_task_size", 8, 8, "New setting"},
            {"merge_tree_min_rows_for_concurrent_read_for_remote_filesystem", (20 * 8192), 0, "Setting is deprecated"},
            {"merge_tree_min_bytes_for_concurrent_read_for_remote_filesystem", (24 * 10 * 1024 * 1024), 0, "Setting is deprecated"},
            {"implicit_select", false, false, "A new setting."},
            {"output_format_native_write_json_as_string", false, false, "Add new setting to allow write JSON column as single String column in Native format"},
            {"output_format_binary_write_json_as_string", false, false, "Add new setting to write values of JSON type as JSON string in RowBinary output format"},
            {"input_format_binary_read_json_as_string", false, false, "Add new setting to read values of JSON type as JSON string in RowBinary input format"},
            {"min_free_disk_bytes_to_perform_insert", 0, 0, "New setting."},
            {"min_free_disk_ratio_to_perform_insert", 0.0, 0.0, "New setting."},
            {"enable_named_columns_in_function_tuple", false, false, "Disabled pending usability improvements"},
            {"cloud_mode_database_engine", 1, 1, "A setting for ClickHouse Cloud"},
            {"allow_experimental_shared_set_join", 0, 0, "A setting for ClickHouse Cloud"},
            {"read_through_distributed_cache", 0, 0, "A setting for ClickHouse Cloud"},
            {"write_through_distributed_cache", 0, 0, "A setting for ClickHouse Cloud"},
            {"distributed_cache_throw_on_error", 0, 0, "A setting for ClickHouse Cloud"},
            {"distributed_cache_log_mode", "on_error", "on_error", "A setting for ClickHouse Cloud"},
            {"distributed_cache_fetch_metrics_only_from_current_az", 1, 1, "A setting for ClickHouse Cloud"},
            {"distributed_cache_connect_max_tries", 100, 100, "A setting for ClickHouse Cloud"},
            {"distributed_cache_receive_response_wait_milliseconds", 60000, 60000, "A setting for ClickHouse Cloud"},
            {"distributed_cache_receive_timeout_milliseconds", 10000, 10000, "A setting for ClickHouse Cloud"},
            {"distributed_cache_wait_connection_from_pool_milliseconds", 100, 100, "A setting for ClickHouse Cloud"},
            {"distributed_cache_bypass_connection_pool", 0, 0, "A setting for ClickHouse Cloud"},
            {"distributed_cache_pool_behaviour_on_limit", "allocate_bypassing_pool", "allocate_bypassing_pool", "A setting for ClickHouse Cloud"},
            {"distributed_cache_read_alignment", 0, 0, "A setting for ClickHouse Cloud"},
            {"distributed_cache_max_unacked_inflight_packets", 10, 10, "A setting for ClickHouse Cloud"},
            {"distributed_cache_data_packet_ack_window", 5, 5, "A setting for ClickHouse Cloud"},
            {"input_format_parquet_enable_row_group_prefetch", false, true, "Enable row group prefetching during parquet parsing. Currently, only single-threaded parsing can prefetch."},
            {"input_format_orc_dictionary_as_low_cardinality", false, true, "Treat ORC dictionary encoded columns as LowCardinality columns while reading ORC files"},
            {"allow_experimental_refreshable_materialized_view", false, true, "Not experimental anymore"},
            {"max_parts_to_move", 0, 1000, "New setting"},
            {"hnsw_candidate_list_size_for_search", 64, 256, "New setting. Previously, the value was optionally specified in CREATE INDEX and 64 by default."},
            {"allow_reorder_prewhere_conditions", true, true, "New setting"},
            {"input_format_parquet_bloom_filter_push_down", false, true, "When reading Parquet files, skip whole row groups based on the WHERE/PREWHERE expressions and bloom filter in the Parquet metadata."},
            {"date_time_64_output_format_cut_trailing_zeros_align_to_groups_of_thousands", false, false, "Dynamically trim the trailing zeros of datetime64 values to adjust the output scale to (0, 3, 6), corresponding to 'seconds', 'milliseconds', and 'microseconds'."},
        }
    },
    {"24.9",
        {
            {"output_format_orc_dictionary_key_size_threshold", 0.0, 0.0, "For a string column in ORC output format, if the number of distinct values is greater than this fraction of the total number of non-null rows, turn off dictionary encoding. Otherwise dictionary encoding is enabled"},
            {"input_format_json_empty_as_default", false, false, "Added new setting to allow to treat empty fields in JSON input as default values."},
            {"input_format_try_infer_variants", false, false, "Try to infer Variant type in text formats when there is more than one possible type for column/array elements"},
            {"join_output_by_rowlist_perkey_rows_threshold", 0, 5, "The lower limit of per-key average rows in the right table to determine whether to output by row list in hash join."},
            {"create_if_not_exists", false, false, "New setting."},
            {"allow_materialized_view_with_bad_select", true, true, "Support (but not enable yet) stricter validation in CREATE MATERIALIZED VIEW"},
            {"parallel_replicas_mark_segment_size", 128, 0, "Value for this setting now determined automatically"},
            {"database_replicated_allow_replicated_engine_arguments", 1, 0, "Don't allow explicit arguments by default"},
            {"database_replicated_allow_explicit_uuid", 1, 0, "Added a new setting to disallow explicitly specifying table UUID"},
            {"parallel_replicas_local_plan", false, false, "Use local plan for local replica in a query with parallel replicas"},
            {"join_to_sort_minimum_perkey_rows", 0, 40, "The lower limit of per-key average rows in the right table to determine whether to rerange the right table by key in left or inner join. This setting ensures that the optimization is not applied for sparse table keys"},
            {"join_to_sort_maximum_table_rows", 0, 10000, "The maximum number of rows in the right table to determine whether to rerange the right table by key in left or inner join"},
            {"allow_experimental_join_right_table_sorting", false, false, "If it is set to true, and the conditions of `join_to_sort_minimum_perkey_rows` and `join_to_sort_maximum_table_rows` are met, rerange the right table by key to improve the performance in left or inner hash join"},
            {"mongodb_throw_on_unsupported_query", false, true, "New setting."},
            {"min_free_disk_bytes_to_perform_insert", 0, 0, "Maintain some free disk space bytes from inserts while still allowing for temporary writing."},
            {"min_free_disk_ratio_to_perform_insert", 0.0, 0.0, "Maintain some free disk space bytes expressed as ratio to total disk space from inserts while still allowing for temporary writing."},
        }
    },
    {"24.8",
        {
            {"rows_before_aggregation", false, false, "Provide exact value for rows_before_aggregation statistic, represents the number of rows read before aggregation"},
            {"restore_replace_external_table_functions_to_null", false, false, "New setting."},
            {"restore_replace_external_engines_to_null", false, false, "New setting."},
            {"input_format_json_max_depth", 1000000, 1000, "It was unlimited in previous versions, but that was unsafe."},
            {"merge_tree_min_bytes_per_task_for_remote_reading", 4194304, 2097152, "Value is unified with `filesystem_prefetch_min_bytes_for_single_read_task`"},
            {"use_hive_partitioning", false, false, "Allows to use hive partitioning for File, URL, S3, AzureBlobStorage and HDFS engines."},
            {"allow_experimental_kafka_offsets_storage_in_keeper", false, false, "Allow the usage of experimental Kafka storage engine that stores the committed offsets in ClickHouse Keeper"},
            {"allow_archive_path_syntax", true, true, "Added new setting to allow disabling archive path syntax."},
            {"query_cache_tag", "", "", "New setting for labeling query cache settings."},
            {"allow_experimental_time_series_table", false, false, "Added new setting to allow the TimeSeries table engine"},
            {"enable_analyzer", 1, 1, "Added an alias to a setting `allow_experimental_analyzer`."},
            {"optimize_functions_to_subcolumns", false, true, "Enabled settings by default"},
            {"allow_experimental_json_type", false, false, "Add new experimental JSON type"},
            {"use_json_alias_for_old_object_type", true, false, "Use JSON type alias to create new JSON type"},
            {"type_json_skip_duplicated_paths", false, false, "Allow to skip duplicated paths during JSON parsing"},
            {"allow_experimental_vector_similarity_index", false, false, "Added new setting to allow experimental vector similarity indexes"},
            {"input_format_try_infer_datetimes_only_datetime64", true, false, "Allow to infer DateTime instead of DateTime64 in data formats"},
        }
    },
    {"24.7",
        {
            {"output_format_parquet_write_page_index", false, true, "Add a possibility to write page index into parquet files."},
            {"output_format_binary_encode_types_in_binary_format", false, false, "Added new setting to allow to write type names in binary format in RowBinaryWithNamesAndTypes output format"},
            {"input_format_binary_decode_types_in_binary_format", false, false, "Added new setting to allow to read type names in binary format in RowBinaryWithNamesAndTypes input format"},
            {"output_format_native_encode_types_in_binary_format", false, false, "Added new setting to allow to write type names in binary format in Native output format"},
            {"input_format_native_decode_types_in_binary_format", false, false, "Added new setting to allow to read type names in binary format in Native output format"},
            {"read_in_order_use_buffering", false, true, "Use buffering before merging while reading in order of primary key"},
            {"enable_named_columns_in_function_tuple", false, false, "Generate named tuples in function tuple() when all names are unique and can be treated as unquoted identifiers."},
            {"optimize_trivial_insert_select", true, false, "The optimization does not make sense in many cases."},
            {"dictionary_validate_primary_key_type", false, false, "Validate primary key type for dictionaries. By default id type for simple layouts will be implicitly converted to UInt64."},
            {"collect_hash_table_stats_during_joins", false, true, "New setting."},
            {"max_size_to_preallocate_for_joins", 0, 100'000'000, "New setting."},
            {"input_format_orc_reader_time_zone_name", "GMT", "GMT", "The time zone name for ORC row reader, the default ORC row reader's time zone is GMT."},
            {"database_replicated_allow_heavy_create", true, false, "Long-running DDL queries (CREATE AS SELECT and POPULATE) for Replicated database engine was forbidden"},
            {"query_plan_merge_filters", false, false, "Allow to merge filters in the query plan"},
            {"azure_sdk_max_retries", 10, 10, "Maximum number of retries in azure sdk"},
            {"azure_sdk_retry_initial_backoff_ms", 10, 10, "Minimal backoff between retries in azure sdk"},
            {"azure_sdk_retry_max_backoff_ms", 1000, 1000, "Maximal backoff between retries in azure sdk"},
            {"ignore_on_cluster_for_replicated_named_collections_queries", false, false, "Ignore ON CLUSTER clause for replicated named collections management queries."},
            {"backup_restore_s3_retry_attempts", 1000,1000, "Setting for Aws::Client::RetryStrategy, Aws::Client does retries itself, 0 means no retries. It takes place only for backup/restore."},
            {"postgresql_connection_attempt_timeout", 2, 2, "Allow to control 'connect_timeout' parameter of PostgreSQL connection."},
            {"postgresql_connection_pool_retries", 2, 2, "Allow to control the number of retries in PostgreSQL connection pool."}
        }
    },
    {"24.6",
        {
            {"materialize_skip_indexes_on_insert", true, true, "Added new setting to allow to disable materialization of skip indexes on insert"},
            {"materialize_statistics_on_insert", true, true, "Added new setting to allow to disable materialization of statistics on insert"},
            {"input_format_parquet_use_native_reader", false, false, "When reading Parquet files, to use native reader instead of arrow reader."},
            {"hdfs_throw_on_zero_files_match", false, false, "Allow to throw an error when ListObjects request cannot match any files in HDFS engine instead of empty query result"},
            {"azure_throw_on_zero_files_match", false, false, "Allow to throw an error when ListObjects request cannot match any files in AzureBlobStorage engine instead of empty query result"},
            {"s3_validate_request_settings", true, true, "Allow to disable S3 request settings validation"},
            {"allow_experimental_full_text_index", false, false, "Enable experimental full-text index"},
            {"azure_skip_empty_files", false, false, "Allow to skip empty files in azure table engine"},
            {"hdfs_ignore_file_doesnt_exist", false, false, "Allow to return 0 rows when the requested files don't exist instead of throwing an exception in HDFS table engine"},
            {"azure_ignore_file_doesnt_exist", false, false, "Allow to return 0 rows when the requested files don't exist instead of throwing an exception in AzureBlobStorage table engine"},
            {"s3_ignore_file_doesnt_exist", false, false, "Allow to return 0 rows when the requested files don't exist instead of throwing an exception in S3 table engine"},
            {"s3_max_part_number", 10000, 10000, "Maximum part number number for s3 upload part"},
            {"s3_max_single_operation_copy_size", 32 * 1024 * 1024, 32 * 1024 * 1024, "Maximum size for a single copy operation in s3"},
            {"input_format_parquet_max_block_size", 8192, DEFAULT_BLOCK_SIZE, "Increase block size for parquet reader."},
            {"input_format_parquet_prefer_block_bytes", 0, DEFAULT_BLOCK_SIZE * 256, "Average block bytes output by parquet reader."},
            {"enable_blob_storage_log", true, true, "Write information about blob storage operations to system.blob_storage_log table"},
            {"allow_deprecated_snowflake_conversion_functions", true, false, "Disabled deprecated functions snowflakeToDateTime[64] and dateTime[64]ToSnowflake."},
            {"allow_statistic_optimize", false, false, "Old setting which popped up here being renamed."},
            {"allow_experimental_statistic", false, false, "Old setting which popped up here being renamed."},
            {"allow_statistics_optimize", false, false, "The setting was renamed. The previous name is `allow_statistic_optimize`."},
            {"allow_experimental_statistics", false, false, "The setting was renamed. The previous name is `allow_experimental_statistic`."},
            {"enable_vertical_final", false, true, "Enable vertical final by default again after fixing bug"},
            {"parallel_replicas_custom_key_range_lower", 0, 0, "Add settings to control the range filter when using parallel replicas with dynamic shards"},
            {"parallel_replicas_custom_key_range_upper", 0, 0, "Add settings to control the range filter when using parallel replicas with dynamic shards. A value of 0 disables the upper limit"},
            {"output_format_pretty_display_footer_column_names", 0, 1, "Add a setting to display column names in the footer if there are many rows. Threshold value is controlled by output_format_pretty_display_footer_column_names_min_rows."},
            {"output_format_pretty_display_footer_column_names_min_rows", 0, 50, "Add a setting to control the threshold value for setting output_format_pretty_display_footer_column_names_min_rows. Default 50."},
            {"output_format_csv_serialize_tuple_into_separate_columns", true, true, "A new way of how interpret tuples in CSV format was added."},
            {"input_format_csv_deserialize_separate_columns_into_tuple", true, true, "A new way of how interpret tuples in CSV format was added."},
            {"input_format_csv_try_infer_strings_from_quoted_tuples", true, true, "A new way of how interpret tuples in CSV format was added."},
        }
    },
    {"24.5",
        {
            {"allow_deprecated_error_prone_window_functions", true, false, "Allow usage of deprecated error prone window functions (neighbor, runningAccumulate, runningDifferenceStartingWithFirstValue, runningDifference)"},
            {"allow_experimental_join_condition", false, false, "Support join with inequal conditions which involve columns from both left and right table. e.g. t1.y < t2.y."},
            {"input_format_tsv_crlf_end_of_line", false, false, "Enables reading of CRLF line endings with TSV formats"},
            {"output_format_parquet_use_custom_encoder", false, true, "Enable custom Parquet encoder."},
            {"cross_join_min_rows_to_compress", 0, 10000000, "Minimal count of rows to compress block in CROSS JOIN. Zero value means - disable this threshold. This block is compressed when any of the two thresholds (by rows or by bytes) are reached."},
            {"cross_join_min_bytes_to_compress", 0, 1_GiB, "Minimal size of block to compress in CROSS JOIN. Zero value means - disable this threshold. This block is compressed when any of the two thresholds (by rows or by bytes) are reached."},
            {"http_max_chunk_size", 0, 0, "Internal limitation"},
            {"prefer_external_sort_block_bytes", 0, DEFAULT_BLOCK_SIZE * 256, "Prefer maximum block bytes for external sort, reduce the memory usage during merging."},
            {"input_format_force_null_for_omitted_fields", false, false, "Disable type-defaults for omitted fields when needed"},
            {"cast_string_to_dynamic_use_inference", false, false, "Add setting to allow converting String to Dynamic through parsing"},
            {"allow_experimental_dynamic_type", false, false, "Add new experimental Dynamic type"},
            {"azure_max_blocks_in_multipart_upload", 50000, 50000, "Maximum number of blocks in multipart upload for Azure."},
            {"allow_archive_path_syntax", false, true, "Added new setting to allow disabling archive path syntax."},
        }
    },
    {"24.4",
        {
            {"input_format_json_throw_on_bad_escape_sequence", true, true, "Allow to save JSON strings with bad escape sequences"},
            {"max_parsing_threads", 0, 0, "Add a separate setting to control number of threads in parallel parsing from files"},
            {"ignore_drop_queries_probability", 0, 0, "Allow to ignore drop queries in server with specified probability for testing purposes"},
            {"lightweight_deletes_sync", 2, 2, "The same as 'mutation_sync', but controls only execution of lightweight deletes"},
            {"query_cache_system_table_handling", "save", "throw", "The query cache no longer caches results of queries against system tables"},
            {"input_format_json_ignore_unnecessary_fields", false, true, "Ignore unnecessary fields and not parse them. Enabling this may not throw exceptions on json strings of invalid format or with duplicated fields"},
            {"input_format_hive_text_allow_variable_number_of_columns", false, true, "Ignore extra columns in Hive Text input (if file has more columns than expected) and treat missing fields in Hive Text input as default values."},
            {"allow_experimental_database_replicated", false, true, "Database engine Replicated is now in Beta stage"},
            {"temporary_data_in_cache_reserve_space_wait_lock_timeout_milliseconds", (10 * 60 * 1000), (10 * 60 * 1000), "Wait time to lock cache for sapce reservation in temporary data in filesystem cache"},
            {"optimize_rewrite_sum_if_to_count_if", false, true, "Only available for the analyzer, where it works correctly"},
            {"azure_allow_parallel_part_upload", "true", "true", "Use multiple threads for azure multipart upload."},
            {"max_recursive_cte_evaluation_depth", DBMS_RECURSIVE_CTE_MAX_EVALUATION_DEPTH, DBMS_RECURSIVE_CTE_MAX_EVALUATION_DEPTH, "Maximum limit on recursive CTE evaluation depth"},
            {"query_plan_convert_outer_join_to_inner_join", false, true, "Allow to convert OUTER JOIN to INNER JOIN if filter after JOIN always filters default values"},
        }
    },
    {"24.3",
        {
            {"s3_connect_timeout_ms", 1000, 1000, "Introduce new dedicated setting for s3 connection timeout"},
            {"allow_experimental_shared_merge_tree", false, true, "The setting is obsolete"},
            {"use_page_cache_for_disks_without_file_cache", false, false, "Added userspace page cache"},
            {"read_from_page_cache_if_exists_otherwise_bypass_cache", false, false, "Added userspace page cache"},
            {"page_cache_inject_eviction", false, false, "Added userspace page cache"},
            {"default_table_engine", "None", "MergeTree", "Set default table engine to MergeTree for better usability"},
            {"input_format_json_use_string_type_for_ambiguous_paths_in_named_tuples_inference_from_objects", false, false, "Allow to use String type for ambiguous paths during named tuple inference from JSON objects"},
            {"traverse_shadow_remote_data_paths", false, false, "Traverse shadow directory when query system.remote_data_paths."},
            {"throw_if_deduplication_in_dependent_materialized_views_enabled_with_async_insert", false, true, "Deduplication in dependent materialized view cannot work together with async inserts."},
            {"parallel_replicas_allow_in_with_subquery", false, true, "If true, subquery for IN will be executed on every follower replica"},
            {"log_processors_profiles", false, true, "Enable by default"},
            {"function_locate_has_mysql_compatible_argument_order", false, true, "Increase compatibility with MySQL's locate function."},
            {"allow_suspicious_primary_key", true, false, "Forbid suspicious PRIMARY KEY/ORDER BY for MergeTree (i.e. SimpleAggregateFunction)"},
            {"filesystem_cache_reserve_space_wait_lock_timeout_milliseconds", 1000, 1000, "Wait time to lock cache for sapce reservation in filesystem cache"},
            {"max_parser_backtracks", 0, 1000000, "Limiting the complexity of parsing"},
            {"analyzer_compatibility_join_using_top_level_identifier", false, false, "Force to resolve identifier in JOIN USING from projection"},
            {"distributed_insert_skip_read_only_replicas", false, false, "If true, INSERT into Distributed will skip read-only replicas"},
            {"keeper_max_retries", 10, 10, "Max retries for general keeper operations"},
            {"keeper_retry_initial_backoff_ms", 100, 100, "Initial backoff timeout for general keeper operations"},
            {"keeper_retry_max_backoff_ms", 5000, 5000, "Max backoff timeout for general keeper operations"},
            {"s3queue_allow_experimental_sharded_mode", false, false, "Enable experimental sharded mode of S3Queue table engine. It is experimental because it will be rewritten"},
            {"allow_experimental_analyzer", false, true, "Enable analyzer and planner by default."},
            {"merge_tree_read_split_ranges_into_intersecting_and_non_intersecting_injection_probability", 0.0, 0.0, "For testing of `PartsSplitter` - split read ranges into intersecting and non intersecting every time you read from MergeTree with the specified probability."},
            {"allow_get_client_http_header", false, false, "Introduced a new function."},
            {"output_format_pretty_row_numbers", false, true, "It is better for usability."},
            {"output_format_pretty_max_value_width_apply_for_single_value", true, false, "Single values in Pretty formats won't be cut."},
            {"output_format_parquet_string_as_string", false, true, "ClickHouse allows arbitrary binary data in the String data type, which is typically UTF-8. Parquet/ORC/Arrow Strings only support UTF-8. That's why you can choose which Arrow's data type to use for the ClickHouse String data type - String or Binary. While Binary would be more correct and compatible, using String by default will correspond to user expectations in most cases."},
            {"output_format_orc_string_as_string", false, true, "ClickHouse allows arbitrary binary data in the String data type, which is typically UTF-8. Parquet/ORC/Arrow Strings only support UTF-8. That's why you can choose which Arrow's data type to use for the ClickHouse String data type - String or Binary. While Binary would be more correct and compatible, using String by default will correspond to user expectations in most cases."},
            {"output_format_arrow_string_as_string", false, true, "ClickHouse allows arbitrary binary data in the String data type, which is typically UTF-8. Parquet/ORC/Arrow Strings only support UTF-8. That's why you can choose which Arrow's data type to use for the ClickHouse String data type - String or Binary. While Binary would be more correct and compatible, using String by default will correspond to user expectations in most cases."},
            {"output_format_parquet_compression_method", "lz4", "zstd", "Parquet/ORC/Arrow support many compression methods, including lz4 and zstd. ClickHouse supports each and every compression method. Some inferior tools, such as 'duckdb', lack support for the faster `lz4` compression method, that's why we set zstd by default."},
            {"output_format_orc_compression_method", "lz4", "zstd", "Parquet/ORC/Arrow support many compression methods, including lz4 and zstd. ClickHouse supports each and every compression method. Some inferior tools, such as 'duckdb', lack support for the faster `lz4` compression method, that's why we set zstd by default."},
            {"output_format_pretty_highlight_digit_groups", false, true, "If enabled and if output is a terminal, highlight every digit corresponding to the number of thousands, millions, etc. with underline."},
            {"geo_distance_returns_float64_on_float64_arguments", false, true, "Increase the default precision."},
            {"azure_max_inflight_parts_for_one_file", 20, 20, "The maximum number of a concurrent loaded parts in multipart upload request. 0 means unlimited."},
            {"azure_strict_upload_part_size", 0, 0, "The exact size of part to upload during multipart upload to Azure blob storage."},
            {"azure_min_upload_part_size", 16*1024*1024, 16*1024*1024, "The minimum size of part to upload during multipart upload to Azure blob storage."},
            {"azure_max_upload_part_size", 5ull*1024*1024*1024, 5ull*1024*1024*1024, "The maximum size of part to upload during multipart upload to Azure blob storage."},
            {"azure_upload_part_size_multiply_factor", 2, 2, "Multiply azure_min_upload_part_size by this factor each time azure_multiply_parts_count_threshold parts were uploaded from a single write to Azure blob storage."},
            {"azure_upload_part_size_multiply_parts_count_threshold", 500, 500, "Each time this number of parts was uploaded to Azure blob storage, azure_min_upload_part_size is multiplied by azure_upload_part_size_multiply_factor."},
            {"output_format_csv_serialize_tuple_into_separate_columns", true, true, "A new way of how interpret tuples in CSV format was added."},
            {"input_format_csv_deserialize_separate_columns_into_tuple", true, true, "A new way of how interpret tuples in CSV format was added."},
            {"input_format_csv_try_infer_strings_from_quoted_tuples", true, true, "A new way of how interpret tuples in CSV format was added."},
        }
    },
    {"24.2",
        {
            {"allow_suspicious_variant_types", true, false, "Don't allow creating Variant type with suspicious variants by default"},
            {"validate_experimental_and_suspicious_types_inside_nested_types", false, true, "Validate usage of experimental and suspicious types inside nested types"},
            {"output_format_values_escape_quote_with_quote", false, false, "If true escape ' with '', otherwise quoted with \\'"},
            {"output_format_pretty_single_large_number_tip_threshold", 0, 1'000'000, "Print a readable number tip on the right side of the table if the block consists of a single number which exceeds this value (except 0)"},
            {"input_format_try_infer_exponent_floats", true, false, "Don't infer floats in exponential notation by default"},
            {"query_plan_optimize_prewhere", true, true, "Allow to push down filter to PREWHERE expression for supported storages"},
            {"async_insert_max_data_size", 1000000, 10485760, "The previous value appeared to be too small."},
            {"async_insert_poll_timeout_ms", 10, 10, "Timeout in milliseconds for polling data from asynchronous insert queue"},
            {"async_insert_use_adaptive_busy_timeout", false, true, "Use adaptive asynchronous insert timeout"},
            {"async_insert_busy_timeout_min_ms", 50, 50, "The minimum value of the asynchronous insert timeout in milliseconds; it also serves as the initial value, which may be increased later by the adaptive algorithm"},
            {"async_insert_busy_timeout_max_ms", 200, 200, "The minimum value of the asynchronous insert timeout in milliseconds; async_insert_busy_timeout_ms is aliased to async_insert_busy_timeout_max_ms"},
            {"async_insert_busy_timeout_increase_rate", 0.2, 0.2, "The exponential growth rate at which the adaptive asynchronous insert timeout increases"},
            {"async_insert_busy_timeout_decrease_rate", 0.2, 0.2, "The exponential growth rate at which the adaptive asynchronous insert timeout decreases"},
            {"format_template_row_format", "", "", "Template row format string can be set directly in query"},
            {"format_template_resultset_format", "", "", "Template result set format string can be set in query"},
            {"split_parts_ranges_into_intersecting_and_non_intersecting_final", true, true, "Allow to split parts ranges into intersecting and non intersecting during FINAL optimization"},
            {"split_intersecting_parts_ranges_into_layers_final", true, true, "Allow to split intersecting parts ranges into layers during FINAL optimization"},
            {"azure_max_single_part_copy_size", 256*1024*1024, 256*1024*1024, "The maximum size of object to copy using single part copy to Azure blob storage."},
            {"min_external_table_block_size_rows", DEFAULT_INSERT_BLOCK_SIZE, DEFAULT_INSERT_BLOCK_SIZE, "Squash blocks passed to external table to specified size in rows, if blocks are not big enough"},
            {"min_external_table_block_size_bytes", DEFAULT_INSERT_BLOCK_SIZE * 256, DEFAULT_INSERT_BLOCK_SIZE * 256, "Squash blocks passed to external table to specified size in bytes, if blocks are not big enough."},
            {"parallel_replicas_prefer_local_join", true, true, "If true, and JOIN can be executed with parallel replicas algorithm, and all storages of right JOIN part are *MergeTree, local JOIN will be used instead of GLOBAL JOIN."},
            {"optimize_time_filter_with_preimage", true, true, "Optimize Date and DateTime predicates by converting functions into equivalent comparisons without conversions (e.g. toYear(col) = 2023 -> col >= '2023-01-01' AND col <= '2023-12-31')"},
            {"extract_key_value_pairs_max_pairs_per_row", 0, 0, "Max number of pairs that can be produced by the `extractKeyValuePairs` function. Used as a safeguard against consuming too much memory."},
            {"default_view_definer", "CURRENT_USER", "CURRENT_USER", "Allows to set default `DEFINER` option while creating a view"},
            {"default_materialized_view_sql_security", "DEFINER", "DEFINER", "Allows to set a default value for SQL SECURITY option when creating a materialized view"},
            {"default_normal_view_sql_security", "INVOKER", "INVOKER", "Allows to set default `SQL SECURITY` option while creating a normal view"},
            {"mysql_map_string_to_text_in_show_columns", false, true, "Reduce the configuration effort to connect ClickHouse with BI tools."},
            {"mysql_map_fixed_string_to_text_in_show_columns", false, true, "Reduce the configuration effort to connect ClickHouse with BI tools."},
        }
    },
    {"24.1",
        {
            {"print_pretty_type_names", false, true, "Better user experience."},
            {"input_format_json_read_bools_as_strings", false, true, "Allow to read bools as strings in JSON formats by default"},
            {"output_format_arrow_use_signed_indexes_for_dictionary", false, true, "Use signed indexes type for Arrow dictionaries by default as it's recommended"},
            {"allow_experimental_variant_type", false, false, "Add new experimental Variant type"},
            {"use_variant_as_common_type", false, false, "Allow to use Variant in if/multiIf if there is no common type"},
            {"output_format_arrow_use_64_bit_indexes_for_dictionary", false, false, "Allow to use 64 bit indexes type in Arrow dictionaries"},
            {"parallel_replicas_mark_segment_size", 128, 128, "Add new setting to control segment size in new parallel replicas coordinator implementation"},
            {"ignore_materialized_views_with_dropped_target_table", false, false, "Add new setting to allow to ignore materialized views with dropped target table"},
            {"output_format_compression_level", 3, 3, "Allow to change compression level in the query output"},
            {"output_format_compression_zstd_window_log", 0, 0, "Allow to change zstd window log in the query output when zstd compression is used"},
            {"enable_zstd_qat_codec", false, false, "Add new ZSTD_QAT codec"},
            {"enable_vertical_final", false, true, "Use vertical final by default"},
            {"output_format_arrow_use_64_bit_indexes_for_dictionary", false, false, "Allow to use 64 bit indexes type in Arrow dictionaries"},
            {"max_rows_in_set_to_optimize_join", 100000, 0, "Disable join optimization as it prevents from read in order optimization"},
            {"output_format_pretty_color", true, "auto", "Setting is changed to allow also for auto value, disabling ANSI escapes if output is not a tty"},
            {"function_visible_width_behavior", 0, 1, "We changed the default behavior of `visibleWidth` to be more precise"},
            {"max_estimated_execution_time", 0, 0, "Separate max_execution_time and max_estimated_execution_time"},
            {"iceberg_engine_ignore_schema_evolution", false, false, "Allow to ignore schema evolution in Iceberg table engine"},
            {"optimize_injective_functions_in_group_by", false, true, "Replace injective functions by it's arguments in GROUP BY section in analyzer"},
            {"update_insert_deduplication_token_in_dependent_materialized_views", false, false, "Allow to update insert deduplication token with table identifier during insert in dependent materialized views"},
            {"azure_max_unexpected_write_error_retries", 4, 4, "The maximum number of retries in case of unexpected errors during Azure blob storage write"},
            {"split_parts_ranges_into_intersecting_and_non_intersecting_final", false, true, "Allow to split parts ranges into intersecting and non intersecting during FINAL optimization"},
            {"split_intersecting_parts_ranges_into_layers_final", true, true, "Allow to split intersecting parts ranges into layers during FINAL optimization"}
        }
    },
    {"23.12",
        {
            {"allow_suspicious_ttl_expressions", true, false, "It is a new setting, and in previous versions the behavior was equivalent to allowing."},
            {"input_format_parquet_allow_missing_columns", false, true, "Allow missing columns in Parquet files by default"},
            {"input_format_orc_allow_missing_columns", false, true, "Allow missing columns in ORC files by default"},
            {"input_format_arrow_allow_missing_columns", false, true, "Allow missing columns in Arrow files by default"}
        }
    },
    {"23.11",
        {
            {"parsedatetime_parse_without_leading_zeros", false, true, "Improved compatibility with MySQL DATE_FORMAT/STR_TO_DATE"}
        }
    },
    {"23.9",
        {
            {"optimize_group_by_constant_keys", false, true, "Optimize group by constant keys by default"},
            {"input_format_json_try_infer_named_tuples_from_objects", false, true, "Try to infer named Tuples from JSON objects by default"},
            {"input_format_json_read_numbers_as_strings", false, true, "Allow to read numbers as strings in JSON formats by default"},
            {"input_format_json_read_arrays_as_strings", false, true, "Allow to read arrays as strings in JSON formats by default"},
            {"input_format_json_infer_incomplete_types_as_strings", false, true, "Allow to infer incomplete types as Strings in JSON formats by default"},
            {"input_format_json_try_infer_numbers_from_strings", true, false, "Don't infer numbers from strings in JSON formats by default to prevent possible parsing errors"},
            {"http_write_exception_in_output_format", false, true, "Output valid JSON/XML on exception in HTTP streaming."}
        }
    },
    {"23.8",
        {
            {"rewrite_count_distinct_if_with_count_distinct_implementation", false, true, "Rewrite countDistinctIf with count_distinct_implementation configuration"}
        }
    },
    {"23.7",
        {
            {"function_sleep_max_microseconds_per_block", 0, 3000000, "In previous versions, the maximum sleep time of 3 seconds was applied only for `sleep`, but not for `sleepEachRow` function. In the new version, we introduce this setting. If you set compatibility with the previous versions, we will disable the limit altogether."}
        }
    },
    {"23.6",
        {
            {"http_send_timeout", 180, 30, "3 minutes seems crazy long. Note that this is timeout for a single network write call, not for the whole upload operation."},
            {"http_receive_timeout", 180, 30, "See http_send_timeout."}
        }
    },
    {"23.5",
        {
            {"input_format_parquet_preserve_order", true, false, "Allow Parquet reader to reorder rows for better parallelism."},
            {"parallelize_output_from_storages", false, true, "Allow parallelism when executing queries that read from file/url/s3/etc. This may reorder rows."},
            {"use_with_fill_by_sorting_prefix", false, true, "Columns preceding WITH FILL columns in ORDER BY clause form sorting prefix. Rows with different values in sorting prefix are filled independently"},
            {"output_format_parquet_compliant_nested_types", false, true, "Change an internal field name in output Parquet file schema."}
        }
    },
    {"23.4",
        {
            {"allow_suspicious_indices", true, false, "If true, index can defined with identical expressions"},
            {"allow_nonconst_timezone_arguments", true, false, "Allow non-const timezone arguments in certain time-related functions like toTimeZone(), fromUnixTimestamp*(), snowflakeToDateTime*()."},
            {"connect_timeout_with_failover_ms", 50, 1000, "Increase default connect timeout because of async connect"},
            {"connect_timeout_with_failover_secure_ms", 100, 1000, "Increase default secure connect timeout because of async connect"},
            {"hedged_connection_timeout_ms", 100, 50, "Start new connection in hedged requests after 50 ms instead of 100 to correspond with previous connect timeout"},
            {"formatdatetime_f_prints_single_zero", true, false, "Improved compatibility with MySQL DATE_FORMAT()/STR_TO_DATE()"},
            {"formatdatetime_parsedatetime_m_is_month_name", false, true, "Improved compatibility with MySQL DATE_FORMAT/STR_TO_DATE"}
        }
    },
    {"23.3",
        {
            {"output_format_parquet_version", "1.0", "2.latest", "Use latest Parquet format version for output format"},
            {"input_format_json_ignore_unknown_keys_in_named_tuple", false, true, "Improve parsing JSON objects as named tuples"},
            {"input_format_native_allow_types_conversion", false, true, "Allow types conversion in Native input forma"},
            {"output_format_arrow_compression_method", "none", "lz4_frame", "Use lz4 compression in Arrow output format by default"},
            {"output_format_parquet_compression_method", "snappy", "lz4", "Use lz4 compression in Parquet output format by default"},
            {"output_format_orc_compression_method", "none", "lz4_frame", "Use lz4 compression in ORC output format by default"},
            {"async_query_sending_for_remote", false, true, "Create connections and send query async across shards"}
        }
    },
    {"23.2",
        {
            {"output_format_parquet_fixed_string_as_fixed_byte_array", false, true, "Use Parquet FIXED_LENGTH_BYTE_ARRAY type for FixedString by default"},
            {"output_format_arrow_fixed_string_as_fixed_byte_array", false, true, "Use Arrow FIXED_SIZE_BINARY type for FixedString by default"},
            {"query_plan_remove_redundant_distinct", false, true, "Remove redundant Distinct step in query plan"},
            {"optimize_duplicate_order_by_and_distinct", true, false, "Remove duplicate ORDER BY and DISTINCT if it's possible"},
            {"insert_keeper_max_retries", 0, 20, "Enable reconnections to Keeper on INSERT, improve reliability"}
        }
    },
    {"23.1",
        {
            {"input_format_json_read_objects_as_strings", 0, 1, "Enable reading nested json objects as strings while object type is experimental"},
            {"input_format_json_defaults_for_missing_elements_in_named_tuple", false, true, "Allow missing elements in JSON objects while reading named tuples by default"},
            {"input_format_csv_detect_header", false, true, "Detect header in CSV format by default"},
            {"input_format_tsv_detect_header", false, true, "Detect header in TSV format by default"},
            {"input_format_custom_detect_header", false, true, "Detect header in CustomSeparated format by default"},
            {"query_plan_remove_redundant_sorting", false, true, "Remove redundant sorting in query plan. For example, sorting steps related to ORDER BY clauses in subqueries"}
        }
    },
    {"22.12",
        {
            {"max_size_to_preallocate_for_aggregation", 10'000'000, 100'000'000, "This optimizes performance"},
            {"query_plan_aggregation_in_order", 0, 1, "Enable some refactoring around query plan"},
            {"format_binary_max_string_size", 0, 1_GiB, "Prevent allocating large amount of memory"}
        }
    },
    {"22.11",
        {
            {"use_structure_from_insertion_table_in_table_functions", 0, 2, "Improve using structure from insertion table in table functions"}
        }
    },
    {"22.9",
        {
            {"force_grouping_standard_compatibility", false, true, "Make GROUPING function output the same as in SQL standard and other DBMS"}
        }
    },
    {"22.7",
        {
            {"cross_to_inner_join_rewrite", 1, 2, "Force rewrite comma join to inner"},
            {"enable_positional_arguments", false, true, "Enable positional arguments feature by default"},
            {"format_csv_allow_single_quotes", true, false, "Most tools don't treat single quote in CSV specially, don't do it by default too"}
        }
    },
    {"22.6",
        {
            {"output_format_json_named_tuples_as_objects", false, true, "Allow to serialize named tuples as JSON objects in JSON formats by default"},
            {"input_format_skip_unknown_fields", false, true, "Optimize reading subset of columns for some input formats"}
        }
    },
    {"22.5",
        {
            {"memory_overcommit_ratio_denominator", 0, 1073741824, "Enable memory overcommit feature by default"},
            {"memory_overcommit_ratio_denominator_for_user", 0, 1073741824, "Enable memory overcommit feature by default"}
        }
    },
    {"22.4",
        {
            {"allow_settings_after_format_in_insert", true, false, "Do not allow SETTINGS after FORMAT for INSERT queries because ClickHouse interpret SETTINGS as some values, which is misleading"}
        }
    },
    {"22.3",
        {
            {"cast_ipv4_ipv6_default_on_conversion_error", true, false, "Make functions cast(value, 'IPv4') and cast(value, 'IPv6') behave same as toIPv4 and toIPv6 functions"}
        }
    },
    {"21.12",
        {
            {"stream_like_engine_allow_direct_select", true, false, "Do not allow direct select for Kafka/RabbitMQ/FileLog by default"}
        }
    },
    {"21.9",
        {
            {"output_format_decimal_trailing_zeros", true, false, "Do not output trailing zeros in text representation of Decimal types by default for better looking output"},
            {"use_hedged_requests", false, true, "Enable Hedged Requests feature by default"}
        }
    },
    {"21.7",
        {
            {"legacy_column_name_of_tuple_literal", true, false, "Add this setting only for compatibility reasons. It makes sense to set to 'true', while doing rolling update of cluster from version lower than 21.7 to higher"}
        }
    },
    {"21.5",
        {
            {"async_socket_for_remote", false, true, "Fix all problems and turn on asynchronous reads from socket for remote queries by default again"}
        }
    },
    {"21.3",
        {
            {"async_socket_for_remote", true, false, "Turn off asynchronous reads from socket for remote queries because of some problems"},
            {"optimize_normalize_count_variants", false, true, "Rewrite aggregate functions that semantically equals to count() as count() by default"},
            {"normalize_function_names", false, true, "Normalize function names to their canonical names, this was needed for projection query routing"}
        }
    },
    {"21.2",
        {
            {"enable_global_with_statement", false, true, "Propagate WITH statements to UNION queries and all subqueries by default"}
        }
    },
    {"21.1",
        {
            {"insert_quorum_parallel", false, true, "Use parallel quorum inserts by default. It is significantly more convenient to use than sequential quorum inserts"},
            {"input_format_null_as_default", false, true, "Allow to insert NULL as default for input formats by default"},
            {"optimize_on_insert", false, true, "Enable data optimization on INSERT by default for better user experience"},
            {"use_compact_format_in_distributed_parts_names", false, true, "Use compact format for async INSERT into Distributed tables by default"}
        }
    },
    {"20.10",
        {
            {"format_regexp_escaping_rule", "Escaped", "Raw", "Use Raw as default escaping rule for Regexp format to male the behaviour more like to what users expect"}
        }
    },
    {"20.7",
        {
            {"show_table_uuid_in_table_create_query_if_not_nil", true, false, "Stop showing  UID of the table in its CREATE query for Engine=Atomic"}
        }
    },
    {"20.5",
        {
            {"input_format_with_names_use_header", false, true, "Enable using header with names for formats with WithNames/WithNamesAndTypes suffixes"},
            {"allow_suspicious_codecs", true, false, "Don't allow to specify meaningless compression codecs"}
        }
    },
    {"20.4",
        {
            {"validate_polygons", false, true, "Throw exception if polygon is invalid in function pointInPolygon by default instead of returning possibly wrong results"}
        }
    },
    {"19.18",
        {
            {"enable_scalar_subquery_optimization", false, true, "Prevent scalar subqueries from (de)serializing large scalar values and possibly avoid running the same subquery more than once"}
        }
    },
    {"19.14",
        {
            {"any_join_distinct_right_table_keys", true, false, "Disable ANY RIGHT and ANY FULL JOINs by default to avoid inconsistency"}
        }
    },
    {"19.12",
        {
            {"input_format_defaults_for_omitted_fields", false, true, "Enable calculation of complex default expressions for omitted fields for some input formats, because it should be the expected behaviour"}
        }
    },
    {"19.5",
        {
            {"max_partitions_per_insert_block", 0, 100, "Add a limit for the number of partitions in one block"}
        }
    },
    {"18.12.17",
        {
            {"enable_optimize_predicate_expression", 0, 1, "Optimize predicates to subqueries by default"}
        }
    },
};

static std::initializer_list<std::pair<ClickHouseVersion, SettingsChangesHistory::SettingsChanges>> merge_tree_settings_changes_history_initializer =
{
    {"24.12",
        {
            {"enforce_index_structure_match_on_partition_manipulation", true, false, "Add new setting to allow attach when source table's projections and secondary indices is a subset of those in the target table."}
        }
    },
    {"24.11",
        {
        }
    },
    {"24.10",
        {
        }
    },
    {"24.9",
        {
        }
    },
    {"24.8",
        {
            {"deduplicate_merge_projection_mode", "ignore", "throw", "Do not allow to create inconsistent projection"}
        }
    },
};

static void initSettingsChangesHistory(
    std::map<ClickHouseVersion, SettingsChangesHistory::SettingsChanges> & settings_changes_history,
    std::once_flag & initialized_flag,
    std::initializer_list<std::pair<ClickHouseVersion, SettingsChangesHistory::SettingsChanges>> & initializer
)
{
    std::call_once(initialized_flag, [&]()
    {
        for (const auto & setting_change : initializer)
        {
            /// Disallow duplicate keys in the settings changes history. Example:
            ///     {"21.2", {{"some_setting_1", false, true, "[...]"}}},
            ///     [...]
            ///     {"21.2", {{"some_setting_2", false, true, "[...]"}}},
            /// As std::set has unique keys, one of the entries would be overwritten.
            if (settings_changes_history.contains(setting_change.first))
                throw Exception{ErrorCodes::LOGICAL_ERROR, "Detected duplicate version '{}'", setting_change.first.toString()};

            settings_changes_history[setting_change.first] = setting_change.second;
        }
    });
}

const std::map<ClickHouseVersion, SettingsChangesHistory::SettingsChanges> & getSettingsChangesHistory()
{
    static std::map<ClickHouseVersion, SettingsChangesHistory::SettingsChanges> settings_changes_history;
    static std::once_flag initialized_flag;
    initSettingsChangesHistory(settings_changes_history, initialized_flag, settings_changes_history_initializer);

    return settings_changes_history;
}

const std::map<ClickHouseVersion, SettingsChangesHistory::SettingsChanges> & getMergeTreeSettingsChangesHistory()
{
    static std::map<ClickHouseVersion, SettingsChangesHistory::SettingsChanges> merge_tree_settings_changes_history;
    static std::once_flag initialized_flag;
    initSettingsChangesHistory(merge_tree_settings_changes_history, initialized_flag, merge_tree_settings_changes_history_initializer);

    return merge_tree_settings_changes_history;
}

}<|MERGE_RESOLUTION|>--- conflicted
+++ resolved
@@ -60,12 +60,9 @@
 {
     {"24.12",
         {
-<<<<<<< HEAD
             {"max_size_to_preallocate_for_aggregation", 100'000'000, 1'000'000'000'000, "Enable optimisation for bigger tables."},
             {"max_size_to_preallocate_for_joins", 100'000'000, 1'000'000'000'000, "Enable optimisation for bigger tables."},
-=======
             {"use_async_executor_for_materialized_views", false, false, "New setting."},
->>>>>>> ed1f326d
         }
     },
     {"24.11",
