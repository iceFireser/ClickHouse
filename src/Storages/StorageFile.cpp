--- conflicted
+++ resolved
@@ -275,12 +275,7 @@
         const FilesInfoPtr & files_info)
     {
         if (storage->isColumnOriented())
-<<<<<<< HEAD
             return storage_snapshot->getSampleBlockForColumns(columns_description.getNamesOfPhysical());
-=======
-            return metadata_snapshot->getSampleBlockForColumns(
-                columns_description.getNamesOfPhysical(), storage->getVirtuals(), storage->getStorageID());
->>>>>>> 2e593658
         else
             return getHeader(storage_snapshot->metadata, files_info->need_path_column, files_info->need_file_column);
     }
