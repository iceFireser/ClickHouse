--- conflicted
+++ resolved
@@ -207,13 +207,9 @@
     new_part->setBytesOnDisk(checksums.getTotalSizeOnDisk());
     new_part->setBytesUncompressedOnDisk(checksums.getTotalSizeUncompressedOnDisk());
     new_part->index_granularity = writer->getIndexGranularity();
-<<<<<<< HEAD
-    new_part->calculateColumnsAndSecondaryIndicesSizesOnDisk(writer->getColumnsSample());
-=======
     /// Just in case
     new_part->index_granularity.shrinkToFitInMemory();
-    new_part->calculateColumnsAndSecondaryIndicesSizesOnDisk();
->>>>>>> 30498c3a
+    new_part->calculateColumnsAndSecondaryIndicesSizesOnDisk(writer->getColumnsSample());
 
     /// In mutation, existing_rows_count is already calculated in PartMergerWriter
     /// In merge situation, lightweight deleted rows was physically deleted, existing_rows_count equals rows_count
