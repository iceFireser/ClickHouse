#include "MergeTreeDataPartCompact.h"
#include <DataTypes/NestedUtils.h>
#include <Storages/MergeTree/MergeTreeReaderCompactSingleBuffer.h>
#include <Storages/MergeTree/MergeTreeDataPartWriterCompact.h>
#include <Storages/MergeTree/LoadedMergeTreeDataPartInfoForReader.h>


namespace DB
{

namespace ErrorCodes
{
    extern const int CANNOT_READ_ALL_DATA;
    extern const int NOT_IMPLEMENTED;
    extern const int NO_FILE_IN_DATA_PART;
    extern const int BAD_SIZE_OF_FILE_IN_DATA_PART;
}

MergeTreeDataPartCompact::MergeTreeDataPartCompact(
        const MergeTreeData & storage_,
        const String & name_,
        const MergeTreePartInfo & info_,
        const MutableDataPartStoragePtr & data_part_storage_,
        const IMergeTreeDataPart * parent_part_)
    : IMergeTreeDataPart(storage_, name_, info_, data_part_storage_, Type::Compact, parent_part_)
{
}

IMergeTreeDataPart::MergeTreeReaderPtr MergeTreeDataPartCompact::getReader(
    const NamesAndTypesList & columns_to_read,
    const StorageSnapshotPtr & storage_snapshot,
    const MarkRanges & mark_ranges,
    const VirtualFields & virtual_fields,
    UncompressedCache * uncompressed_cache,
    MarkCache * mark_cache,
    const AlterConversionsPtr & alter_conversions,
    const MergeTreeReaderSettings & reader_settings,
    const ValueSizeMap & avg_value_size_hints,
    const ReadBufferFromFileBase::ProfileCallback & profile_callback) const
{
    auto read_info = std::make_shared<LoadedMergeTreeDataPartInfoForReader>(shared_from_this(), alter_conversions);

    return std::make_unique<MergeTreeReaderCompactSingleBuffer>(
        read_info, columns_to_read, virtual_fields,
        storage_snapshot, uncompressed_cache,
        mark_cache, mark_ranges, reader_settings,
        avg_value_size_hints, profile_callback, CLOCK_MONOTONIC_COARSE);
}

MergeTreeDataPartWriterPtr createMergeTreeDataPartCompactWriter(
    const String & data_part_name_,
    const String & logger_name_,
    const SerializationByName & serializations_,
    MutableDataPartStoragePtr data_part_storage_,
    const MergeTreeIndexGranularityInfo & index_granularity_info_,
    const MergeTreeSettingsPtr & storage_settings_,
    const NamesAndTypesList & columns_list,
    const ColumnPositions & column_positions,
    const StorageMetadataPtr & metadata_snapshot,
    const VirtualsDescriptionPtr & virtual_columns,
    const std::vector<MergeTreeIndexPtr> & indices_to_recalc,
<<<<<<< HEAD
    const ColumnsStatistics & stats_to_recalc_,
=======
    const Statistics & stats_to_recalc_,
    const String & marks_file_extension_,
>>>>>>> 39d377ef
    const CompressionCodecPtr & default_codec_,
    const MergeTreeWriterSettings & writer_settings,
    const MergeTreeIndexGranularity & computed_index_granularity)
{
    NamesAndTypesList ordered_columns_list;
    std::copy_if(columns_list.begin(), columns_list.end(), std::back_inserter(ordered_columns_list),
        [&column_positions](const auto & column) { return column_positions.contains(column.name); });

    /// Order of writing is important in compact format
    ordered_columns_list.sort([&column_positions](const auto & lhs, const auto & rhs)
        { return column_positions.at(lhs.name) < column_positions.at(rhs.name); });

    return std::make_unique<MergeTreeDataPartWriterCompact>(
        data_part_name_, logger_name_, serializations_, data_part_storage_,
        index_granularity_info_, storage_settings_, ordered_columns_list, metadata_snapshot, virtual_columns,
        indices_to_recalc, stats_to_recalc_, marks_file_extension_,
        default_codec_, writer_settings, computed_index_granularity);
}


void MergeTreeDataPartCompact::calculateEachColumnSizes(ColumnSizeByName & /*each_columns_size*/, ColumnSize & total_size) const
{
    auto bin_checksum = checksums.files.find(DATA_FILE_NAME_WITH_EXTENSION);
    if (bin_checksum != checksums.files.end())
    {
        total_size.data_compressed += bin_checksum->second.file_size;
        total_size.data_uncompressed += bin_checksum->second.uncompressed_size;
    }

    auto mrk_checksum = checksums.files.find(DATA_FILE_NAME + getMarksFileExtension());
    if (mrk_checksum != checksums.files.end())
        total_size.marks += mrk_checksum->second.file_size;
}

void MergeTreeDataPartCompact::loadIndexGranularityImpl(
    MergeTreeIndexGranularity & index_granularity_, const MergeTreeIndexGranularityInfo & index_granularity_info_,
    size_t columns_count, const IDataPartStorage & data_part_storage_)
{
    if (!index_granularity_info_.mark_type.adaptive)
        throw Exception(ErrorCodes::NOT_IMPLEMENTED, "MergeTreeDataPartCompact cannot be created with non-adaptive granulary.");

    auto marks_file_path = index_granularity_info_.getMarksFilePath("data");
    if (!data_part_storage_.exists(marks_file_path))
        throw Exception(
            ErrorCodes::NO_FILE_IN_DATA_PART,
            "Marks file '{}' doesn't exist",
            std::string(fs::path(data_part_storage_.getFullPath()) / marks_file_path));

    size_t marks_file_size = data_part_storage_.getFileSize(marks_file_path);

    std::unique_ptr<ReadBufferFromFileBase> buffer = data_part_storage_.readFile(
        marks_file_path, ReadSettings().adjustBufferSize(marks_file_size), marks_file_size, std::nullopt);

    std::unique_ptr<ReadBuffer> marks_reader;
    bool marks_compressed = index_granularity_info_.mark_type.compressed;
    if (marks_compressed)
        marks_reader = std::make_unique<CompressedReadBufferFromFile>(std::move(buffer));
    else
        marks_reader = std::move(buffer);

    while (!marks_reader->eof())
    {
        marks_reader->ignore(columns_count * sizeof(MarkInCompressedFile));
        size_t granularity;
        readBinaryLittleEndian(granularity, *marks_reader);
        index_granularity_.appendMark(granularity);
    }

    if (!marks_compressed && index_granularity_.getMarksCount() * index_granularity_info_.getMarkSizeInBytes(columns_count) != marks_file_size)
        throw Exception(ErrorCodes::CANNOT_READ_ALL_DATA, "Cannot read all marks from file {}", marks_file_path);

    index_granularity_.setInitialized();
}

void MergeTreeDataPartCompact::loadIndexGranularity()
{
    if (columns.empty())
        throw Exception(ErrorCodes::NO_FILE_IN_DATA_PART, "No columns in part {}", name);

    loadIndexGranularityImpl(index_granularity, index_granularity_info, columns.size(), getDataPartStorage());
}

bool MergeTreeDataPartCompact::hasColumnFiles(const NameAndTypePair & column) const
{
    if (!getColumnPosition(column.getNameInStorage()))
        return false;

    auto bin_checksum = checksums.files.find(DATA_FILE_NAME_WITH_EXTENSION);
    auto mrk_checksum = checksums.files.find(DATA_FILE_NAME + getMarksFileExtension());

    return (bin_checksum != checksums.files.end() && mrk_checksum != checksums.files.end());
}

std::optional<time_t> MergeTreeDataPartCompact::getColumnModificationTime(const String & /* column_name */) const
{
    return getDataPartStorage().getFileLastModified(DATA_FILE_NAME_WITH_EXTENSION).epochTime();
}

void MergeTreeDataPartCompact::doCheckConsistency(bool require_part_metadata) const
{
    String mrk_file_name = DATA_FILE_NAME + getMarksFileExtension();

    if (!checksums.empty())
    {
        /// count.txt should be present even in non custom-partitioned parts
        if (!checksums.files.contains("count.txt"))
            throw Exception(ErrorCodes::NO_FILE_IN_DATA_PART, "No checksum for count.txt");

        if (require_part_metadata)
        {
            if (!checksums.files.contains(mrk_file_name))
                throw Exception(
                    ErrorCodes::NO_FILE_IN_DATA_PART,
                    "No marks file checksum for column in part {}",
                    getDataPartStorage().getFullPath());
            if (!checksums.files.contains(DATA_FILE_NAME_WITH_EXTENSION))
                throw Exception(
                    ErrorCodes::NO_FILE_IN_DATA_PART,
                    "No data file checksum for in part {}",
                    getDataPartStorage().getFullPath());
        }
    }
    else
    {
        {
            /// count.txt should be present even in non custom-partitioned parts
            std::string file_path = "count.txt";
            if (!getDataPartStorage().exists(file_path) || getDataPartStorage().getFileSize(file_path) == 0)
                throw Exception(
                    ErrorCodes::BAD_SIZE_OF_FILE_IN_DATA_PART,
                    "Part {} is broken: {} is empty",
                    getDataPartStorage().getRelativePath(),
                    std::string(fs::path(getDataPartStorage().getFullPath()) / file_path));
        }

        /// Check that marks are nonempty and have the consistent size with columns number.

        if (getDataPartStorage().exists(mrk_file_name))
        {
            UInt64 file_size = getDataPartStorage().getFileSize(mrk_file_name);
             if (!file_size)
                throw Exception(
                    ErrorCodes::BAD_SIZE_OF_FILE_IN_DATA_PART,
                    "Part {} is broken: {} is empty.",
                    getDataPartStorage().getRelativePath(),
                    std::string(fs::path(getDataPartStorage().getFullPath()) / mrk_file_name));

            UInt64 expected_file_size = index_granularity_info.getMarkSizeInBytes(columns.size()) * index_granularity.getMarksCount();
            if (expected_file_size != file_size)
                throw Exception(
                    ErrorCodes::BAD_SIZE_OF_FILE_IN_DATA_PART,
                    "Part {} is broken: bad size of marks file '{}': {}, must be: {}",
                    getDataPartStorage().getRelativePath(),
                    std::string(fs::path(getDataPartStorage().getFullPath()) / mrk_file_name),
                    file_size, expected_file_size);
        }
    }
}

bool MergeTreeDataPartCompact::isStoredOnRemoteDisk() const
{
    return getDataPartStorage().isStoredOnRemoteDisk();
}

bool MergeTreeDataPartCompact::isStoredOnRemoteDiskWithZeroCopySupport() const
{
    return getDataPartStorage().supportZeroCopyReplication();
}

MergeTreeDataPartCompact::~MergeTreeDataPartCompact()
{
    removeIfNeeded();
}

}<|MERGE_RESOLUTION|>--- conflicted
+++ resolved
@@ -59,12 +59,8 @@
     const StorageMetadataPtr & metadata_snapshot,
     const VirtualsDescriptionPtr & virtual_columns,
     const std::vector<MergeTreeIndexPtr> & indices_to_recalc,
-<<<<<<< HEAD
     const ColumnsStatistics & stats_to_recalc_,
-=======
-    const Statistics & stats_to_recalc_,
     const String & marks_file_extension_,
->>>>>>> 39d377ef
     const CompressionCodecPtr & default_codec_,
     const MergeTreeWriterSettings & writer_settings,
     const MergeTreeIndexGranularity & computed_index_granularity)
