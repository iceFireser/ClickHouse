--- conflicted
+++ resolved
@@ -96,11 +96,7 @@
     return to_mark - from_mark;
 }
 
-<<<<<<< HEAD
-size_t MergeTreeIndexGranularity::countMarksForRows(size_t from_mark, size_t number_of_rows, size_t offset_in_rows) const
-=======
-size_t MergeTreeIndexGranularity::countRowsForRows(size_t from_mark, size_t number_of_rows, size_t offset_in_rows, size_t min_marks_to_read) const
->>>>>>> 733e61cf
+size_t MergeTreeIndexGranularity::countRowsForRows(size_t from_mark, size_t number_of_rows, size_t offset_in_rows) const
 {
     size_t rows_before_mark = getMarkStartingRow(from_mark);
     size_t last_row_pos = rows_before_mark + offset_in_rows + number_of_rows;
