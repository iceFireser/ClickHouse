--- conflicted
+++ resolved
@@ -325,15 +325,11 @@
     /// NOTE: Doesn't take column renames into account, if some column renames
     /// take place, you must take original name of column for this part from
     /// storage and pass it to this method.
-<<<<<<< HEAD
     virtual bool hasColumnFiles(const NameAndTypePair & /* column */) const { return false; }
-=======
-    virtual bool hasColumnFiles(const String & /* column */, const IDataType & /* type */) const { return false; }
 
     /// Returns true if this part shall participate in merges according to
     /// settings of given storage policy.
     bool shallParticipateInMerges(const StoragePolicyPtr & storage_policy) const;
->>>>>>> 840d9625
 
     /// Calculate the total size of the entire directory with all the files
     static UInt64 calculateTotalSizeOnDisk(const DiskPtr & disk_, const String & from);
