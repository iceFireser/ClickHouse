#include <Storages/MergeTree/MergeTreeDataPartWriterOnDisk.h>
#include <Storages/MergeTree/MergeTreeIndexFullText.h>
#include <Common/ElapsedTimeProfileEventIncrement.h>
#include <Common/MemoryTrackerBlockerInThread.h>
#include <Common/logger_useful.h>

namespace ProfileEvents
{
extern const Event MergeTreeDataWriterSkipIndicesCalculationMicroseconds;
extern const Event MergeTreeDataWriterStatisticsCalculationMicroseconds;
}

namespace DB
{
namespace ErrorCodes
{
    extern const int LOGICAL_ERROR;
}

template<bool only_plain_file>
void MergeTreeDataPartWriterOnDisk::Stream<only_plain_file>::preFinalize()
{
    /// Here the main goal is to do preFinalize calls for plain_file and marks_file
    /// Before that all hashing and compression buffers have to be finalized
    /// Otherwise some data might stuck in the buffers above plain_file and marks_file
    /// Also the order is important

    compressed_hashing.finalize();
    compressor.finalize();
    plain_hashing.finalize();

    if constexpr (!only_plain_file)
    {
        if (compress_marks)
        {
            marks_compressed_hashing.finalize();
            marks_compressor.finalize();
        }

        marks_hashing.finalize();
    }

    plain_file->preFinalize();
    if constexpr (!only_plain_file)
        marks_file->preFinalize();

    is_prefinalized = true;
}

template<bool only_plain_file>
void MergeTreeDataPartWriterOnDisk::Stream<only_plain_file>::finalize()
{
    if (!is_prefinalized)
        preFinalize();

    plain_file->finalize();
    if constexpr (!only_plain_file)
        marks_file->finalize();
}

template<bool only_plain_file>
void MergeTreeDataPartWriterOnDisk::Stream<only_plain_file>::sync() const
{
    plain_file->sync();
    if constexpr (!only_plain_file)
        marks_file->sync();
}

template<>
MergeTreeDataPartWriterOnDisk::Stream<false>::Stream(
    const String & escaped_column_name_,
    const MutableDataPartStoragePtr & data_part_storage,
    const String & data_path_,
    const std::string & data_file_extension_,
    const std::string & marks_path_,
    const std::string & marks_file_extension_,
    const CompressionCodecPtr & compression_codec_,
    size_t max_compress_block_size_,
    const CompressionCodecPtr & marks_compression_codec_,
    size_t marks_compress_block_size_,
    const WriteSettings & query_write_settings) :
    escaped_column_name(escaped_column_name_),
    data_file_extension{data_file_extension_},
    marks_file_extension{marks_file_extension_},
    plain_file(data_part_storage->writeFile(data_path_ + data_file_extension, max_compress_block_size_, query_write_settings)),
    plain_hashing(*plain_file),
    compressor(plain_hashing, compression_codec_, max_compress_block_size_),
    compressed_hashing(compressor),
    marks_file(data_part_storage->writeFile(marks_path_ + marks_file_extension, 4096, query_write_settings)),
    marks_hashing(*marks_file),
    marks_compressor(marks_hashing, marks_compression_codec_, marks_compress_block_size_),
    marks_compressed_hashing(marks_compressor),
    compress_marks(MarkType(marks_file_extension).compressed)
{
}

template<>
MergeTreeDataPartWriterOnDisk::Stream<true>::Stream(
    const String & escaped_column_name_,
    const MutableDataPartStoragePtr & data_part_storage,
    const String & data_path_,
    const std::string & data_file_extension_,
    const CompressionCodecPtr & compression_codec_,
    size_t max_compress_block_size_,
    const WriteSettings & query_write_settings) :
    escaped_column_name(escaped_column_name_),
    data_file_extension{data_file_extension_},
    plain_file(data_part_storage->writeFile(data_path_ + data_file_extension, max_compress_block_size_, query_write_settings)),
    plain_hashing(*plain_file),
    compressor(plain_hashing, compression_codec_, max_compress_block_size_),
    compressed_hashing(compressor),
    compress_marks(false)
{
}

template<bool only_plain_file>
void MergeTreeDataPartWriterOnDisk::Stream<only_plain_file>::addToChecksums(MergeTreeData::DataPart::Checksums & checksums)
{
    String name = escaped_column_name;

    checksums.files[name + data_file_extension].is_compressed = true;
    checksums.files[name + data_file_extension].uncompressed_size = compressed_hashing.count();
    checksums.files[name + data_file_extension].uncompressed_hash = compressed_hashing.getHash();
    checksums.files[name + data_file_extension].file_size = plain_hashing.count();
    checksums.files[name + data_file_extension].file_hash = plain_hashing.getHash();

    if constexpr (!only_plain_file)
    {
        if (compress_marks)
        {
            checksums.files[name + marks_file_extension].is_compressed = true;
            checksums.files[name + marks_file_extension].uncompressed_size = marks_compressed_hashing.count();
            checksums.files[name + marks_file_extension].uncompressed_hash = marks_compressed_hashing.getHash();
        }

        checksums.files[name + marks_file_extension].file_size = marks_hashing.count();
        checksums.files[name + marks_file_extension].file_hash = marks_hashing.getHash();
    }
}


MergeTreeDataPartWriterOnDisk::MergeTreeDataPartWriterOnDisk(
    const String & data_part_name_,
    const String & logger_name_,
    const SerializationByName & serializations_,
    MutableDataPartStoragePtr data_part_storage_,
    const MergeTreeIndexGranularityInfo & index_granularity_info_,
    const MergeTreeSettingsPtr & storage_settings_,
    const NamesAndTypesList & columns_list_,
    const StorageMetadataPtr & metadata_snapshot_,
    const VirtualsDescriptionPtr & virtual_columns_,
    const MergeTreeIndices & indices_to_recalc_,
    const ColumnsStatistics & stats_to_recalc_,
    const String & marks_file_extension_,
    const CompressionCodecPtr & default_codec_,
    const MergeTreeWriterSettings & settings_,
    const MergeTreeIndexGranularity & index_granularity_)
    : IMergeTreeDataPartWriter(
        data_part_name_, serializations_, data_part_storage_, index_granularity_info_,
        storage_settings_, columns_list_, metadata_snapshot_, virtual_columns_, settings_, index_granularity_)
    , skip_indices(indices_to_recalc_)
    , stats(stats_to_recalc_)
    , marks_file_extension(marks_file_extension_)
    , default_codec(default_codec_)
    , compute_granularity(index_granularity.empty())
    , compress_primary_key(settings.compress_primary_key)
    , execution_stats(skip_indices.size(), stats.size())
    , log(getLogger(logger_name_ + " (DataPartWriter)"))
{
    if (settings.blocks_are_granules_size && !index_granularity.empty())
        throw Exception(ErrorCodes::LOGICAL_ERROR,
                        "Can't take information about index granularity from blocks, when non empty index_granularity array specified");

    if (!getDataPartStorage().exists())
        getDataPartStorage().createDirectories();

    if (settings.rewrite_primary_key)
        initPrimaryIndex();
    initSkipIndices();
    initStatistics();
}

// Implementation is split into static functions for ability
/// of making unit tests without creation instance of IMergeTreeDataPartWriter,
/// which requires a lot of dependencies and access to filesystem.
static size_t computeIndexGranularityImpl(
    const Block & block,
    size_t index_granularity_bytes,
    size_t fixed_index_granularity_rows,
    bool blocks_are_granules,
    bool can_use_adaptive_index_granularity)
{
    size_t rows_in_block = block.rows();
    size_t index_granularity_for_block;

    if (!can_use_adaptive_index_granularity)
    {
        index_granularity_for_block = fixed_index_granularity_rows;
    }
    else
    {
        size_t block_size_in_memory = block.bytes();
        if (blocks_are_granules)
        {
            index_granularity_for_block = rows_in_block;
        }
        else if (block_size_in_memory >= index_granularity_bytes)
        {
            size_t granules_in_block = block_size_in_memory / index_granularity_bytes;
            index_granularity_for_block = rows_in_block / granules_in_block;
        }
        else
        {
            size_t size_of_row_in_bytes = std::max(block_size_in_memory / rows_in_block, 1UL);
            index_granularity_for_block = index_granularity_bytes / size_of_row_in_bytes;
        }
    }

    /// We should be less or equal than fixed index granularity.
    /// But if block size is a granule size then do not adjust it.
    /// Granularity greater than fixed granularity might come from compact part.
    if (!blocks_are_granules)
        index_granularity_for_block = std::min(fixed_index_granularity_rows, index_granularity_for_block);

    /// Very rare case when index granularity bytes less than single row.
    if (index_granularity_for_block == 0)
        index_granularity_for_block = 1;

    return index_granularity_for_block;
}

size_t MergeTreeDataPartWriterOnDisk::computeIndexGranularity(const Block & block) const
{
    return computeIndexGranularityImpl(
            block,
            storage_settings->index_granularity_bytes,
            storage_settings->index_granularity,
            settings.blocks_are_granules_size,
            settings.can_use_adaptive_granularity);
}

void MergeTreeDataPartWriterOnDisk::initPrimaryIndex()
{
    if (metadata_snapshot->hasPrimaryKey())
    {
        String index_name = "primary" + getIndexExtension(compress_primary_key);
        index_file_stream = getDataPartStorage().writeFile(index_name, DBMS_DEFAULT_BUFFER_SIZE, settings.query_write_settings);
        index_file_hashing_stream = std::make_unique<HashingWriteBuffer>(*index_file_stream);

        if (compress_primary_key)
        {
            CompressionCodecPtr primary_key_compression_codec = CompressionCodecFactory::instance().get(settings.primary_key_compression_codec);
            index_compressor_stream = std::make_unique<CompressedWriteBuffer>(*index_file_hashing_stream, primary_key_compression_codec, settings.primary_key_compress_block_size);
            index_source_hashing_stream = std::make_unique<HashingWriteBuffer>(*index_compressor_stream);
        }
    }
}

void MergeTreeDataPartWriterOnDisk::initStatistics()
{
    for (const auto & stat_ptr : stats)
    {
        String stats_name = stat_ptr->getFileName();
        stats_streams.emplace_back(std::make_unique<MergeTreeDataPartWriterOnDisk::Stream<true>>(
                                       stats_name,
<<<<<<< HEAD
                                       data_part->getDataPartStoragePtr(),
                                       stats_name, STATS_FILE_SUFFIX,
=======
                                       data_part_storage,
                                       stats_name, STAT_FILE_SUFFIX,
>>>>>>> 39d377ef
                                       default_codec, settings.max_compress_block_size,
                                       settings.query_write_settings));
    }
}

void MergeTreeDataPartWriterOnDisk::initSkipIndices()
{
    ParserCodec codec_parser;
    auto ast = parseQuery(codec_parser, "(" + Poco::toUpper(settings.marks_compression_codec) + ")", 0, DBMS_DEFAULT_MAX_PARSER_DEPTH, DBMS_DEFAULT_MAX_PARSER_BACKTRACKS);
    CompressionCodecPtr marks_compression_codec = CompressionCodecFactory::instance().get(ast, nullptr);

    for (const auto & skip_index : skip_indices)
    {
        String stream_name = skip_index->getFileName();
        skip_indices_streams.emplace_back(
                std::make_unique<MergeTreeDataPartWriterOnDisk::Stream<false>>(
                        stream_name,
                        data_part_storage,
                        stream_name, skip_index->getSerializedFileExtension(),
                        stream_name, marks_file_extension,
                        default_codec, settings.max_compress_block_size,
                        marks_compression_codec, settings.marks_compress_block_size,
                        settings.query_write_settings));

        GinIndexStorePtr store = nullptr;
        if (typeid_cast<const MergeTreeIndexFullText *>(&*skip_index) != nullptr)
        {
            store = std::make_shared<GinIndexStore>(stream_name, data_part_storage, data_part_storage, storage_settings->max_digestion_size_per_segment);
            gin_index_stores[stream_name] = store;
        }
        skip_indices_aggregators.push_back(skip_index->createIndexAggregatorForPart(store, settings));
        skip_index_accumulated_marks.push_back(0);
    }
}

void MergeTreeDataPartWriterOnDisk::calculateAndSerializePrimaryIndex(const Block & primary_index_block, const Granules & granules_to_write)
{
    size_t primary_columns_num = primary_index_block.columns();
    if (index_columns.empty())
    {
        index_types = primary_index_block.getDataTypes();
        index_columns.resize(primary_columns_num);
        last_block_index_columns.resize(primary_columns_num);
        for (size_t i = 0; i < primary_columns_num; ++i)
            index_columns[i] = primary_index_block.getByPosition(i).column->cloneEmpty();
    }

    {
        /** While filling index (index_columns), disable memory tracker.
         * Because memory is allocated here (maybe in context of INSERT query),
         *  but then freed in completely different place (while merging parts), where query memory_tracker is not available.
         * And otherwise it will look like excessively growing memory consumption in context of query.
         *  (observed in long INSERT SELECTs)
         */
        MemoryTrackerBlockerInThread temporarily_disable_memory_tracker;

        /// Write index. The index contains Primary Key value for each `index_granularity` row.
        for (const auto & granule : granules_to_write)
        {
            if (metadata_snapshot->hasPrimaryKey() && granule.mark_on_start)
            {
                for (size_t j = 0; j < primary_columns_num; ++j)
                {
                    const auto & primary_column = primary_index_block.getByPosition(j);
                    index_columns[j]->insertFrom(*primary_column.column, granule.start_row);
                    primary_column.type->getDefaultSerialization()->serializeBinary(
                        *primary_column.column, granule.start_row, compress_primary_key ? *index_source_hashing_stream : *index_file_hashing_stream, {});
                }
            }
        }
    }

    /// store last index row to write final mark at the end of column
    for (size_t j = 0; j < primary_columns_num; ++j)
        last_block_index_columns[j] = primary_index_block.getByPosition(j).column;
}

void MergeTreeDataPartWriterOnDisk::calculateAndSerializeStatistics(const Block & block)
{
    for (size_t i = 0; i < stats.size(); ++i)
    {
        const auto & stat_ptr = stats[i];
        ProfileEventTimeIncrement<Microseconds> watch(ProfileEvents::MergeTreeDataWriterStatisticsCalculationMicroseconds);
        stat_ptr->update(block.getByName(stat_ptr->columnName()).column);
        execution_stats.statistics_build_us[i] += watch.elapsed();
    }
}

void MergeTreeDataPartWriterOnDisk::calculateAndSerializeSkipIndices(const Block & skip_indexes_block, const Granules & granules_to_write)
{
    /// Filling and writing skip indices like in MergeTreeDataPartWriterWide::writeColumn
    for (size_t i = 0; i < skip_indices.size(); ++i)
    {
        const auto index_helper = skip_indices[i];
        auto & stream = *skip_indices_streams[i];
        WriteBuffer & marks_out = stream.compress_marks ? stream.marks_compressed_hashing : stream.marks_hashing;

        GinIndexStorePtr store;
        if (typeid_cast<const MergeTreeIndexFullText *>(&*index_helper) != nullptr)
        {
            String stream_name = index_helper->getFileName();
            auto it = gin_index_stores.find(stream_name);
            if (it == gin_index_stores.end())
                throw Exception(ErrorCodes::LOGICAL_ERROR, "Index '{}' does not exist", stream_name);
            store = it->second;
        }

        for (const auto & granule : granules_to_write)
        {
            if (skip_index_accumulated_marks[i] == index_helper->index.granularity)
            {
                skip_indices_aggregators[i]->getGranuleAndReset()->serializeBinary(stream.compressed_hashing);
                skip_index_accumulated_marks[i] = 0;
            }

            if (skip_indices_aggregators[i]->empty() && granule.mark_on_start)
            {
                skip_indices_aggregators[i] = index_helper->createIndexAggregatorForPart(store, settings);

                if (stream.compressed_hashing.offset() >= settings.min_compress_block_size)
                    stream.compressed_hashing.next();

                writeBinaryLittleEndian(stream.plain_hashing.count(), marks_out);
                writeBinaryLittleEndian(stream.compressed_hashing.offset(), marks_out);

                /// Actually this numbers is redundant, but we have to store them
                /// to be compatible with the normal .mrk2 file format
                if (settings.can_use_adaptive_granularity)
                    writeBinaryLittleEndian(1UL, marks_out);
            }

            ProfileEventTimeIncrement<Microseconds> watch(ProfileEvents::MergeTreeDataWriterSkipIndicesCalculationMicroseconds);

            size_t pos = granule.start_row;
            skip_indices_aggregators[i]->update(skip_indexes_block, &pos, granule.rows_to_write);
            if (granule.is_complete)
                ++skip_index_accumulated_marks[i];

            execution_stats.skip_indices_build_us[i] += watch.elapsed();
        }
    }
}

void MergeTreeDataPartWriterOnDisk::fillPrimaryIndexChecksums(MergeTreeData::DataPart::Checksums & checksums)
{
    bool write_final_mark = (with_final_mark && data_written);
    if (write_final_mark && compute_granularity)
        index_granularity.appendMark(0);

    if (index_file_hashing_stream)
    {
        if (write_final_mark)
        {
            for (size_t j = 0; j < index_columns.size(); ++j)
            {
                const auto & column = *last_block_index_columns[j];
                size_t last_row_number = column.size() - 1;
                index_columns[j]->insertFrom(column, last_row_number);
                index_types[j]->getDefaultSerialization()->serializeBinary(
                    column, last_row_number, compress_primary_key ? *index_source_hashing_stream : *index_file_hashing_stream, {});
            }
            last_block_index_columns.clear();
        }

        if (compress_primary_key)
        {
            index_source_hashing_stream->finalize();
            index_compressor_stream->finalize();
        }

        index_file_hashing_stream->finalize();

        String index_name = "primary" + getIndexExtension(compress_primary_key);
        if (compress_primary_key)
        {
            checksums.files[index_name].is_compressed = true;
            checksums.files[index_name].uncompressed_size = index_source_hashing_stream->count();
            checksums.files[index_name].uncompressed_hash = index_source_hashing_stream->getHash();
        }
        checksums.files[index_name].file_size = index_file_hashing_stream->count();
        checksums.files[index_name].file_hash = index_file_hashing_stream->getHash();
        index_file_stream->preFinalize();
    }
}

void MergeTreeDataPartWriterOnDisk::finishPrimaryIndexSerialization(bool sync)
{
    if (index_file_hashing_stream)
    {
        index_file_stream->finalize();
        if (sync)
            index_file_stream->sync();

        if (compress_primary_key)
        {
            index_source_hashing_stream = nullptr;
            index_compressor_stream = nullptr;
        }
        index_file_hashing_stream = nullptr;
    }
}

void MergeTreeDataPartWriterOnDisk::fillSkipIndicesChecksums(MergeTreeData::DataPart::Checksums & checksums)
{
    for (size_t i = 0; i < skip_indices.size(); ++i)
    {
        auto & stream = *skip_indices_streams[i];
        if (!skip_indices_aggregators[i]->empty())
            skip_indices_aggregators[i]->getGranuleAndReset()->serializeBinary(stream.compressed_hashing);

        /// Register additional files written only by the full-text index. Required because otherwise DROP TABLE complains about unknown
        /// files. Note that the provided actual checksums are bogus. The problem is that at this point the file writes happened already and
        /// we'd need to re-open + hash the files (fixing this is TODO). For now, CHECK TABLE skips these four files.
        if (typeid_cast<const MergeTreeIndexFullText *>(&*skip_indices[i]) != nullptr)
        {
            String filename_without_extension = skip_indices[i]->getFileName();
            checksums.files[filename_without_extension + ".gin_dict"] = MergeTreeDataPartChecksums::Checksum();
            checksums.files[filename_without_extension + ".gin_post"] = MergeTreeDataPartChecksums::Checksum();
            checksums.files[filename_without_extension + ".gin_seg"] = MergeTreeDataPartChecksums::Checksum();
            checksums.files[filename_without_extension + ".gin_sid"] = MergeTreeDataPartChecksums::Checksum();
        }
    }

    for (auto & stream : skip_indices_streams)
    {
        stream->preFinalize();
        stream->addToChecksums(checksums);
    }
}

void MergeTreeDataPartWriterOnDisk::finishStatisticsSerialization(bool sync)
{
    for (auto & stream : stats_streams)
    {
        stream->finalize();
        if (sync)
            stream->sync();
    }

    for (size_t i = 0; i < stats.size(); ++i)
        LOG_DEBUG(log, "Spent {} ms calculating statistics {} for the part {}", execution_stats.statistics_build_us[i] / 1000, stats[i]->columnName(), data_part_name);
}

void MergeTreeDataPartWriterOnDisk::fillStatisticsChecksums(MergeTreeData::DataPart::Checksums & checksums)
{
    for (size_t i = 0; i < stats.size(); i++)
    {
        auto & stream = *stats_streams[i];
        stats[i]->serialize(stream.compressed_hashing);
        stream.preFinalize();
        stream.addToChecksums(checksums);
    }
}

void MergeTreeDataPartWriterOnDisk::finishSkipIndicesSerialization(bool sync)
{
    for (auto & stream : skip_indices_streams)
    {
        stream->finalize();
        if (sync)
            stream->sync();
    }
    for (auto & store: gin_index_stores)
        store.second->finalize();

    for (size_t i = 0; i < skip_indices.size(); ++i)
        LOG_DEBUG(log, "Spent {} ms calculating index {} for the part {}", execution_stats.skip_indices_build_us[i] / 1000, skip_indices[i]->index.name, data_part_name);

    gin_index_stores.clear();
    skip_indices_streams.clear();
    skip_indices_aggregators.clear();
    skip_index_accumulated_marks.clear();
}

Names MergeTreeDataPartWriterOnDisk::getSkipIndicesColumns() const
{
    std::unordered_set<String> skip_indexes_column_names_set;
    for (const auto & index : skip_indices)
        std::copy(index->index.column_names.cbegin(), index->index.column_names.cend(),
                  std::inserter(skip_indexes_column_names_set, skip_indexes_column_names_set.end()));
    return Names(skip_indexes_column_names_set.begin(), skip_indexes_column_names_set.end());
}

template struct MergeTreeDataPartWriterOnDisk::Stream<false>;
template struct MergeTreeDataPartWriterOnDisk::Stream<true>;

}<|MERGE_RESOLUTION|>--- conflicted
+++ resolved
@@ -263,13 +263,8 @@
         String stats_name = stat_ptr->getFileName();
         stats_streams.emplace_back(std::make_unique<MergeTreeDataPartWriterOnDisk::Stream<true>>(
                                        stats_name,
-<<<<<<< HEAD
-                                       data_part->getDataPartStoragePtr(),
+                                       data_part_storage,
                                        stats_name, STATS_FILE_SUFFIX,
-=======
-                                       data_part_storage,
-                                       stats_name, STAT_FILE_SUFFIX,
->>>>>>> 39d377ef
                                        default_codec, settings.max_compress_block_size,
                                        settings.query_write_settings));
     }
