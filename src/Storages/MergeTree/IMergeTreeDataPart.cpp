#include "IMergeTreeDataPart.h"
#include <Storages/MergeTree/IDataPartStorage.h>
#include <base/types.h>

#include <exception>
#include <optional>
#include <string_view>
#include <Compression/CompressedReadBuffer.h>
#include <Compression/getCompressionCodecForFile.h>
#include <Core/Defines.h>
#include <Core/NamesAndTypes.h>
#include <Core/SettingsEnums.h>
#include <DataTypes/DataTypeAggregateFunction.h>
#include <DataTypes/NestedUtils.h>
#include <IO/HashingReadBuffer.h>
#include <IO/HashingWriteBuffer.h>
#include <IO/ReadBufferFromString.h>
#include <IO/ReadHelpers.h>
#include <IO/WriteHelpers.h>
#include <Interpreters/MergeTreeTransaction.h>
#include <Interpreters/TransactionLog.h>
#include <Parsers/ExpressionElementParsers.h>
#include <Parsers/parseQuery.h>
#include <Parsers/queryToString.h>
#include <Storages/ColumnsDescription.h>
#include <Storages/MergeTree/MergeTreeData.h>
#include <Storages/MergeTree/MergeTreeSettings.h>
#include <Storages/MergeTree/PartMetadataManagerOrdinary.h>
#include <Storages/MergeTree/checkDataPart.h>
#include <Storages/MergeTree/Backup.h>
#include <Storages/StorageReplicatedMergeTree.h>
#include <Storages/MergeTree/MergeTreeIndexGranularityAdaptive.h>
#include <base/JSON.h>
#include <boost/algorithm/string/join.hpp>
#include <Common/CurrentMetrics.h>
#include <Common/Exception.h>
#include <Common/FieldVisitorsAccurateComparison.h>
#include <Common/MemoryTrackerBlockerInThread.h>
#include <Common/StringUtils.h>
#include <Common/escapeForFileName.h>
#include <Common/logger_useful.h>

#include <Disks/IO/CachedOnDiskReadBufferFromFile.h>


namespace CurrentMetrics
{
    extern const Metric PartsTemporary;
    extern const Metric PartsPreCommitted;
    extern const Metric PartsCommitted;
    extern const Metric PartsPreActive;
    extern const Metric PartsActive;
    extern const Metric PartsOutdated;
    extern const Metric PartsDeleting;
    extern const Metric PartsDeleteOnDestroy;

    extern const Metric PartsWide;
    extern const Metric PartsCompact;
}

namespace ProfileEvents
{
    extern const Event LoadedPrimaryIndexFiles;
    extern const Event LoadedPrimaryIndexRows;
    extern const Event LoadedPrimaryIndexBytes;
}

namespace DB
{

namespace MergeTreeSetting
{
    extern const MergeTreeSettingsBool allow_remote_fs_zero_copy_replication;
    extern const MergeTreeSettingsBool exclude_deleted_rows_for_part_size_in_merge;
    extern const MergeTreeSettingsBool fsync_part_directory;
    extern const MergeTreeSettingsBool load_existing_rows_count_for_old_parts;
    extern const MergeTreeSettingsBool primary_key_lazy_load;
    extern const MergeTreeSettingsFloat primary_key_ratio_of_unique_prefix_values_to_skip_suffix_columns;
    extern const MergeTreeSettingsFloat ratio_of_defaults_for_sparse_serialization;
}

namespace ErrorCodes
{
    extern const int CANNOT_READ_ALL_DATA;
    extern const int LOGICAL_ERROR;
    extern const int NO_FILE_IN_DATA_PART;
    extern const int EXPECTED_END_OF_FILE;
    extern const int CORRUPTED_DATA;
    extern const int NOT_FOUND_EXPECTED_DATA_PART;
    extern const int BAD_SIZE_OF_FILE_IN_DATA_PART;
    extern const int BAD_TTL_FILE;
    extern const int NOT_IMPLEMENTED;
    extern const int NO_SUCH_COLUMN_IN_TABLE;
}

namespace
{

String getIndexExtensionFromFilesystem(const IDataPartStorage & data_part_storage)
{
    if (data_part_storage.existsFile("primary" + getIndexExtension(true)))
        return getIndexExtension(true);
    else
        return {".idx"};
}

}


void IMergeTreeDataPart::MinMaxIndex::load(const MergeTreeData & data, const PartMetadataManagerPtr & manager)
{
    auto metadata_snapshot = data.getInMemoryMetadataPtr();
    const auto & partition_key = metadata_snapshot->getPartitionKey();

    auto minmax_column_names = MergeTreeData::getMinMaxColumnsNames(partition_key);
    auto minmax_column_types = MergeTreeData::getMinMaxColumnsTypes(partition_key);
    size_t minmax_idx_size = minmax_column_types.size();

    hyperrectangle.reserve(minmax_idx_size);
    for (size_t i = 0; i < minmax_idx_size; ++i)
    {
        String file_name = "minmax_" + escapeForFileName(minmax_column_names[i]) + ".idx";
        auto file = manager->read(file_name);
        auto serialization = minmax_column_types[i]->getDefaultSerialization();

        Field min_val;
        serialization->deserializeBinary(min_val, *file, {});
        Field max_val;
        serialization->deserializeBinary(max_val, *file, {});

        // NULL_LAST
        if (min_val.isNull())
            min_val = POSITIVE_INFINITY;
        if (max_val.isNull())
            max_val = POSITIVE_INFINITY;

        hyperrectangle.emplace_back(min_val, true, max_val, true);
    }
    initialized = true;
}

IMergeTreeDataPart::MinMaxIndex::WrittenFiles IMergeTreeDataPart::MinMaxIndex::store(
    const MergeTreeData & data, IDataPartStorage & part_storage, Checksums & out_checksums) const
{
    auto metadata_snapshot = data.getInMemoryMetadataPtr();
    const auto & partition_key = metadata_snapshot->getPartitionKey();

    auto minmax_column_names = MergeTreeData::getMinMaxColumnsNames(partition_key);
    auto minmax_column_types = MergeTreeData::getMinMaxColumnsTypes(partition_key);

    return store(minmax_column_names, minmax_column_types, part_storage, out_checksums);
}

IMergeTreeDataPart::MinMaxIndex::WrittenFiles IMergeTreeDataPart::MinMaxIndex::store(
    const Names & column_names,
    const DataTypes & data_types,
    IDataPartStorage & part_storage,
    Checksums & out_checksums) const
{
    if (!initialized)
        throw Exception(
            ErrorCodes::LOGICAL_ERROR,
            "Attempt to store uninitialized MinMax index for part {}. This is a bug",
            part_storage.getFullPath());

    WrittenFiles written_files;

    for (size_t i = 0; i < column_names.size(); ++i)
    {
        String file_name = "minmax_" + escapeForFileName(column_names[i]) + ".idx";
        auto serialization = data_types.at(i)->getDefaultSerialization();

        auto out = part_storage.writeFile(file_name, DBMS_DEFAULT_BUFFER_SIZE, {});
        HashingWriteBuffer out_hashing(*out);
        serialization->serializeBinary(hyperrectangle[i].left, out_hashing, {});
        serialization->serializeBinary(hyperrectangle[i].right, out_hashing, {});
        out_hashing.finalize();
        out_checksums.files[file_name].file_size = out_hashing.count();
        out_checksums.files[file_name].file_hash = out_hashing.getHash();
        out->preFinalize();
        written_files.emplace_back(std::move(out));
    }

    return written_files;
}

void IMergeTreeDataPart::MinMaxIndex::update(const Block & block, const Names & column_names)
{
    if (!initialized)
        hyperrectangle.reserve(column_names.size());

    for (size_t i = 0; i < column_names.size(); ++i)
    {
        FieldRef min_value;
        FieldRef max_value;
        const ColumnWithTypeAndName & column = block.getByName(column_names[i]);
        if (const auto * column_nullable = typeid_cast<const ColumnNullable *>(column.column.get()))
            column_nullable->getExtremesNullLast(min_value, max_value);
        else
            column.column->getExtremes(min_value, max_value);

        if (!initialized)
            hyperrectangle.emplace_back(min_value, true, max_value, true);
        else
        {
            hyperrectangle[i].left
                = applyVisitor(FieldVisitorAccurateLess(), hyperrectangle[i].left, min_value) ? hyperrectangle[i].left : min_value;
            hyperrectangle[i].right
                = applyVisitor(FieldVisitorAccurateLess(), hyperrectangle[i].right, max_value) ? max_value : hyperrectangle[i].right;
        }
    }

    initialized = true;
}

void IMergeTreeDataPart::MinMaxIndex::merge(const MinMaxIndex & other)
{
    if (!other.initialized)
        return;

    if (!initialized)
    {
        hyperrectangle = other.hyperrectangle;
        initialized = true;
    }
    else
    {
        for (size_t i = 0; i < hyperrectangle.size(); ++i)
        {
            hyperrectangle[i].left = std::min(hyperrectangle[i].left, other.hyperrectangle[i].left);
            hyperrectangle[i].right = std::max(hyperrectangle[i].right, other.hyperrectangle[i].right);
        }
    }
}

void IMergeTreeDataPart::MinMaxIndex::appendFiles(const MergeTreeData & data, Strings & files)
{
    auto metadata_snapshot = data.getInMemoryMetadataPtr();
    const auto & partition_key = metadata_snapshot->getPartitionKey();
    auto minmax_column_names = MergeTreeData::getMinMaxColumnsNames(partition_key);
    size_t minmax_idx_size = minmax_column_names.size();
    for (size_t i = 0; i < minmax_idx_size; ++i)
    {
        String file_name = "minmax_" + escapeForFileName(minmax_column_names[i]) + ".idx";
        files.push_back(file_name);
    }
}


void IMergeTreeDataPart::incrementStateMetric(MergeTreeDataPartState state_) const
{
    switch (state_)
    {
        case MergeTreeDataPartState::Temporary:
            CurrentMetrics::add(CurrentMetrics::PartsTemporary);
            return;
        case MergeTreeDataPartState::PreActive:
            CurrentMetrics::add(CurrentMetrics::PartsPreActive);
            CurrentMetrics::add(CurrentMetrics::PartsPreCommitted);
            return;
        case MergeTreeDataPartState::Active:
            CurrentMetrics::add(CurrentMetrics::PartsActive);
            CurrentMetrics::add(CurrentMetrics::PartsCommitted);
            return;
        case MergeTreeDataPartState::Outdated:
            storage.total_outdated_parts_count.fetch_add(1, std::memory_order_relaxed);
            CurrentMetrics::add(CurrentMetrics::PartsOutdated);
            return;
        case MergeTreeDataPartState::Deleting:
            CurrentMetrics::add(CurrentMetrics::PartsDeleting);
            return;
        case MergeTreeDataPartState::DeleteOnDestroy:
            CurrentMetrics::add(CurrentMetrics::PartsDeleteOnDestroy);
            return;
    }
}

void IMergeTreeDataPart::decrementStateMetric(MergeTreeDataPartState state_) const
{
    switch (state_)
    {
        case MergeTreeDataPartState::Temporary:
            CurrentMetrics::sub(CurrentMetrics::PartsTemporary);
            return;
        case MergeTreeDataPartState::PreActive:
            CurrentMetrics::sub(CurrentMetrics::PartsPreActive);
            CurrentMetrics::sub(CurrentMetrics::PartsPreCommitted);
            return;
        case MergeTreeDataPartState::Active:
            CurrentMetrics::sub(CurrentMetrics::PartsActive);
            CurrentMetrics::sub(CurrentMetrics::PartsCommitted);
            return;
        case MergeTreeDataPartState::Outdated:
            storage.total_outdated_parts_count.fetch_sub(1, std::memory_order_relaxed);
            CurrentMetrics::sub(CurrentMetrics::PartsOutdated);
            return;
        case MergeTreeDataPartState::Deleting:
            CurrentMetrics::sub(CurrentMetrics::PartsDeleting);
            return;
        case MergeTreeDataPartState::DeleteOnDestroy:
            CurrentMetrics::sub(CurrentMetrics::PartsDeleteOnDestroy);
            return;
    }
}

static void incrementTypeMetric(MergeTreeDataPartType type)
{
    switch (type.getValue())
    {
        case MergeTreeDataPartType::Wide:
            CurrentMetrics::add(CurrentMetrics::PartsWide);
            return;
        case MergeTreeDataPartType::Compact:
            CurrentMetrics::add(CurrentMetrics::PartsCompact);
            return;
        case MergeTreeDataPartType::Unknown:
            return;
    }
}

static void decrementTypeMetric(MergeTreeDataPartType type)
{
    switch (type.getValue())
    {
        case MergeTreeDataPartType::Wide:
            CurrentMetrics::sub(CurrentMetrics::PartsWide);
            return;
        case MergeTreeDataPartType::Compact:
            CurrentMetrics::sub(CurrentMetrics::PartsCompact);
            return;
        case MergeTreeDataPartType::Unknown:
            return;
    }
}

IMergeTreeDataPart::IMergeTreeDataPart(
    const MergeTreeData & storage_,
    const String & name_,
    const MergeTreePartInfo & info_,
    const MutableDataPartStoragePtr & data_part_storage_,
    Type part_type_,
    const IMergeTreeDataPart * parent_part_)
    : DataPartStorageHolder(data_part_storage_)
    , storage(storage_)
    , name(mutable_name)
    , info(info_)
    , index_granularity_info(storage_, part_type_)
    , part_type(part_type_)
    , parent_part(parent_part_)
    , parent_part_name(parent_part ? parent_part->name : "")
    , mutable_name(name_)
{
    if (parent_part)
    {
        chassert(parent_part_name.starts_with(parent_part->info.partition_id));     /// Make sure there's no prefix
        state = MergeTreeDataPartState::Active;
    }

    incrementStateMetric(state);
    incrementTypeMetric(part_type);

    minmax_idx = std::make_shared<MinMaxIndex>();

    initializeIndexGranularityInfo();
    initializePartMetadataManager();
}

IMergeTreeDataPart::~IMergeTreeDataPart()
{
    decrementStateMetric(state);
    decrementTypeMetric(part_type);
}

IMergeTreeDataPart::IndexPtr IMergeTreeDataPart::getIndex() const
{
    std::scoped_lock lock(index_mutex);
<<<<<<< HEAD
    if (!index_loaded)
        loadIndexLocked();
    index_loaded = true;
=======

    if (index)
        return index;

    if (auto index_cache = storage.getPrimaryIndexCache())
        return loadIndexToCache(*index_cache);

    index = loadIndex();
>>>>>>> a38700e5
    return index;
}

IMergeTreeDataPart::IndexPtr IMergeTreeDataPart::loadIndexToCache(PrimaryIndexCache & index_cache) const
{
    auto key = PrimaryIndexCache::hash(getDataPartStorage().getFullPath());
    auto callback = [this] { return loadIndex(); };
    return index_cache.getOrSet(key, callback);
}

void IMergeTreeDataPart::moveIndexToCache(PrimaryIndexCache & index_cache)
{
    std::scoped_lock lock(index_mutex);
    if (!index)
        return;

    auto key = PrimaryIndexCache::hash(getDataPartStorage().getFullPath());
    index_cache.set(key, std::const_pointer_cast<Index>(index));
    index.reset();

    for (const auto & [_, projection] : projection_parts)
        projection->moveIndexToCache(index_cache);
}

void IMergeTreeDataPart::setIndex(Columns index_columns)
{
    std::scoped_lock lock(index_mutex);
    if (index)
        throw Exception(ErrorCodes::LOGICAL_ERROR, "The index of data part can be set only once");

    optimizeIndexColumns(index_granularity->getMarksCount(), index_columns);
    index = std::make_shared<Index>(std::move(index_columns));
}

void IMergeTreeDataPart::unloadIndex()
{
    std::scoped_lock lock(index_mutex);
    index.reset();
}

bool IMergeTreeDataPart::isIndexLoaded() const
{
    std::scoped_lock lock(index_mutex);
    return index != nullptr;
}

void IMergeTreeDataPart::setName(const String & new_name)
{
    mutable_name = new_name;
    for (auto & proj_part : projection_parts)
        proj_part.second->parent_part_name = new_name;
}

String IMergeTreeDataPart::getNewName(const MergeTreePartInfo & new_part_info) const
{
    if (storage.format_version < MERGE_TREE_DATA_MIN_FORMAT_VERSION_WITH_CUSTOM_PARTITIONING)
    {
        /// NOTE: getting min and max dates from the part name (instead of part data) because we want
        /// the merged part name be determined only by source part names.
        /// It is simpler this way when the real min and max dates for the block range can change
        /// (e.g. after an ALTER DELETE command).
        DayNum min_date;
        DayNum max_date;
        MergeTreePartInfo::parseMinMaxDatesFromPartName(name, min_date, max_date);
        return new_part_info.getPartNameV0(min_date, max_date);
    }
    return new_part_info.getPartNameV1();
}

std::optional<size_t> IMergeTreeDataPart::getColumnPosition(const String & column_name) const
{
    auto it = column_name_to_position.find(column_name);
    if (it == column_name_to_position.end())
        return {};
    return it->second;
}


void IMergeTreeDataPart::setState(MergeTreeDataPartState new_state) const
{
    decrementStateMetric(state);
    state = new_state;
    incrementStateMetric(state);
}


std::pair<DayNum, DayNum> IMergeTreeDataPart::getMinMaxDate() const
{
    if (storage.minmax_idx_date_column_pos != -1 && minmax_idx->initialized)
    {
        const auto & hyperrectangle = minmax_idx->hyperrectangle[storage.minmax_idx_date_column_pos];
        return {DayNum(hyperrectangle.left.safeGet<UInt64>()), DayNum(hyperrectangle.right.safeGet<UInt64>())};
    }
    return {};
}

std::pair<time_t, time_t> IMergeTreeDataPart::getMinMaxTime() const
{
    if (storage.minmax_idx_time_column_pos != -1 && minmax_idx->initialized)
    {
        const auto & hyperrectangle = minmax_idx->hyperrectangle[storage.minmax_idx_time_column_pos];

        /// The case of DateTime
        if (hyperrectangle.left.getType() == Field::Types::UInt64)
        {
            assert(hyperrectangle.right.getType() == Field::Types::UInt64);
            return {hyperrectangle.left.safeGet<UInt64>(), hyperrectangle.right.safeGet<UInt64>()};
        }
        /// The case of DateTime64
        if (hyperrectangle.left.getType() == Field::Types::Decimal64)
        {
            assert(hyperrectangle.right.getType() == Field::Types::Decimal64);

            auto left = hyperrectangle.left.safeGet<DecimalField<Decimal64>>();
            auto right = hyperrectangle.right.safeGet<DecimalField<Decimal64>>();

            assert(left.getScale() == right.getScale());

            return {left.getValue() / left.getScaleMultiplier(), right.getValue() / right.getScaleMultiplier()};
        }
        throw Exception(ErrorCodes::LOGICAL_ERROR, "Part minmax index by time is neither DateTime or DateTime64");
    }
    return {};
}


void IMergeTreeDataPart::setColumns(const NamesAndTypesList & new_columns, const SerializationInfoByName & new_infos, int32_t metadata_version_)
{
    columns = new_columns;
    serialization_infos = new_infos;
    metadata_version = metadata_version_;

    column_name_to_position.clear();
    column_name_to_position.reserve(new_columns.size());
    size_t pos = 0;

    for (const auto & column : columns)
    {
        column_name_to_position.emplace(column.name, pos++);

        auto it = serialization_infos.find(column.name);
        auto serialization = it == serialization_infos.end()
            ? IDataType::getSerialization(column)
            : IDataType::getSerialization(column, *it->second);

        serializations.emplace(column.name, serialization);

        IDataType::forEachSubcolumn([&](const auto &, const auto & subname, const auto & subdata)
        {
            auto full_name = Nested::concatenateName(column.name, subname);
            serializations.emplace(full_name, subdata.serialization);
        }, ISerialization::SubstreamData(serialization));
    }

    columns_description = ColumnsDescription(columns);
    columns_description_with_collected_nested = ColumnsDescription(Nested::collect(columns));
}

NameAndTypePair IMergeTreeDataPart::getColumn(const String & column_name) const
{
    return columns_description.getColumnOrSubcolumn(GetColumnsOptions::AllPhysical, column_name);
}

std::optional<NameAndTypePair> IMergeTreeDataPart::tryGetColumn(const String & column_name) const
{
    return columns_description.tryGetColumnOrSubcolumn(GetColumnsOptions::AllPhysical, column_name);
}

SerializationPtr IMergeTreeDataPart::getSerialization(const String & column_name) const
{
    auto serialization = tryGetSerialization(column_name);
    if (!serialization)
        throw Exception(ErrorCodes::NO_SUCH_COLUMN_IN_TABLE,
            "There is no column or subcolumn {} in part {}", column_name, name);

    return serialization;
}

SerializationPtr IMergeTreeDataPart::tryGetSerialization(const String & column_name) const
{
    auto it = serializations.find(column_name);
    return it == serializations.end() ? nullptr : it->second;
}

bool IMergeTreeDataPart::isMovingPart() const
{
    fs::path part_directory_path = getDataPartStorage().getRelativePath();
    if (part_directory_path.filename().empty())
        part_directory_path = part_directory_path.parent_path();
    return part_directory_path.parent_path().filename() == "moving";
}

void IMergeTreeDataPart::removeIfNeeded() noexcept
{
    assert(assertHasValidVersionMetadata());
    if (!is_temp && state != MergeTreeDataPartState::DeleteOnDestroy)
        return;

    std::string path;
    try
    {
        path = getDataPartStorage().getRelativePath();

        if (!getDataPartStorage().exists()) // path
            return;

        if (is_temp)
        {
            const auto & part_directory = getDataPartStorage().getPartDirectory();

            String file_name = fileName(part_directory);

            if (file_name.empty())
                throw Exception(ErrorCodes::LOGICAL_ERROR, "relative_path {} of part {} is invalid or not set",
                                getDataPartStorage().getPartDirectory(), name);

            bool is_moving_part = isMovingPart();
            if (!startsWith(file_name, "tmp") && !endsWith(file_name, ".tmp_proj") && !is_moving_part)
            {
                LOG_ERROR(
                    storage.log,
                    "~DataPart() should remove part {} but its name doesn't start with \"tmp\" or end with \".tmp_proj\". Too "
                    "suspicious, keeping the part.",
                    path);
                return;
            }

            if (is_moving_part)
            {
                LOG_TRACE(storage.log, "Removing unneeded moved part from {}", path);
            }
        }

        remove();

        if (state == MergeTreeDataPartState::DeleteOnDestroy)
        {
            LOG_TRACE(storage.log, "Removed part from old location {}", path);
        }
    }
    catch (...)
    {
        tryLogCurrentException(__PRETTY_FUNCTION__, fmt::format("while removing part {} with path {}", name, path));

        /// FIXME If part it temporary, then directory will not be removed for 1 day (temporary_directories_lifetime).
        /// If it's tmp_merge_<part_name> or tmp_fetch_<part_name>,
        /// then all future attempts to execute part producing operation will fail with "directory already exists".
    }
}


UInt64 IMergeTreeDataPart::getIndexSizeInBytes() const
{
    std::scoped_lock lock(index_mutex);
    if (!index)
        return 0;

    UInt64 res = 0;
    for (const auto & column : *index)
        res += column->byteSize();
    return res;
}

UInt64 IMergeTreeDataPart::getIndexSizeInAllocatedBytes() const
{
    std::scoped_lock lock(index_mutex);
    if (!index)
        return 0;

    UInt64 res = 0;
    for (const auto & column : *index)
        res += column->allocatedBytes();
    return res;
}

UInt64 IMergeTreeDataPart::getIndexGranularityBytes() const
{
    return index_granularity->getBytesSize();
}

UInt64 IMergeTreeDataPart::getIndexGranularityAllocatedBytes() const
{
    return index_granularity->getBytesAllocated();
}

void IMergeTreeDataPart::assertState(const std::initializer_list<MergeTreeDataPartState> & affordable_states) const
{
    if (!checkState(affordable_states))
    {
        String states_str;
        for (auto affordable_state : affordable_states)
        {
            states_str += stateString(affordable_state);
            states_str += ' ';
        }

        if (!states_str.empty())
            states_str.pop_back();

        throw Exception(ErrorCodes::NOT_FOUND_EXPECTED_DATA_PART, "Unexpected state of part {}. Expected: {}", getNameWithState(), states_str);
    }
}

void IMergeTreeDataPart::assertOnDisk() const
{
    if (!isStoredOnDisk())
        throw Exception(ErrorCodes::LOGICAL_ERROR, "Data part '{}' with type '{}' is not stored on disk",
            name, getType().toString());
}


UInt64 IMergeTreeDataPart::getMarksCount() const
{
    return index_granularity->getMarksCount();
}

UInt64 IMergeTreeDataPart::getExistingBytesOnDisk() const
{
    if ((*storage.getSettings())[MergeTreeSetting::exclude_deleted_rows_for_part_size_in_merge] && supportLightweightDeleteMutate() && hasLightweightDelete()
        && existing_rows_count.has_value() && existing_rows_count.value() < rows_count && rows_count > 0)
        return bytes_on_disk * existing_rows_count.value() / rows_count;
    return bytes_on_disk;
}

size_t IMergeTreeDataPart::getFileSizeOrZero(const String & file_name) const
{
    auto checksum = checksums.files.find(file_name);
    if (checksum == checksums.files.end())
        return 0;
    return checksum->second.file_size;
}

String IMergeTreeDataPart::getColumnNameWithMinimumCompressedSize(const NamesAndTypesList & available_columns) const
{
    std::optional<std::string> minimum_size_column;
    UInt64 minimum_size = std::numeric_limits<UInt64>::max();

    for (const auto & column : available_columns)
    {
        if (!hasColumnFiles(column))
            continue;

        const auto size = getColumnSize(column.name).data_compressed;
        if (size < minimum_size)
        {
            minimum_size = size;
            minimum_size_column = column.name;
        }
    }

    if (!minimum_size_column)
        throw Exception(ErrorCodes::LOGICAL_ERROR, "Could not find a column of minimum size in MergeTree, part {}",
                        getDataPartStorage().getFullPath());

    return *minimum_size_column;
}

ColumnsStatistics IMergeTreeDataPart::loadStatistics() const
{
    const auto & metadata_snaphost = storage.getInMemoryMetadata();

    auto total_statistics = MergeTreeStatisticsFactory::instance().getMany(metadata_snaphost.getColumns());

    ColumnsStatistics result;
    for (auto & stat : total_statistics)
    {
        String file_name = stat->getFileName() + STATS_FILE_SUFFIX;
        String file_path = fs::path(getDataPartStorage().getRelativePath()) / file_name;

        if (auto stat_file = metadata_manager->readIfExists(file_name))
        {
            CompressedReadBuffer compressed_buffer(*stat_file);
            stat->deserialize(compressed_buffer);
            result.push_back(stat);
        }
        else
            LOG_INFO(storage.log, "Cannot find stats file {}", file_path);
    }
    return result;
}

void IMergeTreeDataPart::loadColumnsChecksumsIndexes(bool require_columns_checksums, bool check_consistency)
{
    assertOnDisk();

    /// Memory should not be limited during ATTACH TABLE query.
    /// This is already true at the server startup but must be also ensured for manual table ATTACH.
    /// Motivation: memory for index is shared between queries - not belong to the query itself.
    MemoryTrackerBlockerInThread temporarily_disable_memory_tracker;

    try
    {
        if (!isStoredOnReadonlyDisk())
            loadUUID();
        loadColumns(require_columns_checksums);
        loadChecksums(require_columns_checksums);

        loadIndexGranularity();

        if (!(*storage.getSettings())[MergeTreeSetting::primary_key_lazy_load])
            index = loadIndex();

        calculateColumnsAndSecondaryIndicesSizesOnDisk();
        loadRowsCount(); /// Must be called after loadIndexGranularity() as it uses the value of `index_granularity`.
        loadExistingRowsCount(); /// Must be called after loadRowsCount() as it uses the value of `rows_count`.
        loadPartitionAndMinMaxIndex();
        bool has_broken_projections = false;
        if (!parent_part)
        {
            if (!isStoredOnReadonlyDisk())
                loadTTLInfos();

            loadProjections(require_columns_checksums, check_consistency, has_broken_projections, false /* if_not_loaded */);
        }

        if (check_consistency && !has_broken_projections)
            checkConsistency(require_columns_checksums);

        loadDefaultCompressionCodec();
    }
    catch (...)
    {
        /// Don't scare people with broken part error if it's retryable.
        if (!isRetryableException(std::current_exception()))
        {
            auto message = getCurrentExceptionMessage(true);
            LOG_ERROR(storage.log, "Part {} is broken and needs manual correction. Reason: {}",
                getDataPartStorage().getFullPath(), message);

            if (Exception * e = exception_cast<Exception *>(std::current_exception()))
            {
                /// Probably there is something wrong with files of this part.
                /// So it can be helpful to add to the error message some information about those files.
                String files_in_part;

                for (auto it = getDataPartStorage().iterate(); it->isValid(); it->next())
                {
                    std::string file_info;
                    if (!getDataPartStorage().existsDirectory(it->name()))
                        file_info = fmt::format(" ({} bytes)", getDataPartStorage().getFileSize(it->name()));

                    files_in_part += fmt::format("{}{}{}", (files_in_part.empty() ? "" : ", "), it->name(), file_info);
                }
                if (!files_in_part.empty())
                    e->addMessage("Part contains files: {}", files_in_part);
                if (isEmpty())
                    e->addMessage("Part is empty");
            }
        }

        // There could be conditions that data part to be loaded is broken, but some of meta infos are already written
        // into metadata before exception, need to clean them all.
        metadata_manager->deleteAll(/*include_projection*/ true);
        metadata_manager->assertAllDeleted(/*include_projection*/ true);
        throw;
    }
}

void IMergeTreeDataPart::appendFilesOfColumnsChecksumsIndexes(Strings & files, bool include_projection) const
{
    if (isStoredOnDisk())
    {
        if (!isStoredOnReadonlyDisk())
            appendFilesOfUUID(files);

        appendFilesOfColumns(files);
        appendFilesOfChecksums(files);
        appendFilesOfIndexGranularity(files);
        appendFilesOfIndex(files);
        appendFilesOfRowsCount(files);
        appendFilesOfPartitionAndMinMaxIndex(files);

        if (!isStoredOnReadonlyDisk())
            appendFilesOfTTLInfos(files);

        appendFilesOfDefaultCompressionCodec(files);
        appendFilesOfMetadataVersion(files);
    }

    if (!parent_part && include_projection)
    {
        for (const auto & [projection_name, projection_part] : projection_parts)
        {
            Strings projection_files;
            projection_part->appendFilesOfColumnsChecksumsIndexes(projection_files, true);
            for (const auto & projection_file : projection_files)
                files.push_back(fs::path(projection_part->name + ".proj") / projection_file);
        }
    }
}

MergeTreeDataPartBuilder IMergeTreeDataPart::getProjectionPartBuilder(const String & projection_name, bool is_temp_projection)
{
    const char * projection_extension = is_temp_projection ? ".tmp_proj" : ".proj";
    auto projection_storage = getDataPartStorage().getProjection(projection_name + projection_extension, !is_temp_projection);
    MergeTreeDataPartBuilder builder(storage, projection_name, projection_storage, getReadSettings());
    return builder.withPartInfo(MergeListElement::FAKE_RESULT_PART_FOR_PROJECTION).withParentPart(this);
}

void IMergeTreeDataPart::addProjectionPart(
    const String & projection_name,
    std::shared_ptr<IMergeTreeDataPart> && projection_part)
{
    if (hasProjection(projection_name))
        throw Exception(ErrorCodes::LOGICAL_ERROR, "Projection part {} in part {} is already loaded. This is a bug", projection_name, name);

    projection_parts[projection_name] = std::move(projection_part);
}

void IMergeTreeDataPart::loadProjections(
    bool require_columns_checksums, bool check_consistency, bool & has_broken_projection, bool if_not_loaded, bool only_metadata)
{
    auto metadata_snapshot = storage.getInMemoryMetadataPtr();
    for (const auto & projection : metadata_snapshot->projections)
    {
        auto path = projection.name + ".proj";
        if (getDataPartStorage().existsDirectory(path))
        {
            if (hasProjection(projection.name))
            {
                if (!if_not_loaded)
                    throw Exception(
                        ErrorCodes::LOGICAL_ERROR, "Projection part {} in part {} is already loaded. This is a bug", projection.name, name);
            }
            else
            {
                auto part = getProjectionPartBuilder(projection.name).withPartFormatFromDisk().build();

                try
                {
                    if (only_metadata)
                        part->loadChecksums(require_columns_checksums);
                    else
                        part->loadColumnsChecksumsIndexes(require_columns_checksums, check_consistency);
                }
                catch (...)
                {
                    if (isRetryableException(std::current_exception()))
                        throw;

                    auto message = getCurrentExceptionMessage(true);
                    LOG_WARNING(storage.log, "Cannot load projection {}, "
                                "will consider it broken. Reason: {}", projection.name, message);

                    has_broken_projection = true;
                    part->setBrokenReason(message, getCurrentExceptionCode());
                }

                addProjectionPart(projection.name, std::move(part));
            }
        }
        else if (check_consistency && checksums.has(path))
        {
            auto part = getProjectionPartBuilder(projection.name).withPartFormatFromDisk().build();
            part->setBrokenReason(
                "Projection directory " + path + " does not exist while loading projections. Stacktrace: " + StackTrace().toString(),
                ErrorCodes::NO_FILE_IN_DATA_PART);
            addProjectionPart(projection.name, std::move(part));
            has_broken_projection = true;
        }
    }
}

void IMergeTreeDataPart::loadIndexGranularity()
{
    throw Exception(ErrorCodes::NOT_IMPLEMENTED,
                    "Method 'loadIndexGranularity' is not implemented for part with type {}", getType().toString());
}

/// Currently we don't cache mark files of part, because cache other meta files is enough to speed up loading.
void IMergeTreeDataPart::appendFilesOfIndexGranularity(Strings & /* files */) const
{
}

<<<<<<< HEAD
void IMergeTreeDataPart::loadIndexLocked() const
=======
template <typename Columns>
void IMergeTreeDataPart::optimizeIndexColumns(size_t marks_count, Columns & index_columns) const
{
    size_t key_size = index_columns.size();
    Float64 ratio_to_drop_suffix_columns = (*storage.getSettings())[MergeTreeSetting::primary_key_ratio_of_unique_prefix_values_to_skip_suffix_columns];

    /// Cut useless suffix columns, if necessary.
    if (key_size > 1 && ratio_to_drop_suffix_columns > 0 && ratio_to_drop_suffix_columns < 1)
    {
        chassert(marks_count > 0);
        for (size_t j = 0; j < key_size - 1; ++j)
        {
            size_t num_changes = 0;
            for (size_t i = 1; i < marks_count; ++i)
            {
                if (0 != index_columns[j]->compareAt(i, i - 1, *index_columns[j], 0))
                    ++num_changes;
            }

            if (static_cast<Float64>(num_changes) / marks_count >= ratio_to_drop_suffix_columns)
            {
                key_size = j + 1;
                index_columns.resize(key_size);
                break;
            }
        }

        LOG_TEST(storage.log, "Loaded primary key index for part {}, {} columns are kept in memory", name, key_size);
    }
}

std::shared_ptr<IMergeTreeDataPart::Index> IMergeTreeDataPart::loadIndex() const
>>>>>>> a38700e5
{
    /// Memory for index must not be accounted as memory usage for query, because it belongs to a table.
    MemoryTrackerBlockerInThread temporarily_disable_memory_tracker;

    auto metadata_snapshot = storage.getInMemoryMetadataPtr();
    if (parent_part)
        metadata_snapshot = metadata_snapshot->projections.get(name).metadata;

    const auto & primary_key = metadata_snapshot->getPrimaryKey();
    size_t key_size = primary_key.column_names.size();

    if (!key_size)
        return std::make_shared<Index>();

    MutableColumns loaded_index;
    loaded_index.resize(key_size);

    for (size_t i = 0; i < key_size; ++i)
    {
        loaded_index[i] = primary_key.data_types[i]->createColumn();
        loaded_index[i]->reserve(index_granularity->getMarksCount());
    }

    String index_name = "primary" + getIndexExtensionFromFilesystem(getDataPartStorage());
    String index_path = fs::path(getDataPartStorage().getRelativePath()) / index_name;
    auto index_file = metadata_manager->read(index_name);
    size_t marks_count = index_granularity->getMarksCount();

    Serializations key_serializations(key_size);
    for (size_t j = 0; j < key_size; ++j)
        key_serializations[j] = primary_key.data_types[j]->getDefaultSerialization();

    for (size_t i = 0; i < marks_count; ++i)
    {
        for (size_t j = 0; j < key_size; ++j)
            key_serializations[j]->deserializeBinary(*loaded_index[j], *index_file, {});
    }

    optimizeIndexColumns(marks_count, loaded_index);
    size_t total_bytes = 0;

    for (const auto & column : loaded_index)
    {
        column->shrinkToFit();
        column->protect();
        total_bytes += column->byteSize();

        if (column->size() != marks_count)
            throw Exception(ErrorCodes::CANNOT_READ_ALL_DATA, "Cannot read all data from index file {}(expected size: "
                "{}, read: {})", index_path, marks_count, column->size());
    }

    if (!index_file->eof())
        throw Exception(ErrorCodes::EXPECTED_END_OF_FILE, "Index file {} is unexpectedly long", index_path);

    ProfileEvents::increment(ProfileEvents::LoadedPrimaryIndexFiles);
    ProfileEvents::increment(ProfileEvents::LoadedPrimaryIndexRows, marks_count);
    ProfileEvents::increment(ProfileEvents::LoadedPrimaryIndexBytes, total_bytes);

    return std::make_shared<Index>(std::make_move_iterator(loaded_index.begin()), std::make_move_iterator(loaded_index.end()));
}

void IMergeTreeDataPart::appendFilesOfIndex(Strings & files) const
{
    auto metadata_snapshot = storage.getInMemoryMetadataPtr();
    if (parent_part)
        metadata_snapshot = metadata_snapshot->projections.has(name) ? metadata_snapshot->projections.get(name).metadata : nullptr;

    if (!metadata_snapshot)
        return;

    if (metadata_snapshot->hasPrimaryKey())
    {
        String index_name = "primary" + getIndexExtensionFromFilesystem(getDataPartStorage());
        files.push_back(index_name);
    }
}

NameSet IMergeTreeDataPart::getFileNamesWithoutChecksums() const
{
    if (!isStoredOnDisk())
        return {};

    NameSet result = {"checksums.txt", "columns.txt"};

    if (getDataPartStorage().existsFile(DEFAULT_COMPRESSION_CODEC_FILE_NAME))
        result.emplace(DEFAULT_COMPRESSION_CODEC_FILE_NAME);

    if (getDataPartStorage().existsFile(TXN_VERSION_METADATA_FILE_NAME))
        result.emplace(TXN_VERSION_METADATA_FILE_NAME);

    if (getDataPartStorage().existsFile(METADATA_VERSION_FILE_NAME))
        result.emplace(METADATA_VERSION_FILE_NAME);

    return result;
}

void IMergeTreeDataPart::loadDefaultCompressionCodec()
{
    /// In memory parts doesn't have any compression
    if (!isStoredOnDisk())
    {
        default_codec = CompressionCodecFactory::instance().get("NONE", {});
        return;
    }

    String path = fs::path(getDataPartStorage().getRelativePath()) / DEFAULT_COMPRESSION_CODEC_FILE_NAME;

    if (auto file_buf = metadata_manager->readIfExists(DEFAULT_COMPRESSION_CODEC_FILE_NAME))
    {
        String codec_line;
        readEscapedStringUntilEOL(codec_line, *file_buf);

        ReadBufferFromString buf(codec_line);

        if (!checkString("CODEC", buf))
        {
            LOG_WARNING(
                storage.log,
                "Cannot parse default codec for part {} from file {}, content '{}'. Default compression codec will be deduced "
                "automatically, from data on disk",
                name,
                path,
                codec_line);
            default_codec = detectDefaultCompressionCodec();
        }

        try
        {
            ParserCodec codec_parser;
            auto codec_ast = parseQuery(codec_parser, codec_line.data() + buf.getPosition(), codec_line.data() + codec_line.length(), "codec parser", 0, DBMS_DEFAULT_MAX_PARSER_DEPTH, DBMS_DEFAULT_MAX_PARSER_BACKTRACKS);
            default_codec = CompressionCodecFactory::instance().get(codec_ast, {});
        }
        catch (const DB::Exception & ex)
        {
            LOG_WARNING(storage.log, "Cannot parse default codec for part {} from file {}, content '{}', error '{}'. Default compression codec will be deduced automatically, from data on disk.", name, path, codec_line, ex.what());
            default_codec = detectDefaultCompressionCodec();
        }
    }
    else
        default_codec = detectDefaultCompressionCodec();
}

template <typename Writer>
void IMergeTreeDataPart::writeMetadata(const String & filename, const WriteSettings & settings, Writer && writer)
{
    auto & data_part_storage = getDataPartStorage();
    auto tmp_filename = filename + ".tmp";

    data_part_storage.beginTransaction();

    try
    {
        {
            auto out = data_part_storage.writeFile(tmp_filename, 4096, settings);
            writer(*out);
            out->finalize();
        }

        data_part_storage.moveFile(tmp_filename, filename);
    }
    catch (...)
    {
        try
        {
            data_part_storage.removeFileIfExists(tmp_filename);
            data_part_storage.commitTransaction();
        }
        catch (...)
        {
            tryLogCurrentException("IMergeTreeDataPart");
        }

        throw;
    }

    data_part_storage.commitTransaction();
}

void IMergeTreeDataPart::writeChecksums(const MergeTreeDataPartChecksums & checksums_, const WriteSettings & settings)
{
    writeMetadata("checksums.txt", settings, [&checksums_](auto & buffer)
    {
        checksums_.write(buffer);
    });
}

void IMergeTreeDataPart::writeColumns(const NamesAndTypesList & columns_, const WriteSettings & settings)
{
    writeMetadata("columns.txt", settings, [&columns_](auto & buffer)
    {
        columns_.writeText(buffer);
    });
}

void IMergeTreeDataPart::writeVersionMetadata(const VersionMetadata & version_, bool fsync_part_dir) const
{
    static constexpr auto filename = TXN_VERSION_METADATA_FILE_NAME;
    static constexpr auto tmp_filename = "txn_version.txt.tmp";
    auto & data_part_storage = const_cast<IDataPartStorage &>(getDataPartStorage());

    try
    {
        {
            /// TODO IDisk interface does not allow to open file with O_EXCL flag (for DiskLocal),
            /// so we create empty file at first (expecting that createFile throws if file already exists)
            /// and then overwrite it.
            data_part_storage.createFile(tmp_filename);
            auto write_settings = storage.getContext()->getWriteSettings();
            auto buf = data_part_storage.writeFile(tmp_filename, 256, write_settings);
            version_.write(*buf);
            buf->finalize();
            buf->sync();
        }

        SyncGuardPtr sync_guard;
        if (fsync_part_dir)
            sync_guard = data_part_storage.getDirectorySyncGuard();
        data_part_storage.replaceFile(tmp_filename, filename);
    }
    catch (...)
    {
        try
        {
            data_part_storage.removeFileIfExists(tmp_filename);
        }
        catch (...)
        {
            tryLogCurrentException("DataPartStorageOnDiskFull");
        }

        throw;
    }
}

void IMergeTreeDataPart::removeDeleteOnDestroyMarker()
{
    getDataPartStorage().removeFileIfExists(DELETE_ON_DESTROY_MARKER_FILE_NAME_DEPRECATED);
}

void IMergeTreeDataPart::removeVersionMetadata()
{
    getDataPartStorage().removeFileIfExists(TXN_VERSION_METADATA_FILE_NAME);
}


void IMergeTreeDataPart::removeMetadataVersion()
{
    getDataPartStorage().removeFileIfExists(METADATA_VERSION_FILE_NAME);
}

void IMergeTreeDataPart::appendFilesOfDefaultCompressionCodec(Strings & files)
{
    files.push_back(DEFAULT_COMPRESSION_CODEC_FILE_NAME);
}

void IMergeTreeDataPart::appendFilesOfMetadataVersion(Strings & files)
{
    files.push_back(METADATA_VERSION_FILE_NAME);
}

CompressionCodecPtr IMergeTreeDataPart::detectDefaultCompressionCodec() const
{
    /// In memory parts doesn't have any compression
    if (!isStoredOnDisk())
        return CompressionCodecFactory::instance().get("NONE", {});

    auto metadata_snapshot = storage.getInMemoryMetadataPtr();

    const auto & storage_columns = metadata_snapshot->getColumns();
    CompressionCodecPtr result = nullptr;
    for (const auto & part_column : columns)
    {
        /// It was compressed with default codec and it's not empty
        auto column_size = getColumnSize(part_column.name);
        if (column_size.data_compressed != 0 && !storage_columns.hasCompressionCodec(part_column.name))
        {
            String path_to_data_file;
            getSerialization(part_column.name)->enumerateStreams([&](const ISerialization::SubstreamPath & substream_path)
            {
                if (path_to_data_file.empty())
                {
                    auto stream_name = getStreamNameForColumn(part_column, substream_path, ".bin", getDataPartStorage());
                    if (!stream_name)
                        return;

                    auto file_name = *stream_name + ".bin";
                    /// We can have existing, but empty .bin files. Example: LowCardinality(Nullable(...)) columns and column_name.dict.null.bin file.
                    if (getDataPartStorage().getFileSize(file_name) != 0)
                        path_to_data_file = file_name;
                }
            });

            if (path_to_data_file.empty())
            {
                LOG_WARNING(storage.log, "Part's {} column {} has non zero data compressed size, but all data files don't exist or empty", name, backQuoteIfNeed(part_column.name));
                continue;
            }

            result = getCompressionCodecForFile(getDataPartStorage(), path_to_data_file);
            break;
        }
    }

    if (!result)
        result = CompressionCodecFactory::instance().getDefaultCodec();

    return result;
}

void IMergeTreeDataPart::loadPartitionAndMinMaxIndex()
{
    if (storage.format_version < MERGE_TREE_DATA_MIN_FORMAT_VERSION_WITH_CUSTOM_PARTITIONING && !parent_part)
    {
        DayNum min_date;
        DayNum max_date;
        MergeTreePartInfo::parseMinMaxDatesFromPartName(name, min_date, max_date);

        const auto & date_lut = DateLUT::serverTimezoneInstance();
        partition = MergeTreePartition(date_lut.toNumYYYYMM(min_date));
        minmax_idx = std::make_shared<MinMaxIndex>(min_date, max_date);
    }
    else
    {
        //String path = getRelativePath();
        if (!parent_part)
            partition.load(storage, metadata_manager);

        if (!isEmpty())
        {
            if (parent_part)
                // projection parts don't have minmax_idx, and it's always initialized
                minmax_idx->initialized = true;
            else
                minmax_idx->load(storage, metadata_manager);
        }
        if (parent_part)
            return;
    }

    auto metadata_snapshot = storage.getInMemoryMetadataPtr();
    String calculated_partition_id = partition.getID(metadata_snapshot->getPartitionKey().sample_block);
    if (calculated_partition_id != info.partition_id)
        throw Exception(ErrorCodes::CORRUPTED_DATA, "While loading part {}: "
            "calculated partition ID: {} differs from partition ID in part name: {}",
            getDataPartStorage().getFullPath(), calculated_partition_id, info.partition_id);
}

void IMergeTreeDataPart::appendFilesOfPartitionAndMinMaxIndex(Strings & files) const
{
    if (storage.format_version < MERGE_TREE_DATA_MIN_FORMAT_VERSION_WITH_CUSTOM_PARTITIONING && !parent_part)
        return;

    if (!parent_part)
        MergeTreePartition::appendFiles(storage, files);

    if (!parent_part)
        IMergeTreeDataPart::MinMaxIndex::appendFiles(storage, files);
}

void IMergeTreeDataPart::loadChecksums(bool require)
{
    if (auto buf = metadata_manager->readIfExists("checksums.txt"))
    {
        if (checksums.read(*buf))
        {
            assertEOF(*buf);
            bytes_on_disk = checksums.getTotalSizeOnDisk();
            bytes_uncompressed_on_disk = checksums.getTotalSizeUncompressedOnDisk();
        }
        else
            bytes_on_disk = getDataPartStorage().calculateTotalSizeOnDisk();
    }
    else
    {
        if (require)
            throw Exception(ErrorCodes::NO_FILE_IN_DATA_PART, "No checksums.txt in part {}", name);

        /// If the checksums file is not present, calculate the checksums and write them to disk.
        /// Check the data while we are at it.
        LOG_WARNING(storage.log, "Checksums for part {} not found. Will calculate them from data on disk.", name);

        bool noop;
        checksums = checkDataPart(shared_from_this(), false, noop, /* is_cancelled */[]{ return false; }, /* throw_on_broken_projection */false);
        writeChecksums(checksums, {});

        bytes_on_disk = checksums.getTotalSizeOnDisk();
        bytes_uncompressed_on_disk = checksums.getTotalSizeUncompressedOnDisk();
    }
}

void IMergeTreeDataPart::appendFilesOfChecksums(Strings & files)
{
    files.push_back("checksums.txt");
}

void IMergeTreeDataPart::loadRowsCountFileForUnexpectedPart()
{
    if (storage.format_version >= MERGE_TREE_DATA_MIN_FORMAT_VERSION_WITH_CUSTOM_PARTITIONING || part_type == Type::Compact || parent_part)
    {
        if (auto buf = metadata_manager->readIfExists("count.txt"))
        {
            readIntText(rows_count, *buf);
            assertEOF(*buf);
            return;
        }
    }
    else
    {
        if (getDataPartStorage().existsFile("count.txt"))
        {
            auto buf = metadata_manager->read("count.txt");
            readIntText(rows_count, *buf);
            assertEOF(*buf);
            return;
        }
    }
    throw Exception(ErrorCodes::NO_FILE_IN_DATA_PART, "No count.txt in part {}", name);
}

void IMergeTreeDataPart::loadRowsCount()
{
    auto read_rows_count = [&](auto & buf)
    {
        readIntText(rows_count, *buf);
        assertEOF(*buf);
    };

    if (index_granularity->empty())
    {
        rows_count = 0;
    }
    else if (storage.format_version >= MERGE_TREE_DATA_MIN_FORMAT_VERSION_WITH_CUSTOM_PARTITIONING || part_type == Type::Compact || parent_part)
    {
        if (auto buf = metadata_manager->readIfExists("count.txt"))
            read_rows_count(buf);
        else
            throw Exception(ErrorCodes::NO_FILE_IN_DATA_PART, "No count.txt in part {}", name);

#ifndef NDEBUG
        /// columns have to be loaded
        for (const auto & column : getColumns())
        {
            /// Most trivial types
            if (column.type->isValueRepresentedByNumber()
                && !column.type->haveSubtypes()
                && getSerialization(column.name)->getKind() == ISerialization::Kind::DEFAULT)
            {
                auto size = getColumnSize(column.name);

                if (size.data_uncompressed == 0)
                    continue;

                size_t rows_in_column = size.data_uncompressed / column.type->getSizeOfValueInMemory();
                if (rows_in_column != rows_count)
                {
                    throw Exception(
                                    ErrorCodes::LOGICAL_ERROR,
                                    "Column {} has rows count {} according to size in memory "
                                    "and size of single value, but data part {} has {} rows",
                                    backQuote(column.name), rows_in_column, name, rows_count);
                }

                size_t last_possibly_incomplete_mark_rows = index_granularity->getLastNonFinalMarkRows();
                /// All this rows have to be written in column
                size_t index_granularity_without_last_mark = index_granularity->getTotalRows() - last_possibly_incomplete_mark_rows;
                /// We have more rows in column than in index granularity without last possibly incomplete mark
                if (rows_in_column < index_granularity_without_last_mark)
                {
                    throw Exception(
                                    ErrorCodes::LOGICAL_ERROR,
                                    "Column {} has rows count {} according to size in memory "
                                    "and size of single value, "
                                    "but index granularity in part {} without last mark has {} rows, which "
                                    "is more than in column",
                                    backQuote(column.name), rows_in_column, name, index_granularity->getTotalRows());
                }

                /// In last mark we actually written less or equal rows than stored in last mark of index granularity
                if (rows_in_column - index_granularity_without_last_mark > last_possibly_incomplete_mark_rows)
                {
                     throw Exception(
                                     ErrorCodes::LOGICAL_ERROR,
                                     "Column {} has rows count {} in last mark according to size in memory "
                                     "and size of single value, "
                                     "but index granularity in part {} "
                                     "in last mark has {} rows which is less than in column",
                                     backQuote(column.name), rows_in_column - index_granularity_without_last_mark,
                                     name, last_possibly_incomplete_mark_rows);
                }
            }
        }
#endif
    }
    else
    {
        if (getDataPartStorage().existsFile("count.txt"))
        {
            auto buf = metadata_manager->read("count.txt");
            read_rows_count(buf);
            return;
        }

        for (const NameAndTypePair & column : columns)
        {
            ColumnPtr column_col = column.type->createColumn(*getSerialization(column.name));
            if (!column_col->isFixedAndContiguous() || column_col->lowCardinality())
                continue;

            size_t column_size = getColumnSize(column.name).data_uncompressed;
            if (!column_size)
                continue;

            size_t sizeof_field = column_col->sizeOfValueIfFixed();
            rows_count = column_size / sizeof_field;

            if (column_size % sizeof_field != 0)
            {
                throw Exception(ErrorCodes::LOGICAL_ERROR,
                                "Uncompressed size of column {}({}) is not divisible by the size of value ({})",
                                column.name, column_size, sizeof_field);
            }

            size_t last_mark_index_granularity = index_granularity->getLastNonFinalMarkRows();
            size_t rows_approx = index_granularity->getTotalRows();
            if (!(rows_count <= rows_approx && rows_approx < rows_count + last_mark_index_granularity))
                throw Exception(ErrorCodes::LOGICAL_ERROR, "Unexpected size of column {}: "
                    "{} rows, expected {}+-{} rows according to the index",
                    column.name, rows_count, rows_approx, toString(last_mark_index_granularity));

            return;
        }

        throw Exception(ErrorCodes::LOGICAL_ERROR, "Data part doesn't contain fixed size column (even Date column)");
    }
}

void IMergeTreeDataPart::loadExistingRowsCount()
{
    if (existing_rows_count.has_value())
        return;

    if (!rows_count || !supportLightweightDeleteMutate() || !hasLightweightDelete()
        || !(*storage.getSettings())[MergeTreeSetting::exclude_deleted_rows_for_part_size_in_merge]
        || !(*storage.getSettings())[MergeTreeSetting::load_existing_rows_count_for_old_parts])
        existing_rows_count = rows_count;
    else
        existing_rows_count = readExistingRowsCount();
}

UInt64 IMergeTreeDataPart::readExistingRowsCount()
{
    const size_t total_mark = getMarksCount();
    if (!total_mark)
        return rows_count;

    NamesAndTypesList cols;
    cols.emplace_back(RowExistsColumn::name, RowExistsColumn::type);

    StorageMetadataPtr metadata_ptr = storage.getInMemoryMetadataPtr();
    StorageSnapshotPtr storage_snapshot_ptr = std::make_shared<StorageSnapshot>(storage, metadata_ptr);

    MergeTreeReaderPtr reader = getReader(
        cols,
        storage_snapshot_ptr,
        MarkRanges{MarkRange(0, total_mark)},
        /*virtual_fields=*/ {},
        /*uncompressed_cache=*/{},
        storage.getContext()->getMarkCache().get(),
        std::make_shared<AlterConversions>(),
        MergeTreeReaderSettings{},
        ValueSizeMap{},
        ReadBufferFromFileBase::ProfileCallback{});

    if (!reader)
    {
        LOG_WARNING(storage.log, "Create reader failed while reading existing rows count");
        return rows_count;
    }

    size_t current_mark = 0;
    bool continue_reading = false;
    size_t current_row = 0;
    size_t existing_count = 0;

    while (current_row < rows_count)
    {
        size_t rows_to_read = index_granularity->getMarkRows(current_mark);
        continue_reading = (current_mark != 0);

        Columns result;
        result.resize(1);

        size_t rows_read = reader->readRows(current_mark, total_mark, continue_reading, rows_to_read, result);
        if (!rows_read)
        {
            LOG_WARNING(storage.log, "Part {} has lightweight delete, but _row_exists column not found", name);
            return rows_count;
        }

        current_row += rows_read;
        current_mark += (rows_to_read == rows_read);

        const ColumnUInt8 * row_exists_col = typeid_cast<const ColumnUInt8 *>(result[0].get());
        if (!row_exists_col)
        {
            LOG_WARNING(storage.log, "Part {} _row_exists column type is not UInt8", name);
            return rows_count;
        }

        for (UInt8 row_exists : row_exists_col->getData())
            if (row_exists)
                existing_count++;
    }

    LOG_DEBUG(storage.log, "Part {} existing_rows_count = {}", name, existing_count);
    return existing_count;
}

void IMergeTreeDataPart::appendFilesOfRowsCount(Strings & files)
{
    files.push_back("count.txt");
}

void IMergeTreeDataPart::loadTTLInfos()
{
    if (auto in = metadata_manager->readIfExists("ttl.txt"))
    {
        assertString("ttl format version: ", *in);
        size_t format_version;
        readText(format_version, *in);
        assertChar('\n', *in);

        if (format_version == 1)
        {
            try
            {
                ttl_infos.read(*in);
            }
            catch (const JSONException &)
            {
                throw Exception(ErrorCodes::BAD_TTL_FILE, "Error while parsing file ttl.txt in part: {}", name);
            }
        }
        else
            throw Exception(ErrorCodes::BAD_TTL_FILE, "Unknown ttl format version: {}", toString(format_version));
    }
}


void IMergeTreeDataPart::appendFilesOfTTLInfos(Strings & files)
{
    files.push_back("ttl.txt");
}

void IMergeTreeDataPart::loadUUID()
{
    if (auto in = metadata_manager->readIfExists(UUID_FILE_NAME))
    {
        readText(uuid, *in);
        if (uuid == UUIDHelpers::Nil)
            throw Exception(ErrorCodes::LOGICAL_ERROR, "Unexpected empty {} in part: {}", String(UUID_FILE_NAME), name);
    }
}

void IMergeTreeDataPart::appendFilesOfUUID(Strings & files)
{
    files.push_back(UUID_FILE_NAME);
}

void IMergeTreeDataPart::loadColumns(bool require)
{
    String path = fs::path(getDataPartStorage().getRelativePath()) / "columns.txt";
    auto metadata_snapshot = storage.getInMemoryMetadataPtr();
    if (parent_part)
        metadata_snapshot = metadata_snapshot->projections.get(name).metadata;

    NamesAndTypesList loaded_columns;
    bool is_readonly_storage = getDataPartStorage().isReadonly();

    if (auto in = metadata_manager->readIfExists("columns.txt"))
    {
        loaded_columns.readText(*in);

        for (auto & column : loaded_columns)
            setVersionToAggregateFunctions(column.type, true);
    }
    else
    {
        /// We can get list of columns only from columns.txt in compact parts.
        if (require || part_type == Type::Compact)
            throw Exception(ErrorCodes::NO_FILE_IN_DATA_PART, "No columns.txt in part {}, expected path {} on drive {}",
                name, path, getDataPartStorage().getDiskName());

        /// If there is no file with a list of columns, write it down.
        for (const NameAndTypePair & column : metadata_snapshot->getColumns().getAllPhysical())
            if (getFileNameForColumn(column))
                loaded_columns.push_back(column);

        if (loaded_columns.empty())
            throw Exception(ErrorCodes::NO_FILE_IN_DATA_PART, "No columns in part {}", name);

        if (!is_readonly_storage)
            writeColumns(loaded_columns, {});
    }

    SerializationInfo::Settings settings =
    {
        .ratio_of_defaults_for_sparse = (*storage.getSettings())[MergeTreeSetting::ratio_of_defaults_for_sparse_serialization],
        .choose_kind = false,
    };

    SerializationInfoByName infos;
    if (auto in = metadata_manager->readIfExists(SERIALIZATION_FILE_NAME))
        infos = SerializationInfoByName::readJSON(loaded_columns, settings, *in);

    int32_t loaded_metadata_version;
    if (auto in = metadata_manager->readIfExists(METADATA_VERSION_FILE_NAME))
    {
        readIntText(loaded_metadata_version, *in);
    }
    else
    {
        loaded_metadata_version = metadata_snapshot->getMetadataVersion();
        old_part_with_no_metadata_version_on_disk = true;
        if (storage.supportsReplication())
            LOG_WARNING(storage.log, "Part {} doesn't have metadata version on disk, setting it to {}. "
                    "It's okay if the part was created by an old version of ClickHouse", name, loaded_metadata_version);
    }

    setColumns(loaded_columns, infos, loaded_metadata_version);
}


bool IMergeTreeDataPart::supportLightweightDeleteMutate() const
{
    return (part_type == MergeTreeDataPartType::Wide || part_type == MergeTreeDataPartType::Compact);
}

bool IMergeTreeDataPart::hasLightweightDelete() const
{
    return columns.contains(RowExistsColumn::name);
}

void IMergeTreeDataPart::assertHasVersionMetadata(MergeTreeTransaction * txn) const
{
    TransactionID expected_tid = txn ? txn->tid : Tx::PrehistoricTID;
    if (version.creation_tid != expected_tid)
        throw Exception(ErrorCodes::LOGICAL_ERROR,
                        "CreationTID of part {} (table {}) is set to unexpected value {}, it's a bug. Current transaction: {}",
                        name, storage.getStorageID().getNameForLogs(), version.creation_tid, txn ? txn->dumpDescription() : "<none>");

    chassert(!txn || storage.supportsTransactions());
    chassert(!txn || getDataPartStorage().existsFile(TXN_VERSION_METADATA_FILE_NAME));
}

void IMergeTreeDataPart::storeVersionMetadata(bool force) const
{
    if (!wasInvolvedInTransaction() && !force)
        return;

    LOG_TEST(storage.log, "Writing version for {} (creation: {}, removal {}, creation csn {})", name, version.creation_tid, version.removal_tid, version.creation_csn);
    assert(storage.supportsTransactions());

    if (!isStoredOnDisk())
        throw Exception(ErrorCodes::NOT_IMPLEMENTED, "Transactions are not supported for in-memory parts (table: {}, part: {})",
                        storage.getStorageID().getNameForLogs(), name);

    writeVersionMetadata(version, (*storage.getSettings())[MergeTreeSetting::fsync_part_directory]);
}

void IMergeTreeDataPart::appendCSNToVersionMetadata(VersionMetadata::WhichCSN which_csn) const
{
    chassert(!version.creation_tid.isEmpty());
    chassert(!(which_csn == VersionMetadata::WhichCSN::CREATION && version.creation_tid.isPrehistoric()));
    chassert(!(which_csn == VersionMetadata::WhichCSN::CREATION && version.creation_csn == 0));
    chassert(!(which_csn == VersionMetadata::WhichCSN::REMOVAL && (version.removal_tid.isPrehistoric() || version.removal_tid.isEmpty())));
    chassert(!(which_csn == VersionMetadata::WhichCSN::REMOVAL && version.removal_csn == 0));
    chassert(isStoredOnDisk());

    /// Small enough appends to file are usually atomic,
    /// so we append new metadata instead of rewriting file to reduce number of fsyncs.
    /// We don't need to do fsync when writing CSN, because in case of hard restart
    /// we will be able to restore CSN from transaction log in Keeper.

    auto out = getDataPartStorage().writeTransactionFile(WriteMode::Append);
    version.writeCSN(*out, which_csn);
    out->finalize();
}

void IMergeTreeDataPart::appendRemovalTIDToVersionMetadata(bool clear) const
{
    chassert(!version.creation_tid.isEmpty());
    chassert(version.removal_csn == 0 || (version.removal_csn == Tx::PrehistoricCSN && version.removal_tid.isPrehistoric()));
    chassert(!version.removal_tid.isEmpty());
    chassert(isStoredOnDisk());

    if (version.creation_tid.isPrehistoric() && !clear)
    {
        /// Metadata file probably does not exist, because it was not written on part creation, because it was created without a transaction.
        /// Let's create it (if needed). Concurrent writes are not possible, because creation_csn is prehistoric and we own removal_tid_lock.

        /// It can happen that VersionMetadata::isVisible sets creation_csn to PrehistoricCSN when creation_tid is Prehistoric
        /// In order to avoid a race always write creation_csn as PrehistoricCSN for Prehistoric creation_tid
        assert(version.creation_csn == Tx::UnknownCSN || version.creation_csn == Tx::PrehistoricCSN);
        version.creation_csn.store(Tx::PrehistoricCSN);

        storeVersionMetadata();
        return;
    }

    if (clear)
        LOG_TEST(storage.log, "Clearing removal TID for {} (creation: {}, removal {})", name, version.creation_tid, version.removal_tid);
    else
        LOG_TEST(storage.log, "Appending removal TID for {} (creation: {}, removal {})", name, version.creation_tid, version.removal_tid);

    auto out = getDataPartStorage().writeTransactionFile(WriteMode::Append);
    version.writeRemovalTID(*out, clear);
    out->finalize();

    /// fsync is not required when we clearing removal TID, because after hard restart we will fix metadata
    if (!clear)
        out->sync();
}

static std::unique_ptr<ReadBufferFromFileBase> openForReading(const IDataPartStorage & part_storage, const String & filename)
{
    size_t file_size = part_storage.getFileSize(filename);
    return part_storage.readFile(filename, getReadSettings().adjustBufferSize(file_size), file_size, file_size);
}

void IMergeTreeDataPart::loadVersionMetadata() const
try
{
    static constexpr auto version_file_name = TXN_VERSION_METADATA_FILE_NAME;
    static constexpr auto tmp_version_file_name = "txn_version.txt.tmp";
    auto & data_part_storage = const_cast<IDataPartStorage &>(getDataPartStorage());

    auto remove_tmp_file = [&]()
    {
        auto last_modified = data_part_storage.getLastModified();
        auto buf = openForReading(data_part_storage, tmp_version_file_name);

        String content;
        readStringUntilEOF(content, *buf);
        LOG_WARNING(storage.log, "Found file {} that was last modified on {}, has size {} and the following content: {}",
                    tmp_version_file_name, last_modified.epochTime(), content.size(), content);
        data_part_storage.removeFile(tmp_version_file_name);
    };

    if (data_part_storage.existsFile(version_file_name))
    {
        auto buf = openForReading(data_part_storage, version_file_name);
        version.read(*buf);

        if (!isStoredOnReadonlyDisk() && data_part_storage.existsFile(tmp_version_file_name))
            remove_tmp_file();
        return;
    }

    /// Four (?) cases are possible:
    /// 1. Part was created without transactions.
    /// 2. Version metadata file was not renamed from *.tmp on part creation.
    /// 3. Version metadata were written to *.tmp file, but hard restart happened before fsync.
    /// 4. Fsyncs in storeVersionMetadata() work incorrectly.

    if (isStoredOnReadonlyDisk() || !data_part_storage.existsFile(tmp_version_file_name))
    {
        /// Case 1.
        /// We do not have version metadata and transactions history for old parts,
        /// so let's consider that such parts were created by some ancient transaction
        /// and were committed with some prehistoric CSN.
        /// NOTE It might be Case 3, but version metadata file is written on part creation before other files,
        /// so it's not Case 3 if part is not broken.
        version.setCreationTID(Tx::PrehistoricTID, nullptr);
        version.creation_csn = Tx::PrehistoricCSN;
        return;
    }

    /// Case 2.
    /// Content of *.tmp file may be broken, just use fake TID.
    /// Transaction was not committed if *.tmp file was not renamed, so we should complete rollback by removing part.
    version.setCreationTID(Tx::DummyTID, nullptr);
    version.creation_csn = Tx::RolledBackCSN;

    if (!isStoredOnReadonlyDisk())
        remove_tmp_file();
}
catch (Exception & e)
{
    e.addMessage("While loading version metadata from table {} part {}", storage.getStorageID().getNameForLogs(), name);
    throw;
}

bool IMergeTreeDataPart::wasInvolvedInTransaction() const
{
    assert(!storage.data_parts_loading_finished || !version.creation_tid.isEmpty() || (state == MergeTreeDataPartState::Temporary /* && std::uncaught_exceptions() */));
    bool created_by_transaction = !version.creation_tid.isPrehistoric();
    bool removed_by_transaction = version.isRemovalTIDLocked() && version.removal_tid_lock != Tx::PrehistoricTID.getHash();
    return created_by_transaction || removed_by_transaction;
}

bool IMergeTreeDataPart::assertHasValidVersionMetadata() const
{
    /// We don't have many tests with server restarts and it's really inconvenient to write such tests.
    /// So we use debug assertions to ensure that part version is written correctly.
    /// This method is not supposed to be called in release builds.

    if (isProjectionPart())
        return true;

    if (!wasInvolvedInTransaction())
        return true;

    if (!isStoredOnDisk())
        return false;

    if (part_is_probably_removed_from_disk)
        return true;

    if (state == MergeTreeDataPartState::Temporary)
        return true;

    String content;
    String version_file_name = TXN_VERSION_METADATA_FILE_NAME;
    try
    {
        size_t small_file_size = 4096;
        auto read_settings = getReadSettings().adjustBufferSize(small_file_size);
        /// Avoid cannot allocated thread error. No need in threadpool read method here.
        read_settings.local_fs_method = LocalFSReadMethod::pread;
        auto buf = getDataPartStorage().readFileIfExists(TXN_VERSION_METADATA_FILE_NAME, read_settings, small_file_size, std::nullopt);
        if (!buf)
            return false;

        readStringUntilEOF(content, *buf);
        ReadBufferFromString str_buf{content};
        VersionMetadata file;
        file.read(str_buf);
        bool valid_creation_tid = version.creation_tid == file.creation_tid;
        bool valid_removal_tid = version.removal_tid == file.removal_tid || version.removal_tid == Tx::PrehistoricTID;
        bool valid_creation_csn = version.creation_csn == file.creation_csn || version.creation_csn == Tx::RolledBackCSN;
        bool valid_removal_csn = version.removal_csn == file.removal_csn || version.removal_csn == Tx::PrehistoricCSN;
        bool valid_removal_tid_lock = (version.removal_tid.isEmpty() && version.removal_tid_lock == 0)
            || (version.removal_tid_lock == version.removal_tid.getHash());
        if (!valid_creation_tid || !valid_removal_tid || !valid_creation_csn || !valid_removal_csn || !valid_removal_tid_lock)
            throw Exception(ErrorCodes::CORRUPTED_DATA, "Invalid version metadata file");
        return true;
    }
    catch (...)
    {
        WriteBufferFromOwnString expected;
        version.write(expected);
        tryLogCurrentException(storage.log, fmt::format("File {} contains:\n{}\nexpected:\n{}\nlock: {}\nname: {}",
                                                        version_file_name, content, expected.str(), version.removal_tid_lock, name));
        return false;
    }
}

void IMergeTreeDataPart::appendFilesOfColumns(Strings & files)
{
    files.push_back("columns.txt");
    files.push_back(SERIALIZATION_FILE_NAME);
}

bool IMergeTreeDataPart::shallParticipateInMerges(const StoragePolicyPtr & storage_policy) const
{
    auto disk_name = getDataPartStorage().getDiskName();
    return !storage_policy->getVolumeByDiskName(disk_name)->areMergesAvoided();
}

void IMergeTreeDataPart::renameTo(const String & new_relative_path, bool remove_new_dir_if_exists)
try
{
    assertOnDisk();

    std::string relative_path = storage.relative_data_path;
    bool fsync_dir = (*storage.getSettings())[MergeTreeSetting::fsync_part_directory];

    if (parent_part)
    {
        /// For projections, move is only possible inside parent part dir.
        relative_path = parent_part->getDataPartStorage().getRelativePath();
    }

    auto old_projection_root_path = getDataPartStorage().getRelativePath();
    auto to = fs::path(relative_path) / new_relative_path;

    metadata_manager->deleteAll(true);
    metadata_manager->assertAllDeleted(true);
    getDataPartStorage().rename(to.parent_path(), to.filename(), storage.log.load(), remove_new_dir_if_exists, fsync_dir);
    metadata_manager->updateAll(true);

    auto new_projection_root_path = to.string();

    for (const auto & [_, part] : projection_parts)
        part->getDataPartStorage().changeRootPath(old_projection_root_path, new_projection_root_path);
}
catch (...)
{
    if (startsWith(new_relative_path, fs::path(MergeTreeData::DETACHED_DIR_NAME) / ""))
    {
        // Don't throw when the destination is to the detached folder. It might be able to
        // recover in some cases, such as fetching parts into multi-disks while some of the
        // disks are broken.
        tryLogCurrentException(__PRETTY_FUNCTION__);
    }
    else
        throw;
}

std::pair<bool, NameSet> IMergeTreeDataPart::canRemovePart() const
{
    /// NOTE: It's needed for zero-copy replication
    if (force_keep_shared_data)
    {
        LOG_DEBUG(storage.log, "Blobs for part {} cannot be removed because it's forced to be keeped", name);
        return std::make_pair(false, NameSet{});
    }

    return storage.unlockSharedData(*this);
}

void IMergeTreeDataPart::initializePartMetadataManager()
{
    metadata_manager = std::make_shared<PartMetadataManagerOrdinary>(this);
}

void IMergeTreeDataPart::initializeIndexGranularityInfo()
{
    auto mrk_type = MergeTreeIndexGranularityInfo::getMarksTypeFromFilesystem(getDataPartStorage());
    if (mrk_type)
        index_granularity_info = MergeTreeIndexGranularityInfo(storage, *mrk_type);
    else
        index_granularity_info = MergeTreeIndexGranularityInfo(storage, part_type);

    /// It may be converted to constant index granularity after loading it.
    index_granularity = std::make_unique<MergeTreeIndexGranularityAdaptive>();
}

void IMergeTreeDataPart::remove()
{
    assert(assertHasValidVersionMetadata());
    part_is_probably_removed_from_disk = true;

    auto can_remove_callback = [this] ()
    {
        /// Temporary projections are "subparts" which are generated during projections materialization
        /// We can always remove them without any additional checks.
        if (isProjectionPart() && is_temp)
        {
            LOG_TRACE(storage.log, "Temporary projection part {} can be removed", name);
            return CanRemoveDescription{.can_remove_anything = true, .files_not_to_remove = {} };
        }

        auto [can_remove, files_not_to_remove] = canRemovePart();
        if (!can_remove)
            LOG_TRACE(storage.log, "Blobs of part {} cannot be removed", name);

        if (!files_not_to_remove.empty())
            LOG_TRACE(storage.log, "Some blobs ({}) of part {} cannot be removed", fmt::join(files_not_to_remove, ", "), name);

        return CanRemoveDescription{.can_remove_anything = can_remove, .files_not_to_remove = files_not_to_remove };
    };

    if (!isStoredOnDisk())
        return;

    /// Projections should be never removed by themselves, they will be removed
    /// with by parent part.
    if (isProjectionPart() && !is_temp)
        throw Exception(ErrorCodes::LOGICAL_ERROR, "Projection part {} should be removed by its parent {}.", name, parent_part->name);

    metadata_manager->deleteAll(false);
    metadata_manager->assertAllDeleted(false);

    GinIndexStoreFactory::instance().remove(getDataPartStoragePtr()->getRelativePath());

    std::list<IDataPartStorage::ProjectionChecksums> projection_checksums;

    for (const auto & [p_name, projection_part] : projection_parts)
    {
        projection_part->metadata_manager->deleteAll(false);
        projection_part->metadata_manager->assertAllDeleted(false);
        projection_checksums.emplace_back(IDataPartStorage::ProjectionChecksums{.name = p_name, .checksums = projection_part->checksums});
    }

    bool is_temporary_part = is_temp || state == MergeTreeDataPartState::Temporary;
    getDataPartStorage().remove(std::move(can_remove_callback), checksums, projection_checksums, is_temporary_part, storage.log.load());
}

std::optional<String> IMergeTreeDataPart::getRelativePathForPrefix(const String & prefix, bool detached, bool broken) const
{
    assert(!broken || detached);

    /** If you need to detach a part, and directory into which we want to rename it already exists,
        *  we will rename to the directory with the name to which the suffix is added in the form of "_tryN".
        * This is done only in the case of `to_detached`, because it is assumed that in this case the exact name does not matter.
        * No more than 10 attempts are made so that there are not too many junk directories left.
        */

    if (detached && parent_part)
        throw Exception(ErrorCodes::LOGICAL_ERROR, "Cannot detach projection");

    return getDataPartStorage().getRelativePathForPrefix(storage.log.load(), prefix, detached, broken);
}

std::optional<String> IMergeTreeDataPart::getRelativePathForDetachedPart(const String & prefix, bool broken) const
{
    /// Do not allow underscores in the prefix because they are used as separators.
    assert(prefix.find_first_of('_') == String::npos);
    assert(prefix.empty() || std::find(DetachedPartInfo::DETACH_REASONS.begin(),
                                       DetachedPartInfo::DETACH_REASONS.end(),
                                       prefix) != DetachedPartInfo::DETACH_REASONS.end());
    if (auto path = getRelativePathForPrefix(prefix, /* detached */ true, broken))
        return fs::path(MergeTreeData::DETACHED_DIR_NAME) / *path;
    return {};
}

void IMergeTreeDataPart::renameToDetached(const String & prefix)
{
    auto path_to_detach = getRelativePathForDetachedPart(prefix, /* broken */ false);
    assert(path_to_detach);
    renameTo(path_to_detach.value(), true);
    part_is_probably_removed_from_disk = true;
}

DataPartStoragePtr IMergeTreeDataPart::makeCloneInDetached(const String & prefix, const StorageMetadataPtr & /*metadata_snapshot*/,
                                                           const DiskTransactionPtr & disk_transaction) const
{
    /// Avoid unneeded duplicates of broken parts if we try to detach the same broken part multiple times.
    /// Otherwise it may pollute detached/ with dirs with _tryN suffix and we will fail to remove broken part after 10 attempts.
    bool broken = !prefix.empty();
    auto maybe_path_in_detached = getRelativePathForDetachedPart(prefix, broken);
    if (!maybe_path_in_detached)
        return nullptr;

    /// In case of zero-copy replication we copy directory instead of hardlinks
    /// because hardlinks tracking doesn't work for detached parts.
    auto storage_settings = storage.getSettings();
    IDataPartStorage::ClonePartParams params
    {
        .copy_instead_of_hardlink = isStoredOnRemoteDiskWithZeroCopySupport() && storage.supportsReplication() && (*storage_settings)[MergeTreeSetting::allow_remote_fs_zero_copy_replication],
        .keep_metadata_version = prefix == "covered-by-broken",
        .make_source_readonly = true,
        .external_transaction = disk_transaction
    };
    return getDataPartStorage().freeze(
        storage.relative_data_path,
        *maybe_path_in_detached,
        Context::getGlobalContextInstance()->getReadSettings(),
        Context::getGlobalContextInstance()->getWriteSettings(),
        /* save_metadata_callback= */ {},
        params);
}

MutableDataPartStoragePtr IMergeTreeDataPart::makeCloneOnDisk(
    const DiskPtr & disk,
    const String & directory_name,
    const ReadSettings & read_settings,
    const WriteSettings & write_settings,
    const std::function<void()> & cancellation_hook) const
{
    assertOnDisk();

    if (disk->getName() == getDataPartStorage().getDiskName())
        throw Exception(ErrorCodes::LOGICAL_ERROR, "Can not clone data part {} to same disk {}", name, getDataPartStorage().getDiskName());
    if (directory_name.empty())
        throw Exception(ErrorCodes::LOGICAL_ERROR, "Can not clone data part {} to empty directory.", name);

    String path_to_clone = fs::path(storage.relative_data_path) / directory_name / "";
    return getDataPartStorage().clonePart(path_to_clone, getDataPartStorage().getPartDirectory(), disk, read_settings, write_settings, storage.log.load(), cancellation_hook);
}

UInt64 IMergeTreeDataPart::getIndexSizeFromFile() const
{
    auto metadata_snapshot = storage.getInMemoryMetadataPtr();
    if (parent_part)
        metadata_snapshot = metadata_snapshot->projections.get(name).metadata;
    const auto & pk = metadata_snapshot->getPrimaryKey();
    if (!pk.column_names.empty())
    {
        String file = "primary" + getIndexExtension(false);
        if (checksums.files.contains("primary" + getIndexExtension(true)))
            file = "primary" + getIndexExtension(true);
        return getFileSizeOrZero(file);
    }
    return 0;
}

void IMergeTreeDataPart::checkConsistencyBase() const
{
    auto metadata_snapshot = storage.getInMemoryMetadataPtr();
    if (parent_part)
    {
        metadata_snapshot = metadata_snapshot->projections.get(name).metadata;
    }
    else
    {
        // No need to check projections here because we already did consistent checking when loading projections if necessary.
    }

    const auto & pk = metadata_snapshot->getPrimaryKey();
    const auto & partition_key = metadata_snapshot->getPartitionKey();
    if (!checksums.empty())
    {
        if (!pk.column_names.empty()
            && (!checksums.files.contains("primary" + getIndexExtension(false))
                && !checksums.files.contains("primary" + getIndexExtension(true))))
            throw Exception(ErrorCodes::NO_FILE_IN_DATA_PART, "No checksum for {} or {}",
                            toString("primary" + getIndexExtension(false)), toString("primary" + getIndexExtension(true)));

        if (storage.format_version >= MERGE_TREE_DATA_MIN_FORMAT_VERSION_WITH_CUSTOM_PARTITIONING)
        {
            if (!checksums.files.contains("count.txt"))
                throw Exception(ErrorCodes::NO_FILE_IN_DATA_PART, "No checksum for count.txt");

            if (metadata_snapshot->hasPartitionKey() && !checksums.files.contains("partition.dat"))
                throw Exception(ErrorCodes::NO_FILE_IN_DATA_PART, "No checksum for partition.dat");

            if (!isEmpty() && !parent_part)
            {
                for (const String & col_name : MergeTreeData::getMinMaxColumnsNames(partition_key))
                {
                    if (!checksums.files.contains("minmax_" + escapeForFileName(col_name) + ".idx"))
                        throw Exception(ErrorCodes::NO_FILE_IN_DATA_PART, "No minmax idx file checksum for column {}", col_name);
                }
            }
        }

        const auto & data_part_storage = getDataPartStorage();
        for (const auto & [filename, checksum] : checksums.files)
        {
            try
            {
                checksum.checkSize(data_part_storage, filename);
            }
            catch (const Exception & ex)
            {
                /// For projection parts check will mark them broken in loadProjections
                if (!parent_part && filename.ends_with(".proj"))
                {
                    std::string projection_name = fs::path(filename).stem();
                    LOG_INFO(storage.log, "Projection {} doesn't exist on start for part {}, marking it as broken", projection_name, name);
                    if (hasProjection(projection_name))
                        markProjectionPartAsBroken(projection_name, ex.message(), ex.code());
                }
                else
                    throw;
            }
        }
    }
    else
    {
        auto check_file_not_empty = [this](const String & file_path)
        {
            UInt64 file_size;
            if (!getDataPartStorage().existsFile(file_path) || (file_size = getDataPartStorage().getFileSize(file_path)) == 0)
                throw Exception(
                    ErrorCodes::BAD_SIZE_OF_FILE_IN_DATA_PART,
                    "Part {} is broken: {} is empty",
                    getDataPartStorage().getFullPath(),
                    std::string(fs::path(getDataPartStorage().getFullPath()) / file_path));
            return file_size;
        };

        /// Check that the primary key index is not empty.
        if (!pk.column_names.empty())
        {
            String index_name = "primary" + getIndexExtensionFromFilesystem(getDataPartStorage());
            check_file_not_empty(index_name);
        }

        if (storage.format_version >= MERGE_TREE_DATA_MIN_FORMAT_VERSION_WITH_CUSTOM_PARTITIONING)
        {
            check_file_not_empty("count.txt");

            if (metadata_snapshot->hasPartitionKey())
                check_file_not_empty("partition.dat");

            if (!parent_part)
            {
                for (const String & col_name : MergeTreeData::getMinMaxColumnsNames(partition_key))
                    check_file_not_empty("minmax_" + escapeForFileName(col_name) + ".idx");
            }
        }
    }
}

void IMergeTreeDataPart::checkConsistency(bool require_part_metadata) const
{
    try
    {
        checkConsistencyBase();
        doCheckConsistency(require_part_metadata);
    }
    catch (Exception & e)
    {
        const auto part_state = fmt::format(
            "state: {}, is_unexpected_local_part: {}, is_frozen: {}, is_duplicate: {}",
            stateString(),
            is_unexpected_local_part,
            is_frozen,
            is_duplicate,
            is_temp);

        const auto debug_info = fmt::format(
            "columns: {}, getMarkSizeInBytes: {}, getMarksCount: {}, index_granularity_info: [{}], index_granularity: [{}], "
            "part_state: [{}]",
            columns.toString(),
            index_granularity_info.getMarkSizeInBytes(columns.size()),
            index_granularity->getMarksCount(),
            index_granularity_info.describe(),
            index_granularity->describe(),
            part_state);

        e.addMessage(debug_info);
        e.rethrow();
    }
}

void IMergeTreeDataPart::doCheckConsistency(bool /* require_part_metadata */) const
{
    throw Exception(ErrorCodes::NOT_IMPLEMENTED, "Method 'checkConsistency' is not implemented for part with type {}", getType().toString());
}

void IMergeTreeDataPart::checkConsistencyWithProjections(bool require_part_metadata) const
{
    checkConsistency(require_part_metadata);
    for (const auto & [_, proj_part] : projection_parts)
        proj_part->checkConsistency(require_part_metadata);
}

void IMergeTreeDataPart::calculateColumnsAndSecondaryIndicesSizesOnDisk(std::optional<Block> columns_sample)
{
    calculateColumnsSizesOnDisk(columns_sample);
    calculateSecondaryIndicesSizesOnDisk();
}

void IMergeTreeDataPart::calculateColumnsSizesOnDisk(std::optional<Block> columns_sample)
{
    if (getColumns().empty() || checksums.empty())
        throw Exception(ErrorCodes::LOGICAL_ERROR, "Cannot calculate columns sizes when columns or checksums are not initialized");

    calculateEachColumnSizes(columns_sizes, total_columns_size, columns_sample);
}

void IMergeTreeDataPart::calculateSecondaryIndicesSizesOnDisk()
{
    if (checksums.empty())
        throw Exception(ErrorCodes::LOGICAL_ERROR, "Cannot calculate secondary indexes sizes when columns or checksums are not initialized");

    auto secondary_indices_descriptions = storage.getInMemoryMetadataPtr()->secondary_indices;

    for (auto & index_description : secondary_indices_descriptions)
    {
        ColumnSize index_size;

        auto index_ptr = MergeTreeIndexFactory::instance().get(index_description);
        auto index_name = index_ptr->getFileName();
        auto index_name_escaped = escapeForFileName(index_name);

        auto index_file_name = index_name_escaped + index_ptr->getSerializedFileExtension();
        auto index_marks_file_name = index_name_escaped + getMarksFileExtension();

        /// If part does not contain index
        auto bin_checksum = checksums.files.find(index_file_name);
        if (bin_checksum != checksums.files.end())
        {
            index_size.data_compressed = bin_checksum->second.file_size;
            index_size.data_uncompressed = bin_checksum->second.uncompressed_size;
        }

        auto mrk_checksum = checksums.files.find(index_marks_file_name);
        if (mrk_checksum != checksums.files.end())
            index_size.marks = mrk_checksum->second.file_size;

        total_secondary_indices_size.add(index_size);
        secondary_index_sizes[index_description.name] = index_size;
    }
}

ColumnSize IMergeTreeDataPart::getColumnSize(const String & column_name) const
{
    /// For some types of parts columns_size maybe not calculated
    auto it = columns_sizes.find(column_name);
    if (it != columns_sizes.end())
        return it->second;

    return ColumnSize{};
}

IndexSize IMergeTreeDataPart::getSecondaryIndexSize(const String & secondary_index_name) const
{
    auto it = secondary_index_sizes.find(secondary_index_name);
    if (it != secondary_index_sizes.end())
        return it->second;

    return ColumnSize{};
}

bool IMergeTreeDataPart::hasSecondaryIndex(const String & index_name) const
{
    auto file_name = INDEX_FILE_PREFIX + index_name;
    return checksums.has(file_name + ".idx") || checksums.has(file_name + ".idx2");
}

void IMergeTreeDataPart::accumulateColumnSizes(ColumnToSize & column_to_size) const
{
    for (const auto & [column_name, size] : columns_sizes)
        column_to_size[column_name] = size.data_compressed;
}


bool IMergeTreeDataPart::checkAllTTLCalculated(const StorageMetadataPtr & metadata_snapshot) const
{
    if (!metadata_snapshot->hasAnyTTL())
        return false;

    if (metadata_snapshot->hasRowsTTL())
    {
        if (isEmpty()) /// All rows were finally deleted and we don't store TTL
            return true;
        if (ttl_infos.table_ttl.min == 0)
            return false;
    }

    for (const auto & [column, desc] : metadata_snapshot->getColumnTTLs())
    {
        /// Part has this column, but we don't calculated TTL for it
        if (!ttl_infos.columns_ttl.contains(column) && getColumns().contains(column))
            return false;
    }

    for (const auto & move_desc : metadata_snapshot->getMoveTTLs())
    {
        /// Move TTL is not calculated
        if (!ttl_infos.moves_ttl.contains(move_desc.result_column))
            return false;
    }

    for (const auto & group_by_desc : metadata_snapshot->getGroupByTTLs())
    {
        if (!ttl_infos.group_by_ttl.contains(group_by_desc.result_column))
            return false;
    }

    for (const auto & rows_where_desc : metadata_snapshot->getRowsWhereTTLs())
    {
        if (!ttl_infos.rows_where_ttl.contains(rows_where_desc.result_column))
            return false;
    }

    return true;
}

String IMergeTreeDataPart::getUniqueId() const
{
    return getDataPartStorage().getUniqueId();
}

UInt128 IMergeTreeDataPart::getPartBlockIDHash() const
{
    SipHash hash;
    checksums.computeTotalChecksumDataOnly(hash);
    return hash.get128();
}

String IMergeTreeDataPart::getZeroLevelPartBlockID(std::string_view token) const
{
    if (info.level != 0)
        throw Exception(ErrorCodes::LOGICAL_ERROR, "Trying to get block id for non zero level part {}", name);

    if (token.empty())
    {
        const auto hash_value = getPartBlockIDHash();
        return info.partition_id + "_" + toString(hash_value.items[0]) + "_" + toString(hash_value.items[1]);
    }

    SipHash hash;
    hash.update(token.data(), token.size());
    const auto hash_value = hash.get128();
    return info.partition_id + "_" + toString(hash_value.items[0]) + "_" + toString(hash_value.items[1]);
}

std::optional<String> IMergeTreeDataPart::getStreamNameOrHash(
    const String & stream_name,
    const Checksums & checksums_)
{
    if (checksums_.files.contains(stream_name + ".bin"))
        return stream_name;

    auto hash = sipHash128String(stream_name);
    if (checksums_.files.contains(hash + ".bin"))
        return hash;

    return {};
}

std::optional<String> IMergeTreeDataPart::getStreamNameOrHash(
    const String & stream_name,
    const String & extension,
    const IDataPartStorage & storage_)
{
    if (storage_.existsFile(stream_name + extension))
        return stream_name;

    auto hash = sipHash128String(stream_name);
    if (storage_.existsFile(hash + extension))
        return hash;

    return {};
}

std::optional<String> IMergeTreeDataPart::getStreamNameForColumn(
    const String & column_name,
    const ISerialization::SubstreamPath & substream_path,
    const Checksums & checksums_)
{
    auto stream_name = ISerialization::getFileNameForStream(column_name, substream_path);
    return getStreamNameOrHash(stream_name, checksums_);
}

std::optional<String> IMergeTreeDataPart::getStreamNameForColumn(
    const NameAndTypePair & column,
    const ISerialization::SubstreamPath & substream_path,
    const Checksums & checksums_)
{
    auto stream_name = ISerialization::getFileNameForStream(column, substream_path);
    return getStreamNameOrHash(stream_name, checksums_);
}

std::optional<String> IMergeTreeDataPart::getStreamNameForColumn(
    const String & column_name,
    const ISerialization::SubstreamPath & substream_path,
    const String & extension,
    const IDataPartStorage & storage_)
{
    auto stream_name = ISerialization::getFileNameForStream(column_name, substream_path);
    return getStreamNameOrHash(stream_name, extension, storage_);
}

std::optional<String> IMergeTreeDataPart::getStreamNameForColumn(
    const NameAndTypePair & column,
    const ISerialization::SubstreamPath & substream_path,
    const String & extension,
    const IDataPartStorage & storage_)
{
    auto stream_name = ISerialization::getFileNameForStream(column, substream_path);
    return getStreamNameOrHash(stream_name, extension, storage_);
}

void IMergeTreeDataPart::markProjectionPartAsBroken(const String & projection_name, const String & message, int code) const
{
    auto it = projection_parts.find(projection_name);
    if (it == projection_parts.end())
        throw Exception(ErrorCodes::LOGICAL_ERROR, "There is no projection part '{}'", projection_name);
    it->second->setBrokenReason(message, code);
}

bool IMergeTreeDataPart::hasBrokenProjection(const String & projection_name) const
{
    auto it = projection_parts.find(projection_name);
    if (it == projection_parts.end())
        return false;
    return it->second->is_broken;
}

void IMergeTreeDataPart::setBrokenReason(const String & message, int code) const
{
    std::lock_guard lock(broken_reason_mutex);
    if (is_broken)
        return;
    is_broken = true;
    exception = message;
    exception_code = code;
}

ColumnPtr IMergeTreeDataPart::getColumnSample(const NameAndTypePair & column) const
{
    const size_t total_mark = getMarksCount();
    /// If column doesn't have dynamic subcolumns or part has no data, just create column using it's type.
    if (!column.type->hasDynamicSubcolumns() || !total_mark)
        return column.type->createColumn();

    /// Otherwise, read sample column with 0 rows from the part, so it will load dynamic structure.
    NamesAndTypesList cols;
    cols.emplace_back(column);

    StorageMetadataPtr metadata_ptr = storage.getInMemoryMetadataPtr();
    StorageSnapshotPtr storage_snapshot_ptr = std::make_shared<StorageSnapshot>(storage, metadata_ptr);
    MergeTreeReaderSettings settings;
    settings.can_read_part_without_marks = true;

    MergeTreeReaderPtr reader = getReader(
        cols,
        storage_snapshot_ptr,
        MarkRanges{MarkRange(0, total_mark)},
        /*virtual_fields=*/ {},
        /*uncompressed_cache=*/{},
        storage.getContext()->getMarkCache().get(),
        std::make_shared<AlterConversions>(),
        settings,
        ValueSizeMap{},
        ReadBufferFromFileBase::ProfileCallback{});

    Columns result;
    result.resize(1);
    reader->readRows(0, total_mark, false, 0, result);
    return result[0];
}

bool isCompactPart(const MergeTreeDataPartPtr & data_part)
{
    return (data_part && data_part->getType() == MergeTreeDataPartType::Compact);
}

bool isWidePart(const MergeTreeDataPartPtr & data_part)
{
    return (data_part && data_part->getType() == MergeTreeDataPartType::Wide);
}

bool isCompressedFromIndexExtension(const String & index_extension)
{
    return index_extension == getIndexExtension(true);
}

Strings getPartsNames(const MergeTreeDataPartsVector & parts)
{
    Strings part_names;
    for (const auto & p : parts)
        part_names.push_back(p->name);
    return part_names;
}

}<|MERGE_RESOLUTION|>--- conflicted
+++ resolved
@@ -374,11 +374,6 @@
 IMergeTreeDataPart::IndexPtr IMergeTreeDataPart::getIndex() const
 {
     std::scoped_lock lock(index_mutex);
-<<<<<<< HEAD
-    if (!index_loaded)
-        loadIndexLocked();
-    index_loaded = true;
-=======
 
     if (index)
         return index;
@@ -387,7 +382,6 @@
         return loadIndexToCache(*index_cache);
 
     index = loadIndex();
->>>>>>> a38700e5
     return index;
 }
 
@@ -962,9 +956,6 @@
 {
 }
 
-<<<<<<< HEAD
-void IMergeTreeDataPart::loadIndexLocked() const
-=======
 template <typename Columns>
 void IMergeTreeDataPart::optimizeIndexColumns(size_t marks_count, Columns & index_columns) const
 {
@@ -997,7 +988,6 @@
 }
 
 std::shared_ptr<IMergeTreeDataPart::Index> IMergeTreeDataPart::loadIndex() const
->>>>>>> a38700e5
 {
     /// Memory for index must not be accounted as memory usage for query, because it belongs to a table.
     MemoryTrackerBlockerInThread temporarily_disable_memory_tracker;
