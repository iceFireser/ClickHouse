#pragma once

#include <Core/Names.h>
#include <Core/QueryProcessingStage.h>
#include <DataStreams/IBlockStream_fwd.h>
#include <Databases/IDatabase.h>
#include <Interpreters/CancellationCode.h>
#include <Storages/IStorage_fwd.h>
#include <Interpreters/StorageID.h>
#include <Storages/SelectQueryInfo.h>
#include <Storages/TableStructureLockHolder.h>
#include <Storages/CheckResults.h>
#include <Storages/ColumnsDescription.h>
#include <Storages/IndicesDescription.h>
#include <Storages/ConstraintsDescription.h>
#include <Storages/StorageInMemoryMetadata.h>
#include <Storages/ColumnDependency.h>
#include <Common/ActionLock.h>
#include <Common/Exception.h>
#include <Common/RWLock.h>
#include <Common/TypePromotion.h>

#include <optional>
#include <shared_mutex>


namespace DB
{

namespace ErrorCodes
{
    extern const int NOT_IMPLEMENTED;
}

class Context;

using StorageActionBlockType = size_t;

class ASTCreateQuery;

struct Settings;
struct SettingChange;
using SettingsChanges = std::vector<SettingChange>;

class AlterCommands;
class MutationCommands;
struct PartitionCommand;
using PartitionCommands = std::vector<PartitionCommand>;

class IProcessor;
using ProcessorPtr = std::shared_ptr<IProcessor>;
using Processors = std::vector<ProcessorPtr>;

class Pipe;
using Pipes = std::vector<Pipe>;

class StoragePolicy;
using StoragePolicyPtr = std::shared_ptr<const StoragePolicy>;

struct ColumnSize
{
    size_t marks = 0;
    size_t data_compressed = 0;
    size_t data_uncompressed = 0;

    void add(const ColumnSize & other)
    {
        marks += other.marks;
        data_compressed += other.data_compressed;
        data_uncompressed += other.data_uncompressed;
    }
};

/** Storage. Describes the table. Responsible for
  * - storage of the table data;
  * - the definition in which files (or not in files) the data is stored;
  * - data lookups and appends;
  * - data storage structure (compression, etc.)
  * - concurrent access to data (locks, etc.)
  */
class IStorage : public std::enable_shared_from_this<IStorage>, public TypePromotion<IStorage>
{
public:
    IStorage() = delete;
    explicit IStorage(StorageID storage_id_) : storage_id(std::move(storage_id_)) {}

    virtual ~IStorage() = default;
    IStorage(const IStorage &) = delete;
    IStorage & operator=(const IStorage &) = delete;

    /// The main name of the table type (for example, StorageMergeTree).
    virtual std::string getName() const = 0;

    /// The name of the table.
    StorageID getStorageID() const;

    /// Returns true if the storage receives data from a remote server or servers.
    virtual bool isRemote() const { return false; }

    /// Returns true if the storage is a view of a table or another view.
    virtual bool isView() const { return false; }

    /// Returns true if the storage supports queries with the SAMPLE section.
    virtual bool supportsSampling() const { return false; }

    /// Returns true if the storage supports queries with the FINAL section.
    virtual bool supportsFinal() const { return false; }

    /// Returns true if the storage supports queries with the PREWHERE section.
    virtual bool supportsPrewhere() const { return false; }

    /// Returns true if the storage replicates SELECT, INSERT and ALTER commands among replicas.
    virtual bool supportsReplication() const { return false; }

    /// Returns true if the storage supports parallel insert.
    virtual bool supportsParallelInsert() const { return false; }

    /// Returns true if the storage supports deduplication of inserted data blocks.
    virtual bool supportsDeduplication() const { return false; }

    /// Returns true if the storage supports settings.
    virtual bool supportsSettings() const { return false; }

    /// Returns true if the blocks shouldn't be pushed to associated views on insert.
    virtual bool noPushingToViews() const { return false; }

    /// Read query returns streams which automatically distribute data between themselves.
    /// So, it's impossible for one stream run out of data when there is data in other streams.
    /// Example is StorageSystemNumbers.
    virtual bool hasEvenlyDistributedRead() const { return false; }

    /// Returns true if there is set table TTL, any column TTL or any move TTL.
    virtual bool hasAnyTTL() const { return false; }

    /// Returns true if there is set TTL for rows.
    virtual bool hasRowsTTL() const { return false; }

    /// Optional size information of each physical column.
    /// Currently it's only used by the MergeTree family for query optimizations.
    using ColumnSizeByName = std::unordered_map<std::string, ColumnSize>;
    virtual ColumnSizeByName getColumnSizes() const { return {}; }

public: /// thread-unsafe part. lockStructure must be acquired
    virtual const ColumnsDescription & getColumns() const; /// returns combined set of columns
<<<<<<< HEAD
    //virtual void setColumns(ColumnsDescription columns_); /// sets only real columns, possibly overwrites virtual ones.
=======
    virtual void setColumns(ColumnsDescription columns_); /// sets only real columns, possibly overwrites virtual ones.
>>>>>>> 01db4877
    const IndicesDescription & getIndices() const;

    const ConstraintsDescription & getConstraints() const;
    void setConstraints(ConstraintsDescription constraints_);

    /// Returns storage metadata copy. Direct modification of
    /// result structure doesn't affect storage.
    virtual StorageMetadataPtr getInMemoryMetadata() const;
    virtual void setInMemoryMetadata(StorageInMemoryMetadata new_metadata); //new columns

    Block getSampleBlock() const; /// ordinary + materialized.
    Block getSampleBlockWithVirtuals() const; /// ordinary + materialized + virtuals.
    Block getSampleBlockNonMaterialized() const; /// ordinary.
    Block getSampleBlockForColumns(const Names & column_names) const; /// ordinary + materialized + aliases + virtuals.

    /// Verify that all the requested names are in the table and are set correctly:
    /// list of names is not empty and the names do not repeat.
    void check(const Names & column_names, bool include_virtuals = false) const;

    /// Check that all the requested names are in the table and have the correct types.
    void check(const NamesAndTypesList & columns) const;

    /// Check that all names from the intersection of `names` and `columns` are in the table and have the same types.
    void check(const NamesAndTypesList & columns, const Names & column_names) const;

    /// Check that the data block contains all the columns of the table with the correct types,
    /// contains only the columns of the table, and all the columns are different.
    /// If |need_all| is set, then checks that all the columns of the table are in the block.
    void check(const Block & block, bool need_all = false) const;

    virtual const NamesAndTypesList & getVirtuals() const;

protected: /// still thread-unsafe part.
    void setIndices(IndicesDescription indices_);

    /// Returns whether the column is virtual - by default all columns are real.
    /// Initially reserved virtual column name may be shadowed by real column.
    bool isVirtualColumn(const String & column_name) const;


private:
    StorageID storage_id;
    mutable std::mutex id_mutex;
    ColumnsDescription columns; /// combined real and virtual columns
<<<<<<< HEAD
    MultiVersionStorageMetadata metadata;
=======
>>>>>>> 01db4877
    IndicesDescription indices;
    ConstraintsDescription constraints;

private:
    RWLockImpl::LockHolder tryLockTimed(
        const RWLock & rwlock, RWLockImpl::Type type, const String & query_id, const SettingSeconds & acquire_timeout) const;

public:
    /// Acquire this lock if you need the table structure to remain constant during the execution of
    /// the query. If will_add_new_data is true, this means that the query will add new data to the table
    /// (INSERT or a parts merge).
    TableStructureReadLockHolder lockStructureForShare(bool will_add_new_data, const String & query_id, const SettingSeconds & acquire_timeout);

    /// Acquire this lock at the start of ALTER to lock out other ALTERs and make sure that only you
    /// can modify the table structure. It can later be upgraded to the exclusive lock.
    TableStructureWriteLockHolder lockAlterIntention(const String & query_id, const SettingSeconds & acquire_timeout);

    /// Upgrade alter intention lock to the full exclusive structure lock. This is done by ALTER queries
    /// to ensure that no other query uses the table structure and it can be safely changed.
    void lockStructureExclusively(TableStructureWriteLockHolder & lock_holder, const String & query_id, const SettingSeconds & acquire_timeout);

    /// Acquire the full exclusive lock immediately. No other queries can run concurrently.
    TableStructureWriteLockHolder lockExclusively(const String & query_id, const SettingSeconds & acquire_timeout);

    /** Returns stage to which query is going to be processed in read() function.
      * (Normally, the function only reads the columns from the list, but in other cases,
      *  for example, the request can be partially processed on a remote server.)
      *
      * SelectQueryInfo is required since the stage can depends on the query
      * (see Distributed() engine and optimize_skip_unused_shards).
      *
      * QueryProcessingStage::Enum required for Distributed over Distributed,
      * since it cannot return Complete for intermediate queries never.
      */
    QueryProcessingStage::Enum getQueryProcessingStage(const Context & context) const
    {
        return getQueryProcessingStage(context, QueryProcessingStage::Complete, {});
    }
    virtual QueryProcessingStage::Enum getQueryProcessingStage(const Context &, QueryProcessingStage::Enum /*to_stage*/, const ASTPtr &) const
    {
        return QueryProcessingStage::FetchColumns;
    }

    /** Watch live changes to the table.
     * Accepts a list of columns to read, as well as a description of the query,
     *  from which information can be extracted about how to retrieve data
     *  (indexes, locks, etc.)
     * Returns a stream with which you can read data sequentially
     *  or multiple streams for parallel data reading.
     * The `processed_stage` info is also written to what stage the request was processed.
     * (Normally, the function only reads the columns from the list, but in other cases,
     *  for example, the request can be partially processed on a remote server.)
     *
     * context contains settings for one query.
     * Usually Storage does not care about these settings, since they are used in the interpreter.
     * But, for example, for distributed query processing, the settings are passed to the remote server.
     *
     * num_streams - a recommendation, how many streams to return,
     *  if the storage can return a different number of streams.
     *
     * It is guaranteed that the structure of the table will not change over the lifetime of the returned streams (that is, there will not be ALTER, RENAME and DROP).
     */
    virtual BlockInputStreams watch(
        const Names & /*column_names*/,
        const SelectQueryInfo & /*query_info*/,
        const Context & /*context*/,
        QueryProcessingStage::Enum & /*processed_stage*/,
        size_t /*max_block_size*/,
        unsigned /*num_streams*/)
    {
        throw Exception("Method watch is not supported by storage " + getName(), ErrorCodes::NOT_IMPLEMENTED);
    }

    /** Read a set of columns from the table.
      * Accepts a list of columns to read, as well as a description of the query,
      *  from which information can be extracted about how to retrieve data
      *  (indexes, locks, etc.)
      * Returns a stream with which you can read data sequentially
      *  or multiple streams for parallel data reading.
      * The `processed_stage` must be the result of getQueryProcessingStage() function.
      *
      * context contains settings for one query.
      * Usually Storage does not care about these settings, since they are used in the interpreter.
      * But, for example, for distributed query processing, the settings are passed to the remote server.
      *
      * num_streams - a recommendation, how many streams to return,
      *  if the storage can return a different number of streams.
      *
      * It is guaranteed that the structure of the table will not change over the lifetime of the returned streams (that is, there will not be ALTER, RENAME and DROP).
      */
    virtual Pipes read(
        const Names & /*column_names*/,
        const SelectQueryInfo & /*query_info*/,
        const Context & /*context*/,
        QueryProcessingStage::Enum /*processed_stage*/,
        size_t /*max_block_size*/,
        unsigned /*num_streams*/)
    {
        throw Exception("Method read is not supported by storage " + getName(), ErrorCodes::NOT_IMPLEMENTED);
    }

    /** The same as read, but returns BlockInputStreams.
     */
    BlockInputStreams readStreams(
            const Names & /*column_names*/,
            const SelectQueryInfo & /*query_info*/,
            const Context & /*context*/,
            QueryProcessingStage::Enum /*processed_stage*/,
            size_t /*max_block_size*/,
            unsigned /*num_streams*/);

    /** Writes the data to a table.
      * Receives a description of the query, which can contain information about the data write method.
      * Returns an object by which you can write data sequentially.
      *
      * It is guaranteed that the table structure will not change over the lifetime of the returned streams (that is, there will not be ALTER, RENAME and DROP).
      */
    virtual BlockOutputStreamPtr write(
        const ASTPtr & /*query*/,
        const Context & /*context*/)
    {
        throw Exception("Method write is not supported by storage " + getName(), ErrorCodes::NOT_IMPLEMENTED);
    }

    /** Delete the table data. Called before deleting the directory with the data.
      * The method can be called only after detaching table from Context (when no queries are performed with table).
      * The table is not usable during and after call to this method.
      * If some queries may still use the table, then it must be called under exclusive lock.
      * If you do not need any action other than deleting the directory with data, you can leave this method blank.
      */
    virtual void drop() {}

    /** Clear the table data and leave it empty.
      * Must be called under lockForAlter.
      */
    virtual void truncate(const ASTPtr & /*query*/, const Context & /* context */, TableStructureWriteLockHolder &)
    {
        throw Exception("Truncate is not supported by storage " + getName(), ErrorCodes::NOT_IMPLEMENTED);
    }

    /** Rename the table.
      * Renaming a name in a file with metadata, the name in the list of tables in the RAM, is done separately.
      * In this function, you need to rename the directory with the data, if any.
      * Called when the table structure is locked for write.
      * Table UUID must remain unchanged, unless table moved between Ordinary and Atomic databases.
      */
    virtual void rename(const String & /*new_path_to_table_data*/, const StorageID & new_table_id)
    {
        renameInMemory(new_table_id);
    }

    /**
     * Just updates names of database and table without moving any data on disk
     * Can be called directly only from DatabaseAtomic.
     */
    virtual void renameInMemory(const StorageID & new_table_id);

    /** ALTER tables in the form of column changes that do not affect the change to Storage or its parameters.
      * This method must fully execute the ALTER query, taking care of the locks itself.
      * To update the table metadata on disk, this method should call InterpreterAlterQuery::updateMetadata.
      */
    virtual void alter(const AlterCommands & params, const Context & context, TableStructureWriteLockHolder & table_lock_holder);

    /** Checks that alter commands can be applied to storage. For example, columns can be modified,
      * or primary key can be changes, etc.
      */
    virtual void checkAlterIsPossible(const AlterCommands & commands, const Settings & settings);

    /** ALTER tables with regard to its partitions.
      * Should handle locks for each command on its own.
      */
    virtual void alterPartition(const ASTPtr & /* query */, const PartitionCommands & /* commands */, const Context & /* context */)
    {
        throw Exception("Partition operations are not supported by storage " + getName(), ErrorCodes::NOT_IMPLEMENTED);
    }

    /** Perform any background work. For example, combining parts in a MergeTree type table.
      * Returns whether any work has been done.
      */
    virtual bool optimize(const ASTPtr & /*query*/, const ASTPtr & /*partition*/, bool /*final*/, bool /*deduplicate*/, const Context & /*context*/)
    {
        throw Exception("Method optimize is not supported by storage " + getName(), ErrorCodes::NOT_IMPLEMENTED);
    }

    /// Mutate the table contents
    virtual void mutate(const MutationCommands &, const Context &)
    {
        throw Exception("Mutations are not supported by storage " + getName(), ErrorCodes::NOT_IMPLEMENTED);
    }

    /// Cancel a mutation.
    virtual CancellationCode killMutation(const String & /*mutation_id*/)
    {
        throw Exception("Mutations are not supported by storage " + getName(), ErrorCodes::NOT_IMPLEMENTED);
    }

    /** If the table have to do some complicated work on startup,
      *  that must be postponed after creation of table object
      *  (like launching some background threads),
      *  do it in this method.
      * You should call this method after creation of object.
      * By default, does nothing.
      * Cannot be called simultaneously by multiple threads.
      */
    virtual void startup() {}

    /** If the table have to do some complicated work when destroying an object - do it in advance.
      * For example, if the table contains any threads for background work - ask them to complete and wait for completion.
      * By default, does nothing.
      * Can be called simultaneously from different threads, even after a call to drop().
      */
    virtual void shutdown() {}

    /// Asks table to stop executing some action identified by action_type
    /// If table does not support such type of lock, and empty lock is returned
    virtual ActionLock getActionLock(StorageActionBlockType /* action_type */)
    {
        return {};
    }

    std::atomic<bool> is_dropped{false};

    /// Does table support index for IN sections
    virtual bool supportsIndexForIn() const { return false; }

    /// Provides a hint that the storage engine may evaluate the IN-condition by using an index.
    virtual bool mayBenefitFromIndexForIn(const ASTPtr & /* left_in_operand */, const Context & /* query_context */) const { return false; }

    /// Checks validity of the data
    virtual CheckResults checkData(const ASTPtr & /* query */, const Context & /* context */) { throw Exception("Check query is not supported for " + getName() + " storage", ErrorCodes::NOT_IMPLEMENTED); }

    /// Checks that table could be dropped right now
    /// Otherwise - throws an exception with detailed information.
    /// We do not use mutex because it is not very important that the size could change during the operation.
    virtual void checkTableCanBeDropped() const {}

    /// Checks that Partition could be dropped right now
    /// Otherwise - throws an exception with detailed information.
    /// We do not use mutex because it is not very important that the size could change during the operation.
    virtual void checkPartitionCanBeDropped(const ASTPtr & /*partition*/) {}

    /// Returns data paths if storage supports it, empty vector otherwise.
    virtual Strings getDataPaths() const { return {}; }

    /// Returns ASTExpressionList of partition key expression for storage or nullptr if there is none.
    virtual ASTPtr getPartitionKeyAST() const { return nullptr; }

    /// Returns ASTExpressionList of sorting key expression for storage or nullptr if there is none.
    virtual ASTPtr getSortingKeyAST() const { return nullptr; }

    /// Returns ASTExpressionList of primary key expression for storage or nullptr if there is none.
    virtual ASTPtr getPrimaryKeyAST() const { return nullptr; }

    /// Returns sampling expression AST for storage or nullptr if there is none.
    virtual ASTPtr getSamplingKeyAST() const { return nullptr; }

    /// Returns additional columns that need to be read to calculate partition key.
    virtual Names getColumnsRequiredForPartitionKey() const { return {}; }

    /// Returns additional columns that need to be read to calculate sorting key.
    virtual Names getColumnsRequiredForSortingKey() const { return {}; }

    /// Returns additional columns that need to be read to calculate primary key.
    virtual Names getColumnsRequiredForPrimaryKey() const { return {}; }

    /// Returns additional columns that need to be read to calculate sampling key.
    virtual Names getColumnsRequiredForSampling() const { return {}; }

    /// Returns additional columns that need to be read for FINAL to work.
    virtual Names getColumnsRequiredForFinal() const { return {}; }

    /// Returns names of primary key + secondary sorting columns
    virtual Names getSortingKeyColumns() const { return {}; }

    /// Returns columns, which will be needed to calculate dependencies
    /// (skip indices, TTL expressions) if we update @updated_columns set of columns.
    virtual ColumnDependencies getColumnDependencies(const NameSet & /* updated_columns */) const { return {}; }

    /// Returns storage policy if storage supports it
    virtual StoragePolicyPtr getStoragePolicy() const { return {}; }

    /// If it is possible to quickly determine exact number of rows in the table at this moment of time, then return it.
    /// Used for:
    /// - Simple count() opimization
    /// - For total_rows column in system.tables
    ///
    /// Does takes underlying Storage (if any) into account.
    virtual std::optional<UInt64> totalRows() const
    {
        return {};
    }

    /// If it is possible to quickly determine exact number of bytes for the table on storage:
    /// - memory (approximated)
    /// - disk (compressed)
    ///
    /// Used for:
    /// - For total_bytes column in system.tables
    //
    /// Does not takes underlying Storage (if any) into account
    /// (since for Buffer we still need to know how much bytes it uses).
    virtual std::optional<UInt64> totalBytes() const
    {
        return {};
    }

private:
    /// You always need to take the next three locks in this order.

    /// If you hold this lock exclusively, you can be sure that no other structure modifying queries
    /// (e.g. ALTER, DROP) are concurrently executing. But queries that only read table structure
    /// (e.g. SELECT, INSERT) can continue to execute.
    mutable RWLock alter_intention_lock = RWLockImpl::create();

    /// It is taken for share for the entire INSERT query and the entire merge of the parts (for MergeTree).
    /// ALTER COLUMN queries acquire an exclusive lock to ensure that no new parts with the old structure
    /// are added to the table and thus the set of parts to modify doesn't change.
    mutable RWLock new_data_structure_lock = RWLockImpl::create();

    /// Lock for the table column structure (names, types, etc.) and data path.
    /// It is taken in exclusive mode by queries that modify them (e.g. RENAME, ALTER and DROP)
    /// and in share mode by other queries.
    mutable RWLock structure_lock = RWLockImpl::create();
};

}<|MERGE_RESOLUTION|>--- conflicted
+++ resolved
@@ -82,7 +82,7 @@
 {
 public:
     IStorage() = delete;
-    explicit IStorage(StorageID storage_id_) : storage_id(std::move(storage_id_)) {}
+    explicit IStorage(StorageID storage_id_);
 
     virtual ~IStorage() = default;
     IStorage(const IStorage &) = delete;
@@ -142,11 +142,7 @@
 
 public: /// thread-unsafe part. lockStructure must be acquired
     virtual const ColumnsDescription & getColumns() const; /// returns combined set of columns
-<<<<<<< HEAD
     //virtual void setColumns(ColumnsDescription columns_); /// sets only real columns, possibly overwrites virtual ones.
-=======
-    virtual void setColumns(ColumnsDescription columns_); /// sets only real columns, possibly overwrites virtual ones.
->>>>>>> 01db4877
     const IndicesDescription & getIndices() const;
 
     const ConstraintsDescription & getConstraints() const;
@@ -191,10 +187,7 @@
     StorageID storage_id;
     mutable std::mutex id_mutex;
     ColumnsDescription columns; /// combined real and virtual columns
-<<<<<<< HEAD
     MultiVersionStorageMetadata metadata;
-=======
->>>>>>> 01db4877
     IndicesDescription indices;
     ConstraintsDescription constraints;
 
