#include "StorageObjectStorageSource.h"
#include <Storages/VirtualColumnUtils.h>
#include <Disks/ObjectStorages/ObjectStorageIterator.h>
#include <QueryPipeline/QueryPipelineBuilder.h>
#include <Processors/Transforms/AddingDefaultsTransform.h>
#include <Processors/Sources/ConstChunkGenerator.h>
#include <Processors/Executors/PullingPipelineExecutor.h>
#include <Processors/Transforms/ExtractColumnsTransform.h>
#include <IO/ReadBufferFromFileBase.h>
#include <IO/Archives/createArchiveReader.h>
#include <Formats/FormatFactory.h>
#include <Formats/ReadSchemaUtils.h>
#include <Storages/ObjectStorage/StorageObjectStorage.h>
#include <Storages/Cache/SchemaCache.h>
#include <Common/parseGlobs.h>

namespace fs = std::filesystem;

namespace ProfileEvents
{
    extern const Event EngineFileLikeReadFiles;
}

namespace CurrentMetrics
{
    extern const Metric StorageObjectStorageThreads;
    extern const Metric StorageObjectStorageThreadsActive;
    extern const Metric StorageObjectStorageThreadsScheduled;
}

namespace DB
{

namespace ErrorCodes
{
    extern const int CANNOT_COMPILE_REGEXP;
    extern const int BAD_ARGUMENTS;
    extern const int LOGICAL_ERROR;
    extern const int FILE_DOESNT_EXIST;
}

StorageObjectStorageSource::StorageObjectStorageSource(
    String name_,
    ObjectStoragePtr object_storage_,
    ConfigurationPtr configuration_,
    const ReadFromFormatInfo & info,
    const std::optional<FormatSettings> & format_settings_,
    ContextPtr context_,
    UInt64 max_block_size_,
    std::shared_ptr<IIterator> file_iterator_,
    size_t max_parsing_threads_,
    bool need_only_count_)
    : SourceWithKeyCondition(info.source_header, false)
    , WithContext(context_)
    , name(std::move(name_))
    , object_storage(object_storage_)
    , configuration(configuration_)
    , format_settings(format_settings_)
    , max_block_size(max_block_size_)
    , need_only_count(need_only_count_)
    , max_parsing_threads(max_parsing_threads_)
    , read_from_format_info(info)
    , create_reader_pool(std::make_shared<ThreadPool>(
        CurrentMetrics::StorageObjectStorageThreads,
        CurrentMetrics::StorageObjectStorageThreadsActive,
        CurrentMetrics::StorageObjectStorageThreadsScheduled,
        1/* max_threads */))
    , columns_desc(info.columns_description)
    , file_iterator(file_iterator_)
    , schema_cache(StorageObjectStorage::getSchemaCache(context_, configuration->getTypeName()))
    , create_reader_scheduler(threadPoolCallbackRunnerUnsafe<ReaderHolder>(*create_reader_pool, "Reader"))
{
}

StorageObjectStorageSource::~StorageObjectStorageSource()
{
    create_reader_pool->wait();
}

void StorageObjectStorageSource::setKeyCondition(const ActionsDAGPtr & filter_actions_dag, ContextPtr context_)
{
    setKeyConditionImpl(filter_actions_dag, context_, read_from_format_info.format_header);
}

std::string StorageObjectStorageSource::getUniqueStoragePathIdentifier(
    const Configuration & configuration,
    const ObjectInfo & object_info,
    bool include_connection_info)
{
    auto path = object_info.getPath();
    if (path.starts_with("/"))
        path = path.substr(1);

    if (include_connection_info)
        return fs::path(configuration.getDataSourceDescription()) / path;
    else
        return fs::path(configuration.getNamespace()) / path;
}

std::shared_ptr<StorageObjectStorageSource::IIterator> StorageObjectStorageSource::createFileIterator(
    ConfigurationPtr configuration,
    ObjectStoragePtr object_storage,
    bool distributed_processing,
    const ContextPtr & local_context,
    const ActionsDAG::Node * predicate,
    const NamesAndTypesList & virtual_columns,
    ObjectInfos * read_keys,
    std::function<void(FileProgress)> file_progress_callback)
{
    if (distributed_processing)
        return std::make_shared<ReadTaskIterator>(
            local_context->getReadTaskCallback(),
            local_context->getSettingsRef().max_threads);

    if (configuration->isNamespaceWithGlobs())
        throw Exception(ErrorCodes::BAD_ARGUMENTS,
                        "Expression can not have wildcards inside {} name", configuration->getNamespaceType());

    auto settings = configuration->getQuerySettings(local_context);
    const bool is_archive = configuration->isArchive();

    std::unique_ptr<IIterator> iterator;
    if (configuration->isPathWithGlobs())
    {
        /// Iterate through disclosed globs and make a source for each file
        iterator = std::make_unique<GlobIterator>(
            object_storage, configuration, predicate, virtual_columns,
            local_context, is_archive ? nullptr : read_keys, settings.list_object_keys_size,
            settings.throw_on_zero_files_match, file_progress_callback);
    }
    else
    {
        ConfigurationPtr copy_configuration = configuration->clone();
        auto filter_dag = VirtualColumnUtils::createPathAndFileFilterDAG(predicate, virtual_columns);
        if (filter_dag)
        {
            auto keys = configuration->getPaths();
            std::vector<String> paths;
            paths.reserve(keys.size());
            for (const auto & key : keys)
                paths.push_back(fs::path(configuration->getNamespace()) / key);
            VirtualColumnUtils::filterByPathOrFile(keys, paths, filter_dag, virtual_columns, local_context);
            copy_configuration->setPaths(keys);
        }

        iterator = std::make_unique<KeysIterator>(
            object_storage, copy_configuration, virtual_columns, is_archive ? nullptr : read_keys,
            settings.ignore_non_existent_file, file_progress_callback);
    }

    if (is_archive)
    {
        return std::make_shared<ArchiveIterator>(object_storage, configuration, std::move(iterator), local_context, read_keys);
    }

    return iterator;
}

void StorageObjectStorageSource::lazyInitialize(size_t processor)
{
    if (initialized)
        return;

    reader = createReader(processor);
    if (reader)
        reader_future = createReaderAsync(processor);
    initialized = true;
}

Chunk StorageObjectStorageSource::generate()
{
    lazyInitialize(0);

    while (true)
    {
        if (isCancelled() || !reader)
        {
            if (reader)
                reader->cancel();
            break;
        }

        Chunk chunk;
        if (reader->pull(chunk))
        {
            UInt64 num_rows = chunk.getNumRows();
            total_rows_in_file += num_rows;

            size_t chunk_size = 0;
            if (const auto * input_format = reader.getInputFormat())
                chunk_size = input_format->getApproxBytesReadForChunk();

            progress(num_rows, chunk_size ? chunk_size : chunk.bytes());

            const auto & object_info = reader.getObjectInfo();
            const auto & filename = object_info->getFileName();
            chassert(object_info->metadata);
            VirtualColumnUtils::addRequestedFileLikeStorageVirtualsToChunk(
                chunk,
                read_from_format_info.requested_virtual_columns,
                {.path = getUniqueStoragePathIdentifier(*configuration, *object_info, false),
                 .size = object_info->isArchive() ? object_info->fileSizeInArchive() : object_info->metadata->size_bytes,
                 .filename = &filename,
                 .last_modified = object_info->metadata->last_modified});

            const auto & partition_columns = configuration->getPartitionColumns();
            if (!partition_columns.empty() && chunk_size && chunk.hasColumns())
            {
                auto partition_values = partition_columns.find(filename);

                for (const auto & [name_and_type, value] : partition_values->second)
                {
<<<<<<< HEAD
                    .path = getUniqueStoragePathIdentifier(*configuration, *object_info, false),
                    .size = object_info->metadata->size_bytes,
                    .filename = &filename,
                    .last_modified = object_info->metadata->last_modified,
                    .etag = &(object_info->metadata->etag)
                });
=======
                    if (!read_from_format_info.source_header.has(name_and_type.name))
                        continue;

                    const auto column_pos = read_from_format_info.source_header.getPositionByName(name_and_type.name);
                    auto partition_column = name_and_type.type->createColumnConst(chunk.getNumRows(), value)->convertToFullColumnIfConst();

                    /// This column is filled with default value now, remove it.
                    chunk.erase(column_pos);

                    /// Add correct values.
                    if (chunk.hasColumns())
                        chunk.addColumn(column_pos, std::move(partition_column));
                    else
                        chunk.addColumn(std::move(partition_column));
                }
            }
>>>>>>> dbac2212
            return chunk;
        }

        if (reader.getInputFormat() && getContext()->getSettingsRef().use_cache_for_count_from_files)
            addNumRowsToCache(*reader.getObjectInfo(), total_rows_in_file);

        total_rows_in_file = 0;

        assert(reader_future.valid());
        reader = reader_future.get();

        if (!reader)
            break;

        /// Even if task is finished the thread may be not freed in pool.
        /// So wait until it will be freed before scheduling a new task.
        create_reader_pool->wait();
        reader_future = createReaderAsync();
    }

    return {};
}

void StorageObjectStorageSource::addNumRowsToCache(const ObjectInfo & object_info, size_t num_rows)
{
    const auto cache_key = getKeyForSchemaCache(
        getUniqueStoragePathIdentifier(*configuration, object_info),
        configuration->format,
        format_settings,
        getContext());
    schema_cache.addNumRows(cache_key, num_rows);
}

std::optional<size_t> StorageObjectStorageSource::tryGetNumRowsFromCache(const ObjectInfo & object_info)
{
    const auto cache_key = getKeyForSchemaCache(
        getUniqueStoragePathIdentifier(*configuration, object_info),
        configuration->format,
        format_settings,
        getContext());

    auto get_last_mod_time = [&]() -> std::optional<time_t>
    {
        return object_info.metadata
            ? std::optional<size_t>(object_info.metadata->last_modified.epochTime())
            : std::nullopt;
    };
    return schema_cache.tryGetNumRows(cache_key, get_last_mod_time);
}

StorageObjectStorageSource::ReaderHolder StorageObjectStorageSource::createReader(size_t processor)
{
    ObjectInfoPtr object_info;
    auto query_settings = configuration->getQuerySettings(getContext());

    do
    {
        object_info = file_iterator->next(processor);

        if (!object_info || object_info->getFileName().empty())
            return {};

        if (!object_info->metadata)
        {
            const auto & path = object_info->isArchive() ? object_info->getPathToArchive() : object_info->getPath();
            object_info->metadata = object_storage->getObjectMetadata(path);
        }
    }
    while (query_settings.skip_empty_files && object_info->metadata->size_bytes == 0);

    QueryPipelineBuilder builder;
    std::shared_ptr<ISource> source;
    std::unique_ptr<ReadBuffer> read_buf;

    std::optional<size_t> num_rows_from_cache = need_only_count
        && getContext()->getSettingsRef().use_cache_for_count_from_files
        ? tryGetNumRowsFromCache(*object_info)
        : std::nullopt;

    if (num_rows_from_cache)
    {
        /// We should not return single chunk with all number of rows,
        /// because there is a chance that this chunk will be materialized later
        /// (it can cause memory problems even with default values in columns or when virtual columns are requested).
        /// Instead, we use special ConstChunkGenerator that will generate chunks
        /// with max_block_size rows until total number of rows is reached.
        builder.init(Pipe(std::make_shared<ConstChunkGenerator>(
                              read_from_format_info.format_header, *num_rows_from_cache, max_block_size)));
    }
    else
    {
        CompressionMethod compression_method;
        if (const auto * object_info_in_archive = dynamic_cast<const ArchiveIterator::ObjectInfoInArchive *>(object_info.get()))
        {
            compression_method = chooseCompressionMethod(configuration->getPathInArchive(), configuration->compression_method);
            const auto & archive_reader = object_info_in_archive->archive_reader;
            read_buf = archive_reader->readFile(object_info_in_archive->path_in_archive, /*throw_on_not_found=*/true);
        }
        else
        {
            compression_method = chooseCompressionMethod(object_info->getFileName(), configuration->compression_method);
            read_buf = createReadBuffer(*object_info);
        }

        auto input_format = FormatFactory::instance().getInput(
            configuration->format,
            *read_buf,
            read_from_format_info.format_header,
            getContext(),
            max_block_size,
            format_settings,
            need_only_count ? 1 : max_parsing_threads,
            std::nullopt,
            true/* is_remote_fs */,
            compression_method,
            need_only_count);

        if (key_condition)
            input_format->setKeyCondition(key_condition);

        if (need_only_count)
            input_format->needOnlyCount();

        builder.init(Pipe(input_format));

        if (columns_desc.hasDefaults())
        {
            builder.addSimpleTransform(
                [&](const Block & header)
                {
                    return std::make_shared<AddingDefaultsTransform>(header, columns_desc, *input_format, getContext());
                });
        }

        source = input_format;
    }

    /// Add ExtractColumnsTransform to extract requested columns/subcolumns
    /// from chunk read by IInputFormat.
    builder.addSimpleTransform([&](const Block & header)
    {
        return std::make_shared<ExtractColumnsTransform>(header, read_from_format_info.requested_columns);
    });

    auto pipeline = std::make_unique<QueryPipeline>(QueryPipelineBuilder::getPipeline(std::move(builder)));
    auto current_reader = std::make_unique<PullingPipelineExecutor>(*pipeline);

    ProfileEvents::increment(ProfileEvents::EngineFileLikeReadFiles);

    return ReaderHolder(
        object_info, std::move(read_buf), std::move(source), std::move(pipeline), std::move(current_reader));
}

std::future<StorageObjectStorageSource::ReaderHolder> StorageObjectStorageSource::createReaderAsync(size_t processor)
{
    return create_reader_scheduler([=, this] { return createReader(processor); }, Priority{});
}

std::unique_ptr<ReadBuffer> StorageObjectStorageSource::createReadBuffer(const ObjectInfo & object_info)
{
    const auto & object_size = object_info.metadata->size_bytes;

    auto read_settings = getContext()->getReadSettings().adjustBufferSize(object_size);
    read_settings.enable_filesystem_cache = false;
    /// FIXME: Changing this setting to default value breaks something around parquet reading
    read_settings.remote_read_min_bytes_for_seek = read_settings.remote_fs_buffer_size;

    const bool object_too_small = object_size <= 2 * getContext()->getSettings().max_download_buffer_size;
    const bool use_prefetch = object_too_small && read_settings.remote_fs_method == RemoteFSReadMethod::threadpool;
    read_settings.remote_fs_method = use_prefetch ? RemoteFSReadMethod::threadpool : RemoteFSReadMethod::read;
    /// User's object may change, don't cache it.
    read_settings.use_page_cache_for_disks_without_file_cache = false;

    // Create a read buffer that will prefetch the first ~1 MB of the file.
    // When reading lots of tiny files, this prefetching almost doubles the throughput.
    // For bigger files, parallel reading is more useful.
    if (use_prefetch)
    {
        LOG_TRACE(log, "Downloading object of size {} with initial prefetch", object_size);

        auto async_reader = object_storage->readObjects(
            StoredObjects{StoredObject{object_info.getPath(), /* local_path */ "", object_size}}, read_settings);

        async_reader->setReadUntilEnd();
        if (read_settings.remote_fs_prefetch)
            async_reader->prefetch(DEFAULT_PREFETCH_PRIORITY);

        return async_reader;
    }
    else
    {
        /// FIXME: this is inconsistent that readObject always reads synchronously ignoring read_method setting.
        return object_storage->readObject(StoredObject(object_info.getPath(), "", object_size), read_settings);
    }
}

StorageObjectStorageSource::IIterator::IIterator(const std::string & logger_name_)
    : logger(getLogger(logger_name_))
{
}

StorageObjectStorage::ObjectInfoPtr StorageObjectStorageSource::IIterator::next(size_t processor)
{
    auto object_info = nextImpl(processor);

    if (object_info)
    {
        LOG_TEST(logger, "Next key: {}", object_info->getFileName());
    }

    return object_info;
}

StorageObjectStorageSource::GlobIterator::GlobIterator(
    ObjectStoragePtr object_storage_,
    ConfigurationPtr configuration_,
    const ActionsDAG::Node * predicate,
    const NamesAndTypesList & virtual_columns_,
    ContextPtr context_,
    ObjectInfos * read_keys_,
    size_t list_object_keys_size,
    bool throw_on_zero_files_match_,
    std::function<void(FileProgress)> file_progress_callback_)
    : IIterator("GlobIterator")
    , WithContext(context_)
    , object_storage(object_storage_)
    , configuration(configuration_)
    , virtual_columns(virtual_columns_)
    , throw_on_zero_files_match(throw_on_zero_files_match_)
    , read_keys(read_keys_)
    , file_progress_callback(file_progress_callback_)
{
    if (configuration->isNamespaceWithGlobs())
    {
        throw Exception(ErrorCodes::BAD_ARGUMENTS, "Expression can not have wildcards inside namespace name");
    }
    else if (configuration->isPathWithGlobs())
    {
        const auto key_with_globs = configuration_->getPath();
        const auto key_prefix = configuration->getPathWithoutGlobs();
        object_storage_iterator = object_storage->iterate(key_prefix, list_object_keys_size);

        matcher = std::make_unique<re2::RE2>(makeRegexpPatternFromGlobs(key_with_globs));
        if (!matcher->ok())
        {
            throw Exception(
                ErrorCodes::CANNOT_COMPILE_REGEXP,
                "Cannot compile regex from glob ({}): {}", key_with_globs, matcher->error());
        }

        recursive = key_with_globs == "/**";
        filter_dag = VirtualColumnUtils::createPathAndFileFilterDAG(predicate, virtual_columns);
    }
    else
    {
        throw Exception(ErrorCodes::BAD_ARGUMENTS,
                        "Using glob iterator with path without globs is not allowed (used path: {})",
                        configuration->getPath());
    }
}

size_t StorageObjectStorageSource::GlobIterator::estimatedKeysCount()
{
    if (object_infos.empty() && !is_finished && object_storage_iterator->isValid())
    {
        /// 1000 files were listed, and we cannot make any estimation of _how many more_ there are (because we list bucket lazily);
        /// If there are more objects in the bucket, limiting the number of streams is the last thing we may want to do
        /// as it would lead to serious slow down of the execution, since objects are going
        /// to be fetched sequentially rather than in-parallel with up to <max_threads> times.
        return std::numeric_limits<size_t>::max();
    }
    return object_infos.size();
}

StorageObjectStorage::ObjectInfoPtr StorageObjectStorageSource::GlobIterator::nextImpl(size_t processor)
{
    std::lock_guard lock(next_mutex);
    auto object_info = nextImplUnlocked(processor);
    if (first_iteration && !object_info && throw_on_zero_files_match)
    {
        throw Exception(ErrorCodes::FILE_DOESNT_EXIST,
                        "Can not match any files with path {}",
                        configuration->getPath());
    }
    first_iteration = false;
    return object_info;
}

StorageObjectStorage::ObjectInfoPtr StorageObjectStorageSource::GlobIterator::nextImplUnlocked(size_t /* processor */)
{
    bool current_batch_processed = object_infos.empty() || index >= object_infos.size();
    if (is_finished && current_batch_processed)
        return {};

    if (current_batch_processed)
    {
        ObjectInfos new_batch;
        while (new_batch.empty())
        {
            auto result = object_storage_iterator->getCurrentBatchAndScheduleNext();
            if (!result.has_value())
            {
                is_finished = true;
                return {};
            }

            new_batch = std::move(result.value());
            for (auto it = new_batch.begin(); it != new_batch.end();)
            {
                if (!recursive && !re2::RE2::FullMatch((*it)->getPath(), *matcher))
                    it = new_batch.erase(it);
                else
                    ++it;
            }

            if (filter_dag)
            {
                std::vector<String> paths;
                paths.reserve(new_batch.size());
                for (const auto & object_info : new_batch)
                    paths.push_back(getUniqueStoragePathIdentifier(*configuration, *object_info, false));

                VirtualColumnUtils::filterByPathOrFile(new_batch, paths, filter_dag, virtual_columns, getContext());

                LOG_TEST(logger, "Filtered files: {} -> {}", paths.size(), new_batch.size());
            }
        }

        index = 0;

        if (read_keys)
            read_keys->insert(read_keys->end(), new_batch.begin(), new_batch.end());

        object_infos = std::move(new_batch);

        if (file_progress_callback)
        {
            for (const auto & object_info : object_infos)
            {
                chassert(object_info->metadata);
                file_progress_callback(FileProgress(0, object_info->metadata->size_bytes));
            }
        }
    }

    if (index >= object_infos.size())
    {
        throw Exception(
            ErrorCodes::LOGICAL_ERROR,
            "Index out of bound for blob metadata. Index: {}, size: {}",
            index, object_infos.size());
    }

    return object_infos[index++];
}

StorageObjectStorageSource::KeysIterator::KeysIterator(
    ObjectStoragePtr object_storage_,
    ConfigurationPtr configuration_,
    const NamesAndTypesList & virtual_columns_,
    ObjectInfos * read_keys_,
    bool ignore_non_existent_files_,
    std::function<void(FileProgress)> file_progress_callback_)
    : IIterator("KeysIterator")
    , object_storage(object_storage_)
    , configuration(configuration_)
    , virtual_columns(virtual_columns_)
    , file_progress_callback(file_progress_callback_)
    , keys(configuration->getPaths())
    , ignore_non_existent_files(ignore_non_existent_files_)
{
    if (read_keys_)
    {
        /// TODO: should we add metadata if we anyway fetch it if file_progress_callback is passed?
        for (auto && key : keys)
        {
            auto object_info = std::make_shared<ObjectInfo>(key);
            read_keys_->emplace_back(object_info);
        }
    }
}

StorageObjectStorage::ObjectInfoPtr StorageObjectStorageSource::KeysIterator::nextImpl(size_t /* processor */)
{
    while (true)
    {
        size_t current_index = index.fetch_add(1, std::memory_order_relaxed);
        if (current_index >= keys.size())
            return {};

        auto key = keys[current_index];

        ObjectMetadata object_metadata{};
        if (ignore_non_existent_files)
        {
            auto metadata = object_storage->tryGetObjectMetadata(key);
            if (!metadata)
                continue;
        }
        else
            object_metadata = object_storage->getObjectMetadata(key);

        if (file_progress_callback)
            file_progress_callback(FileProgress(0, object_metadata.size_bytes));

        return std::make_shared<ObjectInfo>(key, object_metadata);
    }
}

StorageObjectStorageSource::ReaderHolder::ReaderHolder(
    ObjectInfoPtr object_info_,
    std::unique_ptr<ReadBuffer> read_buf_,
    std::shared_ptr<ISource> source_,
    std::unique_ptr<QueryPipeline> pipeline_,
    std::unique_ptr<PullingPipelineExecutor> reader_)
    : object_info(std::move(object_info_))
    , read_buf(std::move(read_buf_))
    , source(std::move(source_))
    , pipeline(std::move(pipeline_))
    , reader(std::move(reader_))
{
}

StorageObjectStorageSource::ReaderHolder &
StorageObjectStorageSource::ReaderHolder::operator=(ReaderHolder && other) noexcept
{
    /// The order of destruction is important.
    /// reader uses pipeline, pipeline uses read_buf.
    reader = std::move(other.reader);
    pipeline = std::move(other.pipeline);
    source = std::move(other.source);
    read_buf = std::move(other.read_buf);
    object_info = std::move(other.object_info);
    return *this;
}

StorageObjectStorageSource::ReadTaskIterator::ReadTaskIterator(
    const ReadTaskCallback & callback_, size_t max_threads_count)
    : IIterator("ReadTaskIterator")
    , callback(callback_)
{
    ThreadPool pool(
        CurrentMetrics::StorageObjectStorageThreads,
        CurrentMetrics::StorageObjectStorageThreadsActive,
        CurrentMetrics::StorageObjectStorageThreadsScheduled, max_threads_count);

    auto pool_scheduler = threadPoolCallbackRunnerUnsafe<String>(pool, "ReadTaskIter");

    std::vector<std::future<String>> keys;
    keys.reserve(max_threads_count);
    for (size_t i = 0; i < max_threads_count; ++i)
        keys.push_back(pool_scheduler([this] { return callback(); }, Priority{}));

    pool.wait();
    buffer.reserve(max_threads_count);
    for (auto & key_future : keys)
    {
        auto key = key_future.get();
        if (!key.empty())
            buffer.emplace_back(std::make_shared<ObjectInfo>(key, std::nullopt));
    }
}

StorageObjectStorage::ObjectInfoPtr StorageObjectStorageSource::ReadTaskIterator::nextImpl(size_t)
{
    size_t current_index = index.fetch_add(1, std::memory_order_relaxed);
    if (current_index >= buffer.size())
        return std::make_shared<ObjectInfo>(callback());

    return buffer[current_index];
}

static IArchiveReader::NameFilter createArchivePathFilter(const std::string & archive_pattern)
{
    auto matcher = std::make_shared<re2::RE2>(makeRegexpPatternFromGlobs(archive_pattern));
    if (!matcher->ok())
    {
        throw Exception(ErrorCodes::CANNOT_COMPILE_REGEXP,
                        "Cannot compile regex from glob ({}): {}",
                        archive_pattern, matcher->error());
    }
    return [matcher](const std::string & p) mutable { return re2::RE2::FullMatch(p, *matcher); };
}

StorageObjectStorageSource::ArchiveIterator::ObjectInfoInArchive::ObjectInfoInArchive(
    ObjectInfoPtr archive_object_,
    const std::string & path_in_archive_,
    std::shared_ptr<IArchiveReader> archive_reader_,
    IArchiveReader::FileInfo && file_info_)
    : archive_object(archive_object_), path_in_archive(path_in_archive_), archive_reader(archive_reader_), file_info(file_info_)
{
}

StorageObjectStorageSource::ArchiveIterator::ArchiveIterator(
    ObjectStoragePtr object_storage_,
    ConfigurationPtr configuration_,
    std::unique_ptr<IIterator> archives_iterator_,
    ContextPtr context_,
    ObjectInfos * read_keys_)
    : IIterator("ArchiveIterator")
    , WithContext(context_)
    , object_storage(object_storage_)
    , is_path_in_archive_with_globs(configuration_->isPathInArchiveWithGlobs())
    , archives_iterator(std::move(archives_iterator_))
    , filter(is_path_in_archive_with_globs ? createArchivePathFilter(configuration_->getPathInArchive()) : IArchiveReader::NameFilter{})
    , path_in_archive(is_path_in_archive_with_globs ? "" : configuration_->getPathInArchive())
    , read_keys(read_keys_)
{
}

std::shared_ptr<IArchiveReader>
StorageObjectStorageSource::ArchiveIterator::createArchiveReader(ObjectInfoPtr object_info) const
{
    const auto size = object_info->metadata->size_bytes;
    return DB::createArchiveReader(
        /* path_to_archive */object_info->getPath(),
        /* archive_read_function */[=, this]()
        {
            StoredObject stored_object(object_info->getPath(), "", size);
            return object_storage->readObject(stored_object, getContext()->getReadSettings());
        },
        /* archive_size */size);
}

StorageObjectStorageSource::ObjectInfoPtr
StorageObjectStorageSource::ArchiveIterator::nextImpl(size_t processor)
{
    std::unique_lock lock{next_mutex};
    IArchiveReader::FileInfo current_file_info{};
    while (true)
    {
        if (filter)
        {
            if (!file_enumerator)
            {
                archive_object = archives_iterator->next(processor);
                if (!archive_object)
                    return {};

                archive_reader = createArchiveReader(archive_object);
                file_enumerator = archive_reader->firstFile();
                if (!file_enumerator)
                    continue;
            }
            else if (!file_enumerator->nextFile())
            {
                file_enumerator.reset();
                continue;
            }

            path_in_archive = file_enumerator->getFileName();
            if (!filter(path_in_archive))
                continue;
            else
                current_file_info = file_enumerator->getFileInfo();
        }
        else
        {
            archive_object = archives_iterator->next(processor);
            if (!archive_object)
                return {};

            if (!archive_object->metadata)
                archive_object->metadata = object_storage->getObjectMetadata(archive_object->getPath());

            archive_reader = createArchiveReader(archive_object);
            if (!archive_reader->fileExists(path_in_archive))
                continue;
            else
                current_file_info = archive_reader->getFileInfo(path_in_archive);
        }
        break;
    }

    auto object_in_archive
        = std::make_shared<ObjectInfoInArchive>(archive_object, path_in_archive, archive_reader, std::move(current_file_info));

    if (read_keys != nullptr)
        read_keys->push_back(object_in_archive);

    return object_in_archive;
}

size_t StorageObjectStorageSource::ArchiveIterator::estimatedKeysCount()
{
    return archives_iterator->estimatedKeysCount();
}

}<|MERGE_RESOLUTION|>--- conflicted
+++ resolved
@@ -201,6 +201,7 @@
                 {.path = getUniqueStoragePathIdentifier(*configuration, *object_info, false),
                  .size = object_info->isArchive() ? object_info->fileSizeInArchive() : object_info->metadata->size_bytes,
                  .filename = &filename,
+                 .etag = &(object_info->metadata->etag),
                  .last_modified = object_info->metadata->last_modified});
 
             const auto & partition_columns = configuration->getPartitionColumns();
@@ -210,14 +211,6 @@
 
                 for (const auto & [name_and_type, value] : partition_values->second)
                 {
-<<<<<<< HEAD
-                    .path = getUniqueStoragePathIdentifier(*configuration, *object_info, false),
-                    .size = object_info->metadata->size_bytes,
-                    .filename = &filename,
-                    .last_modified = object_info->metadata->last_modified,
-                    .etag = &(object_info->metadata->etag)
-                });
-=======
                     if (!read_from_format_info.source_header.has(name_and_type.name))
                         continue;
 
@@ -234,7 +227,6 @@
                         chunk.addColumn(std::move(partition_column));
                 }
             }
->>>>>>> dbac2212
             return chunk;
         }
 
