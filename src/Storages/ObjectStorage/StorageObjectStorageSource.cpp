#include "StorageObjectStorageSource.h"
#include <Storages/VirtualColumnUtils.h>
#include <Disks/ObjectStorages/ObjectStorageIterator.h>
#include <QueryPipeline/QueryPipelineBuilder.h>
#include <Processors/Transforms/AddingDefaultsTransform.h>
#include <Processors/Sources/ConstChunkGenerator.h>
#include <Processors/Executors/PullingPipelineExecutor.h>
#include <Processors/Transforms/ExtractColumnsTransform.h>
#include <IO/ReadBufferFromFileBase.h>
#include <IO/Archives/createArchiveReader.h>
#include <Formats/FormatFactory.h>
#include <Formats/ReadSchemaUtils.h>
#include <Storages/ObjectStorage/StorageObjectStorage.h>
#include <Storages/Cache/SchemaCache.h>
#include <Common/parseGlobs.h>
#include <Core/Settings.h>

namespace fs = std::filesystem;

namespace ProfileEvents
{
    extern const Event EngineFileLikeReadFiles;
}

namespace CurrentMetrics
{
    extern const Metric StorageObjectStorageThreads;
    extern const Metric StorageObjectStorageThreadsActive;
    extern const Metric StorageObjectStorageThreadsScheduled;
}

namespace DB
{

namespace ErrorCodes
{
    extern const int CANNOT_COMPILE_REGEXP;
    extern const int BAD_ARGUMENTS;
    extern const int LOGICAL_ERROR;
    extern const int FILE_DOESNT_EXIST;
}

StorageObjectStorageSource::StorageObjectStorageSource(
    String name_,
    ObjectStoragePtr object_storage_,
    ConfigurationPtr configuration_,
    const ReadFromFormatInfo & info,
    const std::optional<FormatSettings> & format_settings_,
    ContextPtr context_,
    UInt64 max_block_size_,
    std::shared_ptr<IIterator> file_iterator_,
    size_t max_parsing_threads_,
    bool need_only_count_)
    : SourceWithKeyCondition(info.source_header, false)
    , WithContext(context_)
    , name(std::move(name_))
    , object_storage(object_storage_)
    , configuration(configuration_)
    , format_settings(format_settings_)
    , max_block_size(max_block_size_)
    , need_only_count(need_only_count_)
    , max_parsing_threads(max_parsing_threads_)
    , read_from_format_info(info)
    , create_reader_pool(std::make_shared<ThreadPool>(
        CurrentMetrics::StorageObjectStorageThreads,
        CurrentMetrics::StorageObjectStorageThreadsActive,
        CurrentMetrics::StorageObjectStorageThreadsScheduled,
        1/* max_threads */))
    , file_iterator(file_iterator_)
    , schema_cache(StorageObjectStorage::getSchemaCache(context_, configuration->getTypeName()))
    , create_reader_scheduler(threadPoolCallbackRunnerUnsafe<ReaderHolder>(*create_reader_pool, "Reader"))
{
}

StorageObjectStorageSource::~StorageObjectStorageSource()
{
    create_reader_pool->wait();
}

void StorageObjectStorageSource::setKeyCondition(const std::optional<ActionsDAG> & filter_actions_dag, ContextPtr context_)
{
    setKeyConditionImpl(filter_actions_dag, context_, read_from_format_info.format_header);
}

std::string StorageObjectStorageSource::getUniqueStoragePathIdentifier(
    const Configuration & configuration,
    const ObjectInfo & object_info,
    bool include_connection_info)
{
    auto path = object_info.getPath();
    if (path.starts_with("/"))
        path = path.substr(1);

    if (include_connection_info)
        return fs::path(configuration.getDataSourceDescription()) / path;
    else
        return fs::path(configuration.getNamespace()) / path;
}

std::shared_ptr<StorageObjectStorageSource::IIterator> StorageObjectStorageSource::createFileIterator(
    ConfigurationPtr configuration,
    const StorageObjectStorage::QuerySettings & query_settings,
    ObjectStoragePtr object_storage,
    bool distributed_processing,
    const ContextPtr & local_context,
    const ActionsDAG::Node * predicate,
    const NamesAndTypesList & virtual_columns,
    ObjectInfos * read_keys,
    std::function<void(FileProgress)> file_progress_callback)
{
    if (distributed_processing)
        return std::make_shared<ReadTaskIterator>(
            local_context->getReadTaskCallback(),
            local_context->getSettingsRef().max_threads);

    if (configuration->isNamespaceWithGlobs())
        throw Exception(ErrorCodes::BAD_ARGUMENTS,
                        "Expression can not have wildcards inside {} name", configuration->getNamespaceType());

    const bool is_archive = configuration->isArchive();

    std::unique_ptr<IIterator> iterator;
    if (configuration->isPathWithGlobs())
    {
        /// Iterate through disclosed globs and make a source for each file
        iterator = std::make_unique<GlobIterator>(
            object_storage, configuration, predicate, virtual_columns,
            local_context, is_archive ? nullptr : read_keys, query_settings.list_object_keys_size,
            query_settings.throw_on_zero_files_match, file_progress_callback);
    }
    else
    {
        ConfigurationPtr copy_configuration = configuration->clone();
        auto filter_dag = VirtualColumnUtils::createPathAndFileFilterDAG(predicate, virtual_columns);
        if (filter_dag)
        {
            auto keys = configuration->getPaths();
            std::vector<String> paths;
            paths.reserve(keys.size());
            for (const auto & key : keys)
                paths.push_back(fs::path(configuration->getNamespace()) / key);

            VirtualColumnUtils::buildSetsForDAG(*filter_dag, local_context);
            auto actions = std::make_shared<ExpressionActions>(std::move(*filter_dag));
            VirtualColumnUtils::filterByPathOrFile(keys, paths, actions, virtual_columns);
            copy_configuration->setPaths(keys);
        }

        iterator = std::make_unique<KeysIterator>(
            object_storage, copy_configuration, virtual_columns, is_archive ? nullptr : read_keys,
            query_settings.ignore_non_existent_file, file_progress_callback);
    }

    if (is_archive)
    {
        return std::make_shared<ArchiveIterator>(object_storage, configuration, std::move(iterator), local_context, read_keys);
    }

    return iterator;
}

void StorageObjectStorageSource::lazyInitialize()
{
    if (initialized)
        return;

    reader = createReader();
    if (reader)
        reader_future = createReaderAsync();
    initialized = true;
}

Chunk StorageObjectStorageSource::generate()
{
    lazyInitialize();

    while (true)
    {
        if (isCancelled() || !reader)
        {
            if (reader)
                reader->cancel();
            break;
        }

        Chunk chunk;
        if (reader->pull(chunk))
        {
            UInt64 num_rows = chunk.getNumRows();
            total_rows_in_file += num_rows;

            size_t chunk_size = 0;
            if (const auto * input_format = reader.getInputFormat())
                chunk_size = input_format->getApproxBytesReadForChunk();

            progress(num_rows, chunk_size ? chunk_size : chunk.bytes());

            const auto & object_info = reader.getObjectInfo();
            const auto & filename = object_info->getFileName();
            chassert(object_info->metadata);

            VirtualColumnUtils::addRequestedFileLikeStorageVirtualsToChunk(
                chunk,
                read_from_format_info.requested_virtual_columns,
<<<<<<< HEAD
                {
                  .path = getUniqueStoragePathIdentifier(*configuration, *object_info, false),
                  .size = object_info->isArchive() ? object_info->fileSizeInArchive() : object_info->metadata->size_bytes,
                  .filename = &filename,
                  .last_modified = object_info->metadata->last_modified,
                }, getContext(), read_from_format_info.columns_description);
=======
                {.path = getUniqueStoragePathIdentifier(*configuration, *object_info, false),
                 .size = object_info->isArchive() ? object_info->fileSizeInArchive() : object_info->metadata->size_bytes,
                 .filename = &filename,
                 .last_modified = object_info->metadata->last_modified,
                 .etag = &(object_info->metadata->etag)
                 });
>>>>>>> 755b06b4

            const auto & partition_columns = configuration->getPartitionColumns();
            if (!partition_columns.empty() && chunk_size && chunk.hasColumns())
            {
                auto partition_values = partition_columns.find(filename);
                if (partition_values != partition_columns.end())
                {
                    for (const auto & [name_and_type, value] : partition_values->second)
                    {
                        if (!read_from_format_info.source_header.has(name_and_type.name))
                            continue;

                        const auto column_pos = read_from_format_info.source_header.getPositionByName(name_and_type.name);
                        auto partition_column = name_and_type.type->createColumnConst(chunk.getNumRows(), value)->convertToFullColumnIfConst();

                        /// This column is filled with default value now, remove it.
                        chunk.erase(column_pos);

                        /// Add correct values.
                        if (column_pos < chunk.getNumColumns())
                            chunk.addColumn(column_pos, std::move(partition_column));
                        else
                            chunk.addColumn(std::move(partition_column));
                    }
                }
            }
            return chunk;
        }

        if (reader.getInputFormat() && getContext()->getSettingsRef().use_cache_for_count_from_files)
            addNumRowsToCache(*reader.getObjectInfo(), total_rows_in_file);

        total_rows_in_file = 0;

        assert(reader_future.valid());
        reader = reader_future.get();

        if (!reader)
            break;

        /// Even if task is finished the thread may be not freed in pool.
        /// So wait until it will be freed before scheduling a new task.
        create_reader_pool->wait();
        reader_future = createReaderAsync();
    }

    return {};
}

void StorageObjectStorageSource::addNumRowsToCache(const ObjectInfo & object_info, size_t num_rows)
{
    const auto cache_key = getKeyForSchemaCache(
        getUniqueStoragePathIdentifier(*configuration, object_info),
        configuration->format,
        format_settings,
        getContext());
    schema_cache.addNumRows(cache_key, num_rows);
}

StorageObjectStorageSource::ReaderHolder StorageObjectStorageSource::createReader()
{
    return createReader(
        0, file_iterator, configuration, object_storage, read_from_format_info, format_settings,
        key_condition, getContext(), &schema_cache, log, max_block_size, max_parsing_threads, need_only_count);
}

StorageObjectStorageSource::ReaderHolder StorageObjectStorageSource::createReader(
    size_t processor,
    const std::shared_ptr<IIterator> & file_iterator,
    const ConfigurationPtr & configuration,
    const ObjectStoragePtr & object_storage,
    const ReadFromFormatInfo & read_from_format_info,
    const std::optional<FormatSettings> & format_settings,
    const std::shared_ptr<const KeyCondition> & key_condition_,
    const ContextPtr & context_,
    SchemaCache * schema_cache,
    const LoggerPtr & log,
    size_t max_block_size,
    size_t max_parsing_threads,
    bool need_only_count)
{
    ObjectInfoPtr object_info;
    auto query_settings = configuration->getQuerySettings(context_);

    do
    {
        object_info = file_iterator->next(processor);

        if (!object_info || object_info->getFileName().empty())
            return {};

        if (!object_info->metadata)
        {
            const auto & path = object_info->isArchive() ? object_info->getPathToArchive() : object_info->getPath();
            object_info->metadata = object_storage->getObjectMetadata(path);
        }
    }
    while (query_settings.skip_empty_files && object_info->metadata->size_bytes == 0);

    QueryPipelineBuilder builder;
    std::shared_ptr<ISource> source;
    std::unique_ptr<ReadBuffer> read_buf;

    auto try_get_num_rows_from_cache = [&]() -> std::optional<size_t>
    {
        if (!schema_cache)
            return std::nullopt;

        const auto cache_key = getKeyForSchemaCache(
            getUniqueStoragePathIdentifier(*configuration, *object_info),
            configuration->format,
            format_settings,
            context_);

        auto get_last_mod_time = [&]() -> std::optional<time_t>
        {
            return object_info->metadata
                ? std::optional<size_t>(object_info->metadata->last_modified.epochTime())
                : std::nullopt;
        };
        return schema_cache->tryGetNumRows(cache_key, get_last_mod_time);
    };

    std::optional<size_t> num_rows_from_cache = need_only_count
        && context_->getSettingsRef().use_cache_for_count_from_files
        ? try_get_num_rows_from_cache()
        : std::nullopt;

    if (num_rows_from_cache)
    {
        /// We should not return single chunk with all number of rows,
        /// because there is a chance that this chunk will be materialized later
        /// (it can cause memory problems even with default values in columns or when virtual columns are requested).
        /// Instead, we use special ConstChunkGenerator that will generate chunks
        /// with max_block_size rows until total number of rows is reached.
        builder.init(Pipe(std::make_shared<ConstChunkGenerator>(
                              read_from_format_info.format_header, *num_rows_from_cache, max_block_size)));
    }
    else
    {
        CompressionMethod compression_method;
        if (const auto * object_info_in_archive = dynamic_cast<const ArchiveIterator::ObjectInfoInArchive *>(object_info.get()))
        {
            compression_method = chooseCompressionMethod(configuration->getPathInArchive(), configuration->compression_method);
            const auto & archive_reader = object_info_in_archive->archive_reader;
            read_buf = archive_reader->readFile(object_info_in_archive->path_in_archive, /*throw_on_not_found=*/true);
        }
        else
        {
            compression_method = chooseCompressionMethod(object_info->getFileName(), configuration->compression_method);
            read_buf = createReadBuffer(*object_info, object_storage, context_, log);
        }

        auto input_format = FormatFactory::instance().getInput(
            configuration->format,
            *read_buf,
            read_from_format_info.format_header,
            context_,
            max_block_size,
            format_settings,
            need_only_count ? 1 : max_parsing_threads,
            std::nullopt,
            true/* is_remote_fs */,
            compression_method,
            need_only_count);

        if (key_condition_)
            input_format->setKeyCondition(key_condition_);

        if (need_only_count)
            input_format->needOnlyCount();

        builder.init(Pipe(input_format));

        if (read_from_format_info.columns_description.hasDefaults())
        {
            builder.addSimpleTransform(
                [&](const Block & header)
                {
                    return std::make_shared<AddingDefaultsTransform>(header, read_from_format_info.columns_description, *input_format, context_);
                });
        }

        source = input_format;
    }

    /// Add ExtractColumnsTransform to extract requested columns/subcolumns
    /// from chunk read by IInputFormat.
    builder.addSimpleTransform([&](const Block & header)
    {
        return std::make_shared<ExtractColumnsTransform>(header, read_from_format_info.requested_columns);
    });

    auto pipeline = std::make_unique<QueryPipeline>(QueryPipelineBuilder::getPipeline(std::move(builder)));
    auto current_reader = std::make_unique<PullingPipelineExecutor>(*pipeline);

    ProfileEvents::increment(ProfileEvents::EngineFileLikeReadFiles);

    return ReaderHolder(
        object_info, std::move(read_buf), std::move(source), std::move(pipeline), std::move(current_reader));
}

std::future<StorageObjectStorageSource::ReaderHolder> StorageObjectStorageSource::createReaderAsync()
{
    return create_reader_scheduler([=, this] { return createReader(); }, Priority{});
}

std::unique_ptr<ReadBuffer> StorageObjectStorageSource::createReadBuffer(
    const ObjectInfo & object_info,
    const ObjectStoragePtr & object_storage,
    const ContextPtr & context_,
    const LoggerPtr & log)
{
    const auto & object_size = object_info.metadata->size_bytes;

    auto read_settings = context_->getReadSettings().adjustBufferSize(object_size);
    read_settings.enable_filesystem_cache = false;
    /// FIXME: Changing this setting to default value breaks something around parquet reading
    read_settings.remote_read_min_bytes_for_seek = read_settings.remote_fs_buffer_size;

    const bool object_too_small = object_size <= 2 * context_->getSettingsRef().max_download_buffer_size;
    const bool use_prefetch = object_too_small && read_settings.remote_fs_method == RemoteFSReadMethod::threadpool;
    read_settings.remote_fs_method = use_prefetch ? RemoteFSReadMethod::threadpool : RemoteFSReadMethod::read;
    /// User's object may change, don't cache it.
    read_settings.use_page_cache_for_disks_without_file_cache = false;

    // Create a read buffer that will prefetch the first ~1 MB of the file.
    // When reading lots of tiny files, this prefetching almost doubles the throughput.
    // For bigger files, parallel reading is more useful.
    if (use_prefetch)
    {
        LOG_TRACE(log, "Downloading object of size {} with initial prefetch", object_size);

        auto async_reader = object_storage->readObjects(
            StoredObjects{StoredObject{object_info.getPath(), /* local_path */ "", object_size}}, read_settings);

        async_reader->setReadUntilEnd();
        if (read_settings.remote_fs_prefetch)
            async_reader->prefetch(DEFAULT_PREFETCH_PRIORITY);

        return async_reader;
    }
    else
    {
        /// FIXME: this is inconsistent that readObject always reads synchronously ignoring read_method setting.
        return object_storage->readObject(StoredObject(object_info.getPath(), "", object_size), read_settings);
    }
}

StorageObjectStorageSource::IIterator::IIterator(const std::string & logger_name_)
    : logger(getLogger(logger_name_))
{
}

StorageObjectStorage::ObjectInfoPtr StorageObjectStorageSource::IIterator::next(size_t processor)
{
    auto object_info = nextImpl(processor);

    if (object_info)
    {
        LOG_TEST(logger, "Next key: {}", object_info->getFileName());
    }

    return object_info;
}

StorageObjectStorageSource::GlobIterator::GlobIterator(
    ObjectStoragePtr object_storage_,
    ConfigurationPtr configuration_,
    const ActionsDAG::Node * predicate,
    const NamesAndTypesList & virtual_columns_,
    ContextPtr context_,
    ObjectInfos * read_keys_,
    size_t list_object_keys_size,
    bool throw_on_zero_files_match_,
    std::function<void(FileProgress)> file_progress_callback_)
    : IIterator("GlobIterator")
    , WithContext(context_)
    , object_storage(object_storage_)
    , configuration(configuration_)
    , virtual_columns(virtual_columns_)
    , throw_on_zero_files_match(throw_on_zero_files_match_)
    , read_keys(read_keys_)
    , file_progress_callback(file_progress_callback_)
{
    if (configuration->isNamespaceWithGlobs())
    {
        throw Exception(ErrorCodes::BAD_ARGUMENTS, "Expression can not have wildcards inside namespace name");
    }
    else if (configuration->isPathWithGlobs())
    {
        const auto key_with_globs = configuration_->getPath();
        const auto key_prefix = configuration->getPathWithoutGlobs();
        object_storage_iterator = object_storage->iterate(key_prefix, list_object_keys_size);

        matcher = std::make_unique<re2::RE2>(makeRegexpPatternFromGlobs(key_with_globs));
        if (!matcher->ok())
        {
            throw Exception(
                ErrorCodes::CANNOT_COMPILE_REGEXP,
                "Cannot compile regex from glob ({}): {}", key_with_globs, matcher->error());
        }

        recursive = key_with_globs == "/**";
        if (auto filter_dag = VirtualColumnUtils::createPathAndFileFilterDAG(predicate, virtual_columns))
        {
            VirtualColumnUtils::buildSetsForDAG(*filter_dag, getContext());
            filter_expr = std::make_shared<ExpressionActions>(std::move(*filter_dag));
        }
    }
    else
    {
        throw Exception(ErrorCodes::BAD_ARGUMENTS,
                        "Using glob iterator with path without globs is not allowed (used path: {})",
                        configuration->getPath());
    }
}

size_t StorageObjectStorageSource::GlobIterator::estimatedKeysCount()
{
    if (object_infos.empty() && !is_finished && object_storage_iterator->isValid())
    {
        /// 1000 files were listed, and we cannot make any estimation of _how many more_ there are (because we list bucket lazily);
        /// If there are more objects in the bucket, limiting the number of streams is the last thing we may want to do
        /// as it would lead to serious slow down of the execution, since objects are going
        /// to be fetched sequentially rather than in-parallel with up to <max_threads> times.
        return std::numeric_limits<size_t>::max();
    }
    return object_infos.size();
}

StorageObjectStorage::ObjectInfoPtr StorageObjectStorageSource::GlobIterator::nextImpl(size_t processor)
{
    std::lock_guard lock(next_mutex);
    auto object_info = nextImplUnlocked(processor);
    if (first_iteration && !object_info && throw_on_zero_files_match)
    {
        throw Exception(ErrorCodes::FILE_DOESNT_EXIST,
                        "Can not match any files with path {}",
                        configuration->getPath());
    }
    first_iteration = false;
    return object_info;
}

StorageObjectStorage::ObjectInfoPtr StorageObjectStorageSource::GlobIterator::nextImplUnlocked(size_t /* processor */)
{
    bool current_batch_processed = object_infos.empty() || index >= object_infos.size();
    if (is_finished && current_batch_processed)
        return {};

    if (current_batch_processed)
    {
        ObjectInfos new_batch;
        while (new_batch.empty())
        {
            auto result = object_storage_iterator->getCurrentBatchAndScheduleNext();
            if (!result.has_value())
            {
                is_finished = true;
                return {};
            }

            new_batch = std::move(result.value());
            for (auto it = new_batch.begin(); it != new_batch.end();)
            {
                if (!recursive && !re2::RE2::FullMatch((*it)->getPath(), *matcher))
                    it = new_batch.erase(it);
                else
                    ++it;
            }

            if (filter_expr)
            {
                std::vector<String> paths;
                paths.reserve(new_batch.size());
                for (const auto & object_info : new_batch)
                    paths.push_back(getUniqueStoragePathIdentifier(*configuration, *object_info, false));

                VirtualColumnUtils::filterByPathOrFile(new_batch, paths, filter_expr, virtual_columns);

                LOG_TEST(logger, "Filtered files: {} -> {}", paths.size(), new_batch.size());
            }
        }

        index = 0;

        if (read_keys)
            read_keys->insert(read_keys->end(), new_batch.begin(), new_batch.end());

        object_infos = std::move(new_batch);

        if (file_progress_callback)
        {
            for (const auto & object_info : object_infos)
            {
                chassert(object_info->metadata);
                file_progress_callback(FileProgress(0, object_info->metadata->size_bytes));
            }
        }
    }

    if (index >= object_infos.size())
    {
        throw Exception(
            ErrorCodes::LOGICAL_ERROR,
            "Index out of bound for blob metadata. Index: {}, size: {}",
            index, object_infos.size());
    }

    return object_infos[index++];
}

StorageObjectStorageSource::KeysIterator::KeysIterator(
    ObjectStoragePtr object_storage_,
    ConfigurationPtr configuration_,
    const NamesAndTypesList & virtual_columns_,
    ObjectInfos * read_keys_,
    bool ignore_non_existent_files_,
    std::function<void(FileProgress)> file_progress_callback_)
    : IIterator("KeysIterator")
    , object_storage(object_storage_)
    , configuration(configuration_)
    , virtual_columns(virtual_columns_)
    , file_progress_callback(file_progress_callback_)
    , keys(configuration->getPaths())
    , ignore_non_existent_files(ignore_non_existent_files_)
{
    if (read_keys_)
    {
        /// TODO: should we add metadata if we anyway fetch it if file_progress_callback is passed?
        for (auto && key : keys)
        {
            auto object_info = std::make_shared<ObjectInfo>(key);
            read_keys_->emplace_back(object_info);
        }
    }
}

StorageObjectStorage::ObjectInfoPtr StorageObjectStorageSource::KeysIterator::nextImpl(size_t /* processor */)
{
    while (true)
    {
        size_t current_index = index.fetch_add(1, std::memory_order_relaxed);
        if (current_index >= keys.size())
            return {};

        auto key = keys[current_index];

        ObjectMetadata object_metadata{};
        if (ignore_non_existent_files)
        {
            auto metadata = object_storage->tryGetObjectMetadata(key);
            if (!metadata)
                continue;
        }
        else
            object_metadata = object_storage->getObjectMetadata(key);

        if (file_progress_callback)
            file_progress_callback(FileProgress(0, object_metadata.size_bytes));

        return std::make_shared<ObjectInfo>(key, object_metadata);
    }
}

StorageObjectStorageSource::ReaderHolder::ReaderHolder(
    ObjectInfoPtr object_info_,
    std::unique_ptr<ReadBuffer> read_buf_,
    std::shared_ptr<ISource> source_,
    std::unique_ptr<QueryPipeline> pipeline_,
    std::unique_ptr<PullingPipelineExecutor> reader_)
    : object_info(std::move(object_info_))
    , read_buf(std::move(read_buf_))
    , source(std::move(source_))
    , pipeline(std::move(pipeline_))
    , reader(std::move(reader_))
{
}

StorageObjectStorageSource::ReaderHolder &
StorageObjectStorageSource::ReaderHolder::operator=(ReaderHolder && other) noexcept
{
    /// The order of destruction is important.
    /// reader uses pipeline, pipeline uses read_buf.
    reader = std::move(other.reader);
    pipeline = std::move(other.pipeline);
    source = std::move(other.source);
    read_buf = std::move(other.read_buf);
    object_info = std::move(other.object_info);
    return *this;
}

StorageObjectStorageSource::ReadTaskIterator::ReadTaskIterator(
    const ReadTaskCallback & callback_, size_t max_threads_count)
    : IIterator("ReadTaskIterator")
    , callback(callback_)
{
    ThreadPool pool(
        CurrentMetrics::StorageObjectStorageThreads,
        CurrentMetrics::StorageObjectStorageThreadsActive,
        CurrentMetrics::StorageObjectStorageThreadsScheduled, max_threads_count);

    auto pool_scheduler = threadPoolCallbackRunnerUnsafe<String>(pool, "ReadTaskIter");

    std::vector<std::future<String>> keys;
    keys.reserve(max_threads_count);
    for (size_t i = 0; i < max_threads_count; ++i)
        keys.push_back(pool_scheduler([this] { return callback(); }, Priority{}));

    pool.wait();
    buffer.reserve(max_threads_count);
    for (auto & key_future : keys)
    {
        auto key = key_future.get();
        if (!key.empty())
            buffer.emplace_back(std::make_shared<ObjectInfo>(key, std::nullopt));
    }
}

StorageObjectStorage::ObjectInfoPtr StorageObjectStorageSource::ReadTaskIterator::nextImpl(size_t)
{
    size_t current_index = index.fetch_add(1, std::memory_order_relaxed);
    if (current_index >= buffer.size())
        return std::make_shared<ObjectInfo>(callback());

    return buffer[current_index];
}

static IArchiveReader::NameFilter createArchivePathFilter(const std::string & archive_pattern)
{
    auto matcher = std::make_shared<re2::RE2>(makeRegexpPatternFromGlobs(archive_pattern));
    if (!matcher->ok())
    {
        throw Exception(ErrorCodes::CANNOT_COMPILE_REGEXP,
                        "Cannot compile regex from glob ({}): {}",
                        archive_pattern, matcher->error());
    }
    return [matcher](const std::string & p) mutable { return re2::RE2::FullMatch(p, *matcher); };
}

StorageObjectStorageSource::ArchiveIterator::ObjectInfoInArchive::ObjectInfoInArchive(
    ObjectInfoPtr archive_object_,
    const std::string & path_in_archive_,
    std::shared_ptr<IArchiveReader> archive_reader_,
    IArchiveReader::FileInfo && file_info_)
    : archive_object(archive_object_), path_in_archive(path_in_archive_), archive_reader(archive_reader_), file_info(file_info_)
{
}

StorageObjectStorageSource::ArchiveIterator::ArchiveIterator(
    ObjectStoragePtr object_storage_,
    ConfigurationPtr configuration_,
    std::unique_ptr<IIterator> archives_iterator_,
    ContextPtr context_,
    ObjectInfos * read_keys_)
    : IIterator("ArchiveIterator")
    , WithContext(context_)
    , object_storage(object_storage_)
    , is_path_in_archive_with_globs(configuration_->isPathInArchiveWithGlobs())
    , archives_iterator(std::move(archives_iterator_))
    , filter(is_path_in_archive_with_globs ? createArchivePathFilter(configuration_->getPathInArchive()) : IArchiveReader::NameFilter{})
    , path_in_archive(is_path_in_archive_with_globs ? "" : configuration_->getPathInArchive())
    , read_keys(read_keys_)
{
}

std::shared_ptr<IArchiveReader>
StorageObjectStorageSource::ArchiveIterator::createArchiveReader(ObjectInfoPtr object_info) const
{
    const auto size = object_info->metadata->size_bytes;
    return DB::createArchiveReader(
        /* path_to_archive */object_info->getPath(),
        /* archive_read_function */[=, this]()
        {
            StoredObject stored_object(object_info->getPath(), "", size);
            return object_storage->readObject(stored_object, getContext()->getReadSettings());
        },
        /* archive_size */size);
}

StorageObjectStorageSource::ObjectInfoPtr
StorageObjectStorageSource::ArchiveIterator::nextImpl(size_t processor)
{
    std::unique_lock lock{next_mutex};
    IArchiveReader::FileInfo current_file_info{};
    while (true)
    {
        if (filter)
        {
            if (!file_enumerator)
            {
                archive_object = archives_iterator->next(processor);
                if (!archive_object)
                    return {};

                archive_reader = createArchiveReader(archive_object);
                file_enumerator = archive_reader->firstFile();
                if (!file_enumerator)
                    continue;
            }
            else if (!file_enumerator->nextFile())
            {
                file_enumerator.reset();
                continue;
            }

            path_in_archive = file_enumerator->getFileName();
            if (!filter(path_in_archive))
                continue;
            else
                current_file_info = file_enumerator->getFileInfo();
        }
        else
        {
            archive_object = archives_iterator->next(processor);
            if (!archive_object)
                return {};

            if (!archive_object->metadata)
                archive_object->metadata = object_storage->getObjectMetadata(archive_object->getPath());

            archive_reader = createArchiveReader(archive_object);
            if (!archive_reader->fileExists(path_in_archive))
                continue;
            else
                current_file_info = archive_reader->getFileInfo(path_in_archive);
        }
        break;
    }

    auto object_in_archive
        = std::make_shared<ObjectInfoInArchive>(archive_object, path_in_archive, archive_reader, std::move(current_file_info));

    if (read_keys != nullptr)
        read_keys->push_back(object_in_archive);

    return object_in_archive;
}

size_t StorageObjectStorageSource::ArchiveIterator::estimatedKeysCount()
{
    return archives_iterator->estimatedKeysCount();
}

}<|MERGE_RESOLUTION|>--- conflicted
+++ resolved
@@ -202,21 +202,14 @@
             VirtualColumnUtils::addRequestedFileLikeStorageVirtualsToChunk(
                 chunk,
                 read_from_format_info.requested_virtual_columns,
-<<<<<<< HEAD
                 {
                   .path = getUniqueStoragePathIdentifier(*configuration, *object_info, false),
                   .size = object_info->isArchive() ? object_info->fileSizeInArchive() : object_info->metadata->size_bytes,
                   .filename = &filename,
                   .last_modified = object_info->metadata->last_modified,
+                  .etag = &(object_info->metadata->etag)
+                  .last_modified = object_info->metadata->last_modified,
                 }, getContext(), read_from_format_info.columns_description);
-=======
-                {.path = getUniqueStoragePathIdentifier(*configuration, *object_info, false),
-                 .size = object_info->isArchive() ? object_info->fileSizeInArchive() : object_info->metadata->size_bytes,
-                 .filename = &filename,
-                 .last_modified = object_info->metadata->last_modified,
-                 .etag = &(object_info->metadata->etag)
-                 });
->>>>>>> 755b06b4
 
             const auto & partition_columns = configuration->getPartitionColumns();
             if (!partition_columns.empty() && chunk_size && chunk.hasColumns())
