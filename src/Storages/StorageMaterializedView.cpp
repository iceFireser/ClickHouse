--- conflicted
+++ resolved
@@ -632,11 +632,7 @@
         auto query_for_logging = drop_query->formatForLogging(refresh_context->getSettingsRef()[Setting::log_queries_cut_to_length]);
         logExceptionBeforeStart(query_for_logging, refresh_context, drop_query, nullptr, stopwatch.elapsedMilliseconds());
         LOG_ERROR(getLogger("StorageMaterializedView"),
-<<<<<<< HEAD
-            "{}: Failed to drop temporary table after refresh. Table {} is left behind and requires manual cleanup!",
-=======
             "{}: Failed to drop temporary table after refresh. Table {} is left behind and requires manual cleanup.",
->>>>>>> 4491ce2e
             getStorageID().getFullTableName(), table_id.getFullTableName());
         out_exception = getCurrentExceptionMessage(true);
     }
