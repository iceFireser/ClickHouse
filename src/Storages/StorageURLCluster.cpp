--- conflicted
+++ resolved
@@ -43,16 +43,9 @@
     const StorageID & table_id_,
     const ColumnsDescription & columns_,
     const ConstraintsDescription & constraints_,
-<<<<<<< HEAD
     const StorageURL::Configuration & configuration_)
-    : IStorageCluster(cluster_name_, table_id_, &Poco::Logger::get("StorageURLCluster (" + table_id_.table_name + ")"))
+    : IStorageCluster(cluster_name_, table_id_, getLogger("StorageURLCluster (" + table_id_.table_name + ")"), structure_argument_was_provided_)
     , uri(uri_), format_name(format_)
-=======
-    const StorageURL::Configuration & configuration_,
-    bool structure_argument_was_provided_)
-    : IStorageCluster(cluster_name_, table_id_, getLogger("StorageURLCluster (" + table_id_.table_name + ")"), structure_argument_was_provided_)
-    , uri(uri_)
->>>>>>> a69a0aea
 {
     context->getRemoteHostFilter().checkURL(Poco::URI(uri));
     context->getHTTPHeaderFilter().checkHeaders(configuration_.headers);
