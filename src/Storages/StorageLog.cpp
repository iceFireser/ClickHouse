#include <Storages/StorageLog.h>
#include <Storages/StorageFactory.h>

#include <Common/Exception.h>
#include <Common/StringUtils/StringUtils.h>
#include <Common/typeid_cast.h>

#include <Interpreters/evaluateConstantExpression.h>

#include <IO/ReadBufferFromFileBase.h>
#include <IO/WriteBufferFromFileBase.h>
#include <Compression/CompressedReadBuffer.h>
#include <Compression/CompressedWriteBuffer.h>
#include <IO/ReadHelpers.h>
#include <IO/WriteHelpers.h>

#include <DataTypes/NestedUtils.h>

#include <DataStreams/IBlockInputStream.h>
#include <DataStreams/IBlockOutputStream.h>

#include <Columns/ColumnArray.h>

#include <Interpreters/Context.h>
#include <Parsers/ASTLiteral.h>
#include "StorageLogSettings.h"
#include <Processors/Sources/SourceWithProgress.h>
#include <Processors/Pipe.h>

#include <cassert>


#define DBMS_STORAGE_LOG_DATA_FILE_EXTENSION ".bin"
#define DBMS_STORAGE_LOG_MARKS_FILE_NAME "__marks.mrk"


namespace DB
{

namespace ErrorCodes
{
    extern const int TIMEOUT_EXCEEDED;
    extern const int LOGICAL_ERROR;
    extern const int DUPLICATE_COLUMN;
    extern const int SIZES_OF_MARKS_FILES_ARE_INCONSISTENT;
    extern const int NUMBER_OF_ARGUMENTS_DOESNT_MATCH;
    extern const int INCORRECT_FILE_NAME;
}

class LogSource final : public SourceWithProgress
{
public:
    static Block getHeader(const NamesAndTypesList & columns)
    {
        Block res;

        for (const auto & name_type : columns)
            res.insert({ name_type.type->createColumn(), name_type.type, name_type.name });

        return res;
    }

    LogSource(
        size_t block_size_, const NamesAndTypesList & columns_, StorageLog & storage_,
        size_t mark_number_, size_t rows_limit_, size_t max_read_buffer_size_)
        : SourceWithProgress(getHeader(columns_)),
        block_size(block_size_),
        columns(columns_),
        storage(storage_),
        mark_number(mark_number_),
        rows_limit(rows_limit_),
        max_read_buffer_size(max_read_buffer_size_)
    {
    }

    String getName() const override { return "Log"; }

protected:
    Chunk generate() override;

private:
    size_t block_size;
    NamesAndTypesList columns;
    StorageLog & storage;
    size_t mark_number;     /// from what mark to read data
    size_t rows_limit;      /// The maximum number of rows that can be read
    size_t rows_read = 0;
    size_t max_read_buffer_size;

    struct Stream
    {
        Stream(const DiskPtr & disk, const String & data_path, size_t offset, size_t max_read_buffer_size_)
            : plain(disk->readFile(data_path, std::min(max_read_buffer_size_, disk->getFileSize(data_path))))
            , compressed(*plain)
        {
            if (offset)
                plain->seek(offset, SEEK_SET);
        }

        std::unique_ptr<ReadBufferFromFileBase> plain;
        CompressedReadBuffer compressed;
    };

    using FileStreams = std::map<String, Stream>;
    FileStreams streams;

    using DeserializeState = IDataType::DeserializeBinaryBulkStatePtr;
    using DeserializeStates = std::map<String, DeserializeState>;
    DeserializeStates deserialize_states;

    void readData(const NameAndTypePair & name_and_type, ColumnPtr & column, size_t max_rows_to_read, IDataType::SubstreamsCache & cache);
};


<<<<<<< HEAD
class LogBlockOutputStream final : public IBlockOutputStream
{
public:
    explicit LogBlockOutputStream(StorageLog & storage_, const StorageMetadataPtr & metadata_snapshot_)
        : storage(storage_)
        , metadata_snapshot(metadata_snapshot_)
        , lock(storage.rwlock)
        , marks_stream(
            storage.disk->writeFile(storage.marks_file_path, 4096, WriteMode::Rewrite))
    {
    }

    ~LogBlockOutputStream() override
    {
        try
        {
            if (!done)
            {
                /// Rollback partial writes.
                streams.clear();
                storage.file_checker.repair();
            }
        }
        catch (...)
        {
            tryLogCurrentException(__PRETTY_FUNCTION__);
        }
    }

    Block getHeader() const override { return metadata_snapshot->getSampleBlock(); }
    void write(const Block & block) override;
    void writeSuffix() override;

private:
    StorageLog & storage;
    StorageMetadataPtr metadata_snapshot;
    std::unique_lock<std::shared_mutex> lock;
    bool done = false;

    struct Stream
    {
        Stream(const DiskPtr & disk, const String & data_path, CompressionCodecPtr codec, size_t max_compress_block_size) :
            plain(disk->writeFile(data_path, max_compress_block_size, WriteMode::Append)),
            compressed(*plain, std::move(codec), max_compress_block_size),
            plain_offset(disk->getFileSize(data_path))
        {
        }

        std::unique_ptr<WriteBuffer> plain;
        CompressedWriteBuffer compressed;

        size_t plain_offset;    /// How many bytes were in the file at the time the LogBlockOutputStream was created.

        void finalize()
        {
            compressed.next();
            plain->next();
        }
    };

    using Mark = StorageLog::Mark;
    using MarksForColumns = std::vector<std::pair<size_t, Mark>>;

    using FileStreams = std::map<String, Stream>;
    FileStreams streams;

    using WrittenStreams = std::set<String>;

    std::unique_ptr<WriteBuffer> marks_stream; /// Declared below `lock` to make the file open when rwlock is captured.

    using SerializeState = IDataType::SerializeBinaryBulkStatePtr;
    using SerializeStates = std::map<String, SerializeState>;
    SerializeStates serialize_states;

    IDataType::OutputStreamGetter createStreamGetter(const NameAndTypePair & name_and_type, WrittenStreams & written_streams);

    void writeData(const NameAndTypePair & name_and_type, const IColumn & column,
        MarksForColumns & out_marks,
        WrittenStreams & written_streams);

    void writeMarks(MarksForColumns && marks);
};


=======
>>>>>>> 8fdaa43b
Chunk LogSource::generate()
{
    Block res;

    if (rows_read == rows_limit)
        return {};

    if (storage.file_checker.empty())
        return {};

    /// How many rows to read for the next block.
    size_t max_rows_to_read = std::min(block_size, rows_limit - rows_read);
    std::unordered_map<String, IDataType::SubstreamsCache> caches;

    for (const auto & name_type : columns)
    {
        ColumnPtr column;
        try
        {
            column = name_type.type->createColumn();
            readData(name_type, column, max_rows_to_read, caches[name_type.getNameInStorage()]);
        }
        catch (Exception & e)
        {
            e.addMessage("while reading column " + name_type.name + " at " + fullPath(storage.disk, storage.table_path));
            throw;
        }

        if (!column->empty())
            res.insert(ColumnWithTypeAndName(std::move(column), name_type.type, name_type.name));
    }

    if (res)
        rows_read += res.rows();

    if (!res || rows_read == rows_limit)
    {
        /** Close the files (before destroying the object).
          * When many sources are created, but simultaneously reading only a few of them,
          * buffers don't waste memory.
          */
        streams.clear();
    }

    UInt64 num_rows = res.rows();
    return Chunk(res.getColumns(), num_rows);
}


void LogSource::readData(const NameAndTypePair & name_and_type, ColumnPtr & column,
    size_t max_rows_to_read, IDataType::SubstreamsCache & cache)
{
    IDataType::DeserializeBinaryBulkSettings settings; /// TODO Use avg_value_size_hint.
    const auto & [name, type] = name_and_type;

    auto create_stream_getter = [&](bool stream_for_prefix)
    {
        return [&, stream_for_prefix] (const IDataType::SubstreamPath & path) -> ReadBuffer *
        {
            if (cache.count(IDataType::getSubcolumnNameForStream(path)))
                return nullptr;

            String stream_name = IDataType::getFileNameForStream(name_and_type, path);
            const auto & file_it = storage.files.find(stream_name);
            if (storage.files.end() == file_it)
                throw Exception("Logical error: no information about file " + stream_name + " in StorageLog", ErrorCodes::LOGICAL_ERROR);

            UInt64 offset = 0;
            if (!stream_for_prefix && mark_number)
                offset = file_it->second.marks[mark_number].offset;

            auto & data_file_path = file_it->second.data_file_path;
            auto it = streams.try_emplace(stream_name, storage.disk, data_file_path, offset, max_read_buffer_size).first;

            return &it->second.compressed;
        };
    };

    if (deserialize_states.count(name) == 0)
    {
        settings.getter = create_stream_getter(true);
        type->deserializeBinaryBulkStatePrefix(settings, deserialize_states[name]);
    }

    settings.getter = create_stream_getter(false);
    type->deserializeBinaryBulkWithMultipleStreams(column, max_rows_to_read, settings, deserialize_states[name], &cache);
}


class LogBlockOutputStream final : public IBlockOutputStream
{
public:
    explicit LogBlockOutputStream(
        StorageLog & storage_, const StorageMetadataPtr & metadata_snapshot_, std::unique_lock<std::shared_timed_mutex> && lock_)
        : storage(storage_)
        , metadata_snapshot(metadata_snapshot_)
        , lock(std::move(lock_))
        , marks_stream(
            storage.disk->writeFile(storage.marks_file_path, 4096, WriteMode::Rewrite))
    {
        if (!lock)
            throw Exception("Lock timeout exceeded", ErrorCodes::TIMEOUT_EXCEEDED);

        /// If there were no files, add info to rollback in case of error.
        if (storage.file_checker.empty())
        {
            for (const auto & file : storage.files)
                storage.file_checker.setEmpty(file.second.data_file_path);
            storage.file_checker.save();
        }
    }

    ~LogBlockOutputStream() override
    {
        try
        {
            if (!done)
            {
                /// Rollback partial writes.
                streams.clear();
                storage.file_checker.repair();
            }
        }
        catch (...)
        {
            tryLogCurrentException(__PRETTY_FUNCTION__);
        }
    }

    Block getHeader() const override { return metadata_snapshot->getSampleBlock(); }
    void write(const Block & block) override;
    void writeSuffix() override;

private:
    StorageLog & storage;
    StorageMetadataPtr metadata_snapshot;
    std::unique_lock<std::shared_timed_mutex> lock;
    bool done = false;

    struct Stream
    {
        Stream(const DiskPtr & disk, const String & data_path, CompressionCodecPtr codec, size_t max_compress_block_size) :
            plain(disk->writeFile(data_path, max_compress_block_size, WriteMode::Append)),
            compressed(*plain, std::move(codec), max_compress_block_size),
            plain_offset(disk->getFileSize(data_path))
        {
        }

        std::unique_ptr<WriteBuffer> plain;
        CompressedWriteBuffer compressed;

        size_t plain_offset;    /// How many bytes were in the file at the time the LogBlockOutputStream was created.

        void finalize()
        {
            compressed.next();
            plain->next();
        }
    };

    using Mark = StorageLog::Mark;
    using MarksForColumns = std::vector<std::pair<size_t, Mark>>;

    using FileStreams = std::map<String, Stream>;
    FileStreams streams;

    using WrittenStreams = std::set<String>;

    std::unique_ptr<WriteBuffer> marks_stream; /// Declared below `lock` to make the file open when rwlock is captured.

    using SerializeState = IDataType::SerializeBinaryBulkStatePtr;
    using SerializeStates = std::map<String, SerializeState>;
    SerializeStates serialize_states;

    IDataType::OutputStreamGetter createStreamGetter(const String & name, WrittenStreams & written_streams);

    void writeData(const String & name, const IDataType & type, const IColumn & column,
        MarksForColumns & out_marks,
        WrittenStreams & written_streams);

    void writeMarks(MarksForColumns && marks);
};


void LogBlockOutputStream::write(const Block & block)
{
    metadata_snapshot->check(block, true);

    /// The set of written offset columns so that you do not write shared offsets of columns for nested structures multiple times
    WrittenStreams written_streams;

    MarksForColumns marks;
    marks.reserve(storage.file_count);

    for (size_t i = 0; i < block.columns(); ++i)
    {
        const ColumnWithTypeAndName & column = block.safeGetByPosition(i);
        writeData(NameAndTypePair(column.name, column.type), *column.column, marks, written_streams);
    }

    writeMarks(std::move(marks));
}


void LogBlockOutputStream::writeSuffix()
{
    if (done)
        return;

    WrittenStreams written_streams;
    IDataType::SerializeBinaryBulkSettings settings;
    for (const auto & column : getHeader())
    {
        auto it = serialize_states.find(column.name);
        if (it != serialize_states.end())
        {
            settings.getter = createStreamGetter(NameAndTypePair(column.name, column.type), written_streams);
            column.type->serializeBinaryBulkStateSuffix(settings, it->second);
        }
    }

    /// Finish write.
    marks_stream->next();
    marks_stream->finalize();

    for (auto & name_stream : streams)
        name_stream.second.finalize();

    Strings column_files;
    for (const auto & name_stream : streams)
        column_files.push_back(storage.files[name_stream.first].data_file_path);
    column_files.push_back(storage.marks_file_path);

    for (const auto & file : column_files)
        storage.file_checker.update(file);
    storage.file_checker.save();

    streams.clear();
    done = true;
}


IDataType::OutputStreamGetter LogBlockOutputStream::createStreamGetter(const NameAndTypePair & name_and_type,
                                                                       WrittenStreams & written_streams)
{
    return [&] (const IDataType::SubstreamPath & path) -> WriteBuffer *
    {
        String stream_name = IDataType::getFileNameForStream(name_and_type, path);
        if (written_streams.count(stream_name))
            return nullptr;

        auto it = streams.find(stream_name);
        if (streams.end() == it)
            throw Exception("Logical error: stream was not created when writing data in LogBlockOutputStream",
                            ErrorCodes::LOGICAL_ERROR);
        return &it->second.compressed;
    };
}


void LogBlockOutputStream::writeData(const NameAndTypePair & name_and_type, const IColumn & column,
    MarksForColumns & out_marks, WrittenStreams & written_streams)
{
    IDataType::SerializeBinaryBulkSettings settings;
    const auto & [name, type] = name_and_type;

    type->enumerateStreams([&] (const IDataType::SubstreamPath & path, const IDataType & /* substream_type */)
    {
        String stream_name = IDataType::getFileNameForStream(name_and_type, path);
        if (written_streams.count(stream_name))
            return;

        const auto & columns = metadata_snapshot->getColumns();
        streams.try_emplace(
            stream_name,
            storage.disk,
            storage.files[stream_name].data_file_path,
            columns.getCodecOrDefault(name_and_type.name),
            storage.max_compress_block_size);
    }, settings.path);

    settings.getter = createStreamGetter(name_and_type, written_streams);

    if (serialize_states.count(name) == 0)
         type->serializeBinaryBulkStatePrefix(settings, serialize_states[name]);

    type->enumerateStreams([&] (const IDataType::SubstreamPath & path, const IDataType & /* substream_type */)
    {
        String stream_name = IDataType::getFileNameForStream(name_and_type, path);
        if (written_streams.count(stream_name))
            return;

        const auto & file = storage.files[stream_name];
        const auto stream_it = streams.find(stream_name);

        Mark mark;
        mark.rows = (file.marks.empty() ? 0 : file.marks.back().rows) + column.size();
        mark.offset = stream_it->second.plain_offset + stream_it->second.plain->count();

        out_marks.emplace_back(file.column_index, mark);
    }, settings.path);

    type->serializeBinaryBulkWithMultipleStreams(column, 0, 0, settings, serialize_states[name]);

    type->enumerateStreams([&] (const IDataType::SubstreamPath & path, const IDataType & /* substream_type */)
    {
        String stream_name = IDataType::getFileNameForStream(name_and_type, path);
        if (!written_streams.emplace(stream_name).second)
            return;

        auto it = streams.find(stream_name);
        if (streams.end() == it)
            throw Exception("Logical error: stream was not created when writing data in LogBlockOutputStream", ErrorCodes::LOGICAL_ERROR);
        it->second.compressed.next();
    }, settings.path);
}


void LogBlockOutputStream::writeMarks(MarksForColumns && marks)
{
    if (marks.size() != storage.file_count)
        throw Exception("Wrong number of marks generated from block. Makes no sense.", ErrorCodes::LOGICAL_ERROR);

    std::sort(marks.begin(), marks.end(), [](const auto & a, const auto & b) { return a.first < b.first; });

    for (const auto & mark : marks)
    {
        writeIntBinary(mark.second.rows, *marks_stream);
        writeIntBinary(mark.second.offset, *marks_stream);

        size_t column_index = mark.first;
        storage.files[storage.column_names_by_idx[column_index]].marks.push_back(mark.second);
    }
}

StorageLog::StorageLog(
    DiskPtr disk_,
    const String & relative_path_,
    const StorageID & table_id_,
    const ColumnsDescription & columns_,
    const ConstraintsDescription & constraints_,
    bool attach,
    size_t max_compress_block_size_)
    : IStorage(table_id_)
    , disk(std::move(disk_))
    , table_path(relative_path_)
    , max_compress_block_size(max_compress_block_size_)
    , file_checker(disk, table_path + "sizes.json")
{
    StorageInMemoryMetadata storage_metadata;
    storage_metadata.setColumns(columns_);
    storage_metadata.setConstraints(constraints_);
    setInMemoryMetadata(storage_metadata);

    if (relative_path_.empty())
        throw Exception("Storage " + getName() + " requires data path", ErrorCodes::INCORRECT_FILE_NAME);

    if (!attach)
    {
        /// create directories if they do not exist
        disk->createDirectories(table_path);
    }
    else
    {
        try
        {
            file_checker.repair();
        }
        catch (...)
        {
            tryLogCurrentException(__PRETTY_FUNCTION__);
        }
    }

    for (const auto & column : storage_metadata.getColumns().getAllPhysical())
        addFiles(column);

    marks_file_path = table_path + DBMS_STORAGE_LOG_MARKS_FILE_NAME;
}


void StorageLog::addFiles(const NameAndTypePair & column)
{
    if (files.end() != files.find(column.name))
        throw Exception("Duplicate column with name " + column.name + " in constructor of StorageLog.",
            ErrorCodes::DUPLICATE_COLUMN);

    IDataType::StreamCallback stream_callback = [&] (const IDataType::SubstreamPath & substream_path, const IDataType & /* substream_type */)
    {
        String stream_name = IDataType::getFileNameForStream(column, substream_path);

        if (!files.count(stream_name))
        {
            ColumnData & column_data = files[stream_name];
            column_data.column_index = file_count;
            column_data.data_file_path = table_path + stream_name + DBMS_STORAGE_LOG_DATA_FILE_EXTENSION;

            column_names_by_idx.push_back(stream_name);
            ++file_count;
        }
    };

    IDataType::SubstreamPath substream_path;
    column.type->enumerateStreams(stream_callback, substream_path);
}


void StorageLog::loadMarks(std::chrono::seconds lock_timeout)
{
    std::unique_lock lock(rwlock, lock_timeout);
    if (!lock)
        throw Exception("Lock timeout exceeded", ErrorCodes::TIMEOUT_EXCEEDED);

    if (loaded_marks)
        return;

    using FilesByIndex = std::vector<Files::iterator>;

    FilesByIndex files_by_index(file_count);
    for (Files::iterator it = files.begin(); it != files.end(); ++it)
        files_by_index[it->second.column_index] = it;

    if (disk->exists(marks_file_path))
    {
        size_t file_size = disk->getFileSize(marks_file_path);
        if (file_size % (file_count * sizeof(Mark)) != 0)
            throw Exception("Size of marks file is inconsistent", ErrorCodes::SIZES_OF_MARKS_FILES_ARE_INCONSISTENT);

        size_t marks_count = file_size / (file_count * sizeof(Mark));

        for (auto & file : files_by_index)
            file->second.marks.reserve(marks_count);

        std::unique_ptr<ReadBuffer> marks_rb = disk->readFile(marks_file_path, 32768);
        while (!marks_rb->eof())
        {
            for (auto & file : files_by_index)
            {
                Mark mark;
                readIntBinary(mark.rows, *marks_rb);
                readIntBinary(mark.offset, *marks_rb);
                file->second.marks.push_back(mark);
            }
        }
    }

    loaded_marks = true;
}


void StorageLog::rename(const String & new_path_to_table_data, const StorageID & new_table_id)
{
    assert(table_path != new_path_to_table_data);
    {
        disk->moveDirectory(table_path, new_path_to_table_data);

        table_path = new_path_to_table_data;
        file_checker.setPath(table_path + "sizes.json");

        for (auto & file : files)
            file.second.data_file_path = table_path + fileName(file.second.data_file_path);

        marks_file_path = table_path + DBMS_STORAGE_LOG_MARKS_FILE_NAME;
    }
    renameInMemory(new_table_id);
}

void StorageLog::truncate(const ASTPtr &, const StorageMetadataPtr & metadata_snapshot, const Context &, TableExclusiveLockHolder &)
{
    files.clear();
    file_count = 0;
    loaded_marks = false;

    disk->clearDirectory(table_path);

    for (const auto & column : metadata_snapshot->getColumns().getAllPhysical())
        addFiles(column);

    file_checker = FileChecker{disk, table_path + "sizes.json"};
    marks_file_path = table_path + DBMS_STORAGE_LOG_MARKS_FILE_NAME;
}


const StorageLog::Marks & StorageLog::getMarksWithRealRowCount(const StorageMetadataPtr & metadata_snapshot) const
{
    /// There should be at least one physical column
    auto column = *metadata_snapshot->getColumns().getAllPhysical().begin();
    String filename;

    /** We take marks from first column.
      * If this is a data type with multiple stream, get the first stream, that we assume have real row count.
      * (Example: for Array data type, first stream is array sizes; and number of array sizes is the number of arrays).
      */
    IDataType::SubstreamPath substream_root_path;
    column.type->enumerateStreams([&](const IDataType::SubstreamPath & substream_path, const IDataType & /* substream_type */)
    {
        if (filename.empty())
            filename = IDataType::getFileNameForStream(column, substream_path);
    }, substream_root_path);

    Files::const_iterator it = files.find(filename);
    if (files.end() == it)
        throw Exception("Cannot find file " + filename, ErrorCodes::LOGICAL_ERROR);

    return it->second.marks;
}


static std::chrono::seconds getLockTimeout(const Context & context)
{
    const Settings & settings = context.getSettingsRef();
    Int64 lock_timeout = settings.lock_acquire_timeout.totalSeconds();
    if (settings.max_execution_time.totalSeconds() != 0 && settings.max_execution_time.totalSeconds() < lock_timeout)
        lock_timeout = settings.max_execution_time.totalSeconds();
    return std::chrono::seconds{lock_timeout};
}


Pipe StorageLog::read(
    const Names & column_names,
    const StorageMetadataPtr & metadata_snapshot,
    SelectQueryInfo & /*query_info*/,
    const Context & context,
    QueryProcessingStage::Enum /*processed_stage*/,
    size_t max_block_size,
    unsigned num_streams)
{
    metadata_snapshot->check(column_names, getVirtuals(), getStorageID());

    auto lock_timeout = getLockTimeout(context);
    loadMarks(lock_timeout);

    auto all_columns = metadata_snapshot->getColumns().getAllWithSubcolumns().addTypes(column_names);
    all_columns = Nested::convertToSubcolumns(all_columns);

    std::shared_lock lock(rwlock, lock_timeout);
    if (!lock)
        throw Exception("Lock timeout exceeded", ErrorCodes::TIMEOUT_EXCEEDED);

    Pipes pipes;

    const Marks & marks = getMarksWithRealRowCount(metadata_snapshot);
    size_t marks_size = marks.size();

    if (num_streams > marks_size)
        num_streams = marks_size;

    size_t max_read_buffer_size = context.getSettingsRef().max_read_buffer_size;

    for (size_t stream = 0; stream < num_streams; ++stream)
    {
        size_t mark_begin = stream * marks_size / num_streams;
        size_t mark_end = (stream + 1) * marks_size / num_streams;

        size_t rows_begin = mark_begin ? marks[mark_begin - 1].rows : 0;
        size_t rows_end = mark_end ? marks[mark_end - 1].rows : 0;

        pipes.emplace_back(std::make_shared<LogSource>(
            max_block_size,
            all_columns,
            *this,
            mark_begin,
            rows_end - rows_begin,
            max_read_buffer_size));
    }

    /// No need to hold lock while reading because we read fixed range of data that does not change while appending more data.
    return Pipe::unitePipes(std::move(pipes));
}

BlockOutputStreamPtr StorageLog::write(const ASTPtr & /*query*/, const StorageMetadataPtr & metadata_snapshot, const Context & context)
{
    auto lock_timeout = getLockTimeout(context);
    loadMarks(lock_timeout);

    std::unique_lock lock(rwlock, lock_timeout);
    if (!lock)
        throw Exception("Lock timeout exceeded", ErrorCodes::TIMEOUT_EXCEEDED);

    return std::make_shared<LogBlockOutputStream>(*this, metadata_snapshot, std::move(lock));
}

CheckResults StorageLog::checkData(const ASTPtr & /* query */, const Context & context)
{
    std::shared_lock lock(rwlock, getLockTimeout(context));
    if (!lock)
        throw Exception("Lock timeout exceeded", ErrorCodes::TIMEOUT_EXCEEDED);

    return file_checker.check();
}


void registerStorageLog(StorageFactory & factory)
{
    StorageFactory::StorageFeatures features{
        .supports_settings = true
    };

    factory.registerStorage("Log", [](const StorageFactory::Arguments & args)
    {
        if (!args.engine_args.empty())
            throw Exception(
                "Engine " + args.engine_name + " doesn't support any arguments (" + toString(args.engine_args.size()) + " given)",
                ErrorCodes::NUMBER_OF_ARGUMENTS_DOESNT_MATCH);

        String disk_name = getDiskName(*args.storage_def);
        DiskPtr disk = args.context.getDisk(disk_name);

        return StorageLog::create(
            disk, args.relative_data_path, args.table_id, args.columns, args.constraints,
            args.attach, args.context.getSettings().max_compress_block_size);
    }, features);
}

}<|MERGE_RESOLUTION|>--- conflicted
+++ resolved
@@ -112,93 +112,6 @@
 };
 
 
-<<<<<<< HEAD
-class LogBlockOutputStream final : public IBlockOutputStream
-{
-public:
-    explicit LogBlockOutputStream(StorageLog & storage_, const StorageMetadataPtr & metadata_snapshot_)
-        : storage(storage_)
-        , metadata_snapshot(metadata_snapshot_)
-        , lock(storage.rwlock)
-        , marks_stream(
-            storage.disk->writeFile(storage.marks_file_path, 4096, WriteMode::Rewrite))
-    {
-    }
-
-    ~LogBlockOutputStream() override
-    {
-        try
-        {
-            if (!done)
-            {
-                /// Rollback partial writes.
-                streams.clear();
-                storage.file_checker.repair();
-            }
-        }
-        catch (...)
-        {
-            tryLogCurrentException(__PRETTY_FUNCTION__);
-        }
-    }
-
-    Block getHeader() const override { return metadata_snapshot->getSampleBlock(); }
-    void write(const Block & block) override;
-    void writeSuffix() override;
-
-private:
-    StorageLog & storage;
-    StorageMetadataPtr metadata_snapshot;
-    std::unique_lock<std::shared_mutex> lock;
-    bool done = false;
-
-    struct Stream
-    {
-        Stream(const DiskPtr & disk, const String & data_path, CompressionCodecPtr codec, size_t max_compress_block_size) :
-            plain(disk->writeFile(data_path, max_compress_block_size, WriteMode::Append)),
-            compressed(*plain, std::move(codec), max_compress_block_size),
-            plain_offset(disk->getFileSize(data_path))
-        {
-        }
-
-        std::unique_ptr<WriteBuffer> plain;
-        CompressedWriteBuffer compressed;
-
-        size_t plain_offset;    /// How many bytes were in the file at the time the LogBlockOutputStream was created.
-
-        void finalize()
-        {
-            compressed.next();
-            plain->next();
-        }
-    };
-
-    using Mark = StorageLog::Mark;
-    using MarksForColumns = std::vector<std::pair<size_t, Mark>>;
-
-    using FileStreams = std::map<String, Stream>;
-    FileStreams streams;
-
-    using WrittenStreams = std::set<String>;
-
-    std::unique_ptr<WriteBuffer> marks_stream; /// Declared below `lock` to make the file open when rwlock is captured.
-
-    using SerializeState = IDataType::SerializeBinaryBulkStatePtr;
-    using SerializeStates = std::map<String, SerializeState>;
-    SerializeStates serialize_states;
-
-    IDataType::OutputStreamGetter createStreamGetter(const NameAndTypePair & name_and_type, WrittenStreams & written_streams);
-
-    void writeData(const NameAndTypePair & name_and_type, const IColumn & column,
-        MarksForColumns & out_marks,
-        WrittenStreams & written_streams);
-
-    void writeMarks(MarksForColumns && marks);
-};
-
-
-=======
->>>>>>> 8fdaa43b
 Chunk LogSource::generate()
 {
     Block res;
@@ -373,9 +286,11 @@
     using SerializeStates = std::map<String, SerializeState>;
     SerializeStates serialize_states;
 
-    IDataType::OutputStreamGetter createStreamGetter(const String & name, WrittenStreams & written_streams);
-
-    void writeData(const String & name, const IDataType & type, const IColumn & column,
+    IDataType::OutputStreamGetter createStreamGetter(const NameAndTypePair & name_and_type, WrittenStreams & written_streams);
+
+    void writeData(
+        const NameAndTypePair & name_and_type,
+        const IColumn & column,
         MarksForColumns & out_marks,
         WrittenStreams & written_streams);
 
