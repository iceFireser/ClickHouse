#include "CachedReadBufferFromRemoteFS.h"

#include <Common/assert_cast.h>
#include <Common/hex.h>
#include <Disks/IO/createReadBufferFromFileBase.h>
#include <IO/ReadBufferFromFile.h>
#include <base/scope_guard.h>


namespace ProfileEvents
{
    extern const Event RemoteFSReadBytes;
    extern const Event RemoteFSCacheReadBytes;
    extern const Event RemoteFSCacheDownloadBytes;
}

namespace DB
{

namespace ErrorCodes
{
    extern const int CANNOT_SEEK_THROUGH_FILE;
    extern const int LOGICAL_ERROR;
}

CachedReadBufferFromRemoteFS::CachedReadBufferFromRemoteFS(
    const String & remote_fs_object_path_,
    FileCachePtr cache_,
    RemoteFSFileReaderCreator remote_file_reader_creator_,
    const ReadSettings & settings_,
    size_t read_until_position_)
    : SeekableReadBuffer(nullptr, 0)
#ifndef NDEBUG
    , log(&Poco::Logger::get("CachedReadBufferFromRemoteFS(" + remote_fs_object_path_ + ")"))
#else
    , log(&Poco::Logger::get("CachedReadBufferFromRemoteFS"))
#endif
    , cache_key(cache_->hash(remote_fs_object_path_))
    , remote_fs_object_path(remote_fs_object_path_)
    , cache(cache_)
    , settings(settings_)
    , read_until_position(read_until_position_)
    , remote_file_reader_creator(remote_file_reader_creator_)
    , is_persistent(settings_.cache_file_as_persistent)
{
}

void CachedReadBufferFromRemoteFS::initialize(size_t offset, size_t size)
{
<<<<<<< HEAD
    file_segments_holder.emplace(cache->getOrSet(cache_key, offset, size, is_persistent));
=======

    if (settings.read_from_filesystem_cache_if_exists_otherwise_bypass_cache)
    {
        file_segments_holder.emplace(cache->get(cache_key, offset, size));
    }
    else
    {
        file_segments_holder.emplace(cache->getOrSet(cache_key, offset, size));
    }
>>>>>>> ec4e1cb6

    /**
     * Segments in returned list are ordered in ascending order and represent a full contiguous
     * interval (no holes). Each segment in returned list has state: DOWNLOADED, DOWNLOADING or EMPTY.
     */
    if (file_segments_holder->file_segments.empty())
        throw Exception(ErrorCodes::LOGICAL_ERROR, "List of file segments cannot be empty");

    LOG_TEST(log, "Having {} file segments to read", file_segments_holder->file_segments.size());
    current_file_segment_it = file_segments_holder->file_segments.begin();

    initialized = true;
}

SeekableReadBufferPtr CachedReadBufferFromRemoteFS::getCacheReadBuffer(size_t offset) const
{
    auto path = cache->getPathInLocalCache(cache_key, offset, is_persistent);
    auto buf = std::make_shared<ReadBufferFromFile>(path, settings.local_fs_buffer_size);
    if (buf->size() == 0)
        throw Exception(ErrorCodes::LOGICAL_ERROR, "Attempt to read from an empty cache file: {}", path);
    return buf;
}

SeekableReadBufferPtr CachedReadBufferFromRemoteFS::getRemoteFSReadBuffer(FileSegmentPtr & file_segment, ReadType read_type_)
{
    switch (read_type_)
    {
        case ReadType::REMOTE_FS_READ_AND_PUT_IN_CACHE:
        {
            /**
            * Each downloader is elected to download at most buffer_size bytes and then any other can
            * continue. The one who continues download should reuse download buffer.
            *
            * TODO: Also implementation (s3, hdfs, web) buffer might be passed through file segments.
            * E.g. consider for query1 and query2 we need intersecting ranges like this:
            *
            *     [___________]         -- read_range_1 for query1
            *        [_______________]  -- read_range_2 for query2
            *     ^___________^______^
            *     | segment1 | segment2
            *
            * So query2 can reuse implementation buffer, which downloaded segment1.
            * Implementation buffer from segment1 is passed to segment2 once segment1 is loaded.
            */

            auto remote_fs_segment_reader = file_segment->getRemoteFileReader();

            if (remote_fs_segment_reader)
                return remote_fs_segment_reader;

            remote_fs_segment_reader = remote_file_reader_creator();
            file_segment->setRemoteFileReader(remote_fs_segment_reader);

            return remote_fs_segment_reader;
        }
        case ReadType::REMOTE_FS_READ_BYPASS_CACHE:
        {
            /// Result buffer is owned only by current buffer -- not shareable like in the case above.

            if (remote_file_reader && remote_file_reader->getFileOffsetOfBufferEnd() == file_offset_of_buffer_end)
                return remote_file_reader;

            remote_file_reader = remote_file_reader_creator();
            return remote_file_reader;
        }
        default:
            throw Exception(ErrorCodes::LOGICAL_ERROR,
                            "Cannot use remote filesystem reader with read type: {}", toString(read_type));
    }
}

SeekableReadBufferPtr CachedReadBufferFromRemoteFS::getReadBufferForFileSegment(FileSegmentPtr & file_segment)
{
    auto range = file_segment->range();

    size_t wait_download_max_tries = settings.filesystem_cache_max_wait_sec;
    size_t wait_download_tries = 0;

    auto download_state = file_segment->state();

    if (settings.read_from_filesystem_cache_if_exists_otherwise_bypass_cache)
    {
        if (download_state == FileSegment::State::DOWNLOADED)
        {
            read_type = ReadType::CACHED;
            return getCacheReadBuffer(range.left);
        }
        else
        {
            read_type = ReadType::REMOTE_FS_READ_BYPASS_CACHE;
            return getRemoteFSReadBuffer(file_segment, read_type);
        }
    }

    while (true)
    {
        switch (download_state)
        {
            case FileSegment::State::SKIP_CACHE:
            {
                read_type = ReadType::REMOTE_FS_READ_BYPASS_CACHE;
                return getRemoteFSReadBuffer(file_segment, read_type);
            }
            case FileSegment::State::EMPTY:
            {
                auto downloader_id = file_segment->getOrSetDownloader();
                if (downloader_id == file_segment->getCallerId())
                {
                    if (file_offset_of_buffer_end == file_segment->getDownloadOffset())
                    {
                        read_type = ReadType::REMOTE_FS_READ_AND_PUT_IN_CACHE;
                        return getRemoteFSReadBuffer(file_segment, read_type);
                    }
                    else
                    {
                        ///                      segment{k}
                        /// cache:           [______|___________
                        ///                         ^
                        ///                         download_offset
                        /// requested_range:            [__________]
                        ///                             ^
                        ///                             file_offset_of_buffer_end
                        assert(file_offset_of_buffer_end > file_segment->getDownloadOffset());
                        bytes_to_predownload = file_offset_of_buffer_end - file_segment->getDownloadOffset();

                        read_type = ReadType::REMOTE_FS_READ_AND_PUT_IN_CACHE;
                        return getRemoteFSReadBuffer(file_segment, read_type);
                    }
                }
                else
                {
                    download_state = file_segment->state();
                    continue;
                }
            }
            case FileSegment::State::DOWNLOADING:
            {
                size_t download_offset = file_segment->getDownloadOffset();
                bool can_start_from_cache = download_offset > file_offset_of_buffer_end;

                /// If file segment is being downloaded but we can already read from already downloaded part, do that.
                if (can_start_from_cache)
                {
                    ///                      segment{k} state: DOWNLOADING
                    /// cache:           [______|___________
                    ///                         ^
                    ///                         download_offset (in progress)
                    /// requested_range:    [__________]
                    ///                     ^
                    ///                     file_offset_of_buffer_end

                    read_type = ReadType::CACHED;
                    return getCacheReadBuffer(range.left);
                }

                if (wait_download_tries++ < wait_download_max_tries)
                {
                    download_state = file_segment->wait();
                }
                else
                {
                    download_state = FileSegment::State::SKIP_CACHE;
                }

                continue;
            }
            case FileSegment::State::DOWNLOADED:
            {
                read_type = ReadType::CACHED;
                return getCacheReadBuffer(range.left);
            }
            case FileSegment::State::PARTIALLY_DOWNLOADED:
            {
                auto downloader_id = file_segment->getOrSetDownloader();
                if (downloader_id == file_segment->getCallerId())
                {
                    size_t download_offset = file_segment->getDownloadOffset();
                    bool can_start_from_cache = download_offset > file_offset_of_buffer_end;

                    LOG_TEST(log, "Current download offset: {}, file offset of buffer end: {}", download_offset, file_offset_of_buffer_end);

                    if (can_start_from_cache)
                    {
                        ///                      segment{k}
                        /// cache:           [______|___________
                        ///                         ^
                        ///                         download_offset
                        /// requested_range:    [__________]
                        ///                     ^
                        ///                     file_offset_of_buffer_end

                        read_type = ReadType::CACHED;
                        file_segment->resetDownloader();
                        return getCacheReadBuffer(range.left);
                    }

                    if (download_offset < file_offset_of_buffer_end)
                    {
                        ///                   segment{1}
                        /// cache:         [_____|___________
                        ///                      ^
                        ///                      download_offset
                        /// requested_range:          [__________]
                        ///                           ^
                        ///                           file_offset_of_buffer_end

                        assert(file_offset_of_buffer_end > file_segment->getDownloadOffset());
                        bytes_to_predownload = file_offset_of_buffer_end - file_segment->getDownloadOffset();
                    }

                    download_offset = file_segment->getDownloadOffset();
                    can_start_from_cache = download_offset > file_offset_of_buffer_end;
                    assert(!can_start_from_cache);

                    read_type = ReadType::REMOTE_FS_READ_AND_PUT_IN_CACHE;
                    return getRemoteFSReadBuffer(file_segment, read_type);
                }

                download_state = file_segment->state();
                continue;
            }
            case FileSegment::State::PARTIALLY_DOWNLOADED_NO_CONTINUATION:
            {
                size_t download_offset = file_segment->getDownloadOffset();
                bool can_start_from_cache = download_offset > file_offset_of_buffer_end;

                if (can_start_from_cache)
                {
                    read_type = ReadType::CACHED;
                    return getCacheReadBuffer(range.left);
                }
                else
                {
                    read_type = ReadType::REMOTE_FS_READ_BYPASS_CACHE;
                    return getRemoteFSReadBuffer(file_segment, read_type);
                }
            }
        }
    }
}

SeekableReadBufferPtr CachedReadBufferFromRemoteFS::getImplementationBuffer(FileSegmentPtr & file_segment)
{
    assert(!file_segment->isDownloader());
    assert(file_offset_of_buffer_end >= file_segment->range().left);

    auto range = file_segment->range();
    bytes_to_predownload = 0;

    auto read_buffer_for_file_segment = getReadBufferForFileSegment(file_segment);

    [[maybe_unused]] auto download_current_segment = read_type == ReadType::REMOTE_FS_READ_AND_PUT_IN_CACHE;
    assert(download_current_segment == file_segment->isDownloader());

    assert(file_segment->range() == range);
    assert(file_offset_of_buffer_end >= range.left && file_offset_of_buffer_end <= range.right);

    LOG_TEST(log, "Current file segment: {}, read type: {}, current file offset: {}",
             range.toString(), toString(read_type), file_offset_of_buffer_end);

    read_buffer_for_file_segment->setReadUntilPosition(range.right + 1); /// [..., range.right]

    switch (read_type)
    {
        case ReadType::CACHED:
        {
#ifndef NDEBUG
            auto * file_reader = assert_cast<ReadBufferFromFile *>(read_buffer_for_file_segment.get());
            size_t file_size = file_reader->size();

            if (file_size == 0 || range.left + file_size <= file_offset_of_buffer_end)
                throw Exception(
                    ErrorCodes::LOGICAL_ERROR,
                    "Unexpected state of cache file. Cache file size: {}, cache file offset: {}, "
                    "expected file size to be non-zero and file downloaded size to exceed current file read offset (expected: {} > {})",
                    file_size, range.left, range.left + file_size, file_offset_of_buffer_end);
#endif

            size_t seek_offset = file_offset_of_buffer_end - range.left;

            if (file_offset_of_buffer_end < range.left)
                throw Exception(ErrorCodes::LOGICAL_ERROR, "Invariant failed. Expected {} > {} (current offset > file segment's start offset)", file_offset_of_buffer_end, range.left);

            read_buffer_for_file_segment->seek(seek_offset, SEEK_SET);

            break;
        }
        case ReadType::REMOTE_FS_READ_BYPASS_CACHE:
        {
            read_buffer_for_file_segment->seek(file_offset_of_buffer_end, SEEK_SET);
            break;
        }
        case ReadType::REMOTE_FS_READ_AND_PUT_IN_CACHE:
        {
            assert(file_segment->isDownloader());

            if (bytes_to_predownload)
            {
                size_t download_offset = file_segment->getDownloadOffset();
                read_buffer_for_file_segment->seek(download_offset, SEEK_SET);
            }
            else
            {
                read_buffer_for_file_segment->seek(file_offset_of_buffer_end, SEEK_SET);
            }

            auto download_offset = file_segment->getDownloadOffset();
            if (download_offset != static_cast<size_t>(read_buffer_for_file_segment->getPosition()))
            {
                auto impl_range = read_buffer_for_file_segment->getRemainingReadRange();
                throw Exception(
                    ErrorCodes::LOGICAL_ERROR,
                    "Buffer's offsets mismatch; cached buffer offset: {}, download_offset: {}, position: {}, implementation buffer offset: {}, "
                    "implementation buffer reading until: {}, file segment info: {}",
                    file_offset_of_buffer_end, download_offset, read_buffer_for_file_segment->getPosition(),
                    impl_range.left, *impl_range.right, file_segment->getInfoForLog());
            }

            break;
        }
    }

    return read_buffer_for_file_segment;
}

bool CachedReadBufferFromRemoteFS::completeFileSegmentAndGetNext()
{
    LOG_TEST(log, "Completed segment: {}", (*current_file_segment_it)->range().toString());

    auto file_segment_it = current_file_segment_it++;
    auto & file_segment = *file_segment_it;

    [[maybe_unused]] const auto & range = file_segment->range();
    assert(file_offset_of_buffer_end > range.right);

    LOG_TEST(log, "Removing file segment: {}, downloader: {}, state: {}",
             file_segment->range().toString(), file_segment->getDownloader(), file_segment->state());

    /// Do not hold pointer to file segment if it is not needed anymore
    /// so can become releasable and can be evicted from cache.
    file_segments_holder->file_segments.erase(file_segment_it);

    if (current_file_segment_it == file_segments_holder->file_segments.end())
        return false;

    implementation_buffer = getImplementationBuffer(*current_file_segment_it);

    if (read_type == ReadType::CACHED)
        (*current_file_segment_it)->incrementHitsCount();

    LOG_TEST(log, "New segment: {}", (*current_file_segment_it)->range().toString());
    return true;
}

void CachedReadBufferFromRemoteFS::predownload(FileSegmentPtr & file_segment)
{
    if (bytes_to_predownload)
    {
        /// Consider this case. Some user needed segment [a, b] and downloaded it partially.
        /// But before he called complete(state) or his holder called complete(),
        /// some other user, who needed segment [a', b'], a < a' < b', started waiting on [a, b] to be
        /// downloaded because it intersects with the range he needs.
        /// But then first downloader fails and second must continue. In this case we need to
        /// download from offset a'' < a', but return buffer from offset a'.
        LOG_TEST(log, "Bytes to predownload: {}, caller_id: {}", bytes_to_predownload, FileSegment::getCallerId());

        assert(implementation_buffer->getFileOffsetOfBufferEnd() == file_segment->getDownloadOffset());
        size_t current_offset = file_segment->getDownloadOffset();

        while (true)
        {
            if (!bytes_to_predownload || implementation_buffer->eof())
            {
                if (bytes_to_predownload)
                    throw Exception(
                        ErrorCodes::LOGICAL_ERROR,
                        "Failed to predownload remaining {} bytes. Current file segment: {}, current download offset: {}, expected: {}, "
                        "eof: {}",
                        bytes_to_predownload,
                        file_segment->range().toString(),
                        file_segment->getDownloadOffset(),
                        file_offset_of_buffer_end,
                        implementation_buffer->eof());

                auto result = implementation_buffer->hasPendingData();

                if (result)
                {
                    nextimpl_working_buffer_offset = implementation_buffer->offset();

                    auto download_offset = file_segment->getDownloadOffset();
                    if (download_offset != static_cast<size_t>(implementation_buffer->getPosition()) || download_offset != file_offset_of_buffer_end)
                        throw Exception(
                            ErrorCodes::LOGICAL_ERROR,
                            "Buffer's offsets mismatch after predownloading; download offset: {}, cached buffer offset: {}, implementation buffer offset: {}, "
                            "file segment info: {}", download_offset, file_offset_of_buffer_end, implementation_buffer->getPosition(), file_segment->getInfoForLog());
                }

                break;
            }

            size_t current_predownload_size = std::min(implementation_buffer->buffer().size(), bytes_to_predownload);

            if (file_segment->reserve(current_predownload_size))
            {
                LOG_TEST(log, "Left to predownload: {}, buffer size: {}", bytes_to_predownload, implementation_buffer->buffer().size());

                assert(file_segment->getDownloadOffset() == static_cast<size_t>(implementation_buffer->getPosition()));

                file_segment->write(implementation_buffer->buffer().begin(), current_predownload_size, current_offset);

                current_offset += current_predownload_size;

                bytes_to_predownload -= current_predownload_size;
                implementation_buffer->position() += current_predownload_size;
            }
            else
            {
                /// We were predownloading:
                ///                   segment{1}
                /// cache:         [_____|___________
                ///                      ^
                ///                      download_offset
                /// requested_range:          [__________]
                ///                           ^
                ///                           file_offset_of_buffer_end
                /// But space reservation failed.
                /// So get working and internal buffer from predownload buffer, get new download buffer,
                /// return buffer back, seek to actual position.
                /// We could reuse predownload buffer and just seek to needed position, but for now
                /// seek is only allowed once for ReadBufferForS3 - before call to nextImpl.
                /// TODO: allow seek more than once with seek avoiding.

                bytes_to_predownload = 0;
                file_segment->complete(FileSegment::State::PARTIALLY_DOWNLOADED_NO_CONTINUATION);

                read_type = ReadType::REMOTE_FS_READ_BYPASS_CACHE;

                swap(*implementation_buffer);
                working_buffer.resize(0);
                position() = working_buffer.end();

                implementation_buffer = getRemoteFSReadBuffer(file_segment, read_type);

                swap(*implementation_buffer);

                implementation_buffer->seek(file_offset_of_buffer_end, SEEK_SET);

                LOG_TEST(
                    log, "Predownload failed because of space limit. Will read from remote filesystem starting from offset: {}",
                    file_offset_of_buffer_end);

                break;
            }
        }
    }
}

bool CachedReadBufferFromRemoteFS::updateImplementationBufferIfNeeded()
{
    auto & file_segment = *current_file_segment_it;
    auto current_read_range = file_segment->range();
    auto current_state = file_segment->state();

    assert(current_read_range.left <= file_offset_of_buffer_end);
    assert(!file_segment->isDownloader());

    if (file_offset_of_buffer_end > current_read_range.right)
    {
        return completeFileSegmentAndGetNext();
    }

    if (read_type == ReadType::CACHED && current_state != FileSegment::State::DOWNLOADED)
    {
        /// If current read_type is ReadType::CACHED and file segment is not DOWNLOADED,
        /// it means the following case, e.g. we started from CacheReadBuffer and continue with RemoteFSReadBuffer.
        ///                      segment{k}
        /// cache:           [______|___________
        ///                         ^
        ///                         download_offset
        /// requested_range:    [__________]
        ///                     ^
        ///                     file_offset_of_buffer_end

        auto download_offset = file_segment->getDownloadOffset();
        if (download_offset == file_offset_of_buffer_end)
        {
            /// TODO: makes sense to reuse local file reader if we return here with CACHED read type again?
            implementation_buffer = getImplementationBuffer(*current_file_segment_it);

            return true;
        }
        else if (download_offset < file_offset_of_buffer_end)
            throw Exception(ErrorCodes::LOGICAL_ERROR, "Expected {} >= {} ({})", download_offset, file_offset_of_buffer_end, getInfoForLog());
    }

    if (read_type == ReadType::REMOTE_FS_READ_AND_PUT_IN_CACHE)
    {
        /**
        * ReadType::REMOTE_FS_READ_AND_PUT_IN_CACHE means that on previous getImplementationBuffer() call
        * current buffer successfully called file_segment->getOrSetDownloader() and became a downloader
        * for this file segment. However, the downloader's term has a lifespan of 1 nextImpl() call,
        * e.g. downloader reads buffer_size byte and calls completeBatchAndResetDownloader() and some other
        * thread can become a downloader if it calls getOrSetDownloader() faster.
        *
        * So downloader is committed to download only buffer_size bytes and then is not a downloader anymore,
        * because there is no guarantee on a higher level, that current buffer will not disappear without
        * being destructed till the end of query or without finishing the read range, which he was supposed
        * to read by marks range given to him. Therefore, each nextImpl() call, in case of
        * READ_AND_PUT_IN_CACHE, starts with getOrSetDownloader().
        */
        implementation_buffer = getImplementationBuffer(*current_file_segment_it);
    }

    return true;
}

bool CachedReadBufferFromRemoteFS::nextImpl()
{
    try
    {
        return nextImplStep();
    }
    catch (Exception & e)
    {
        e.addMessage("Cache info: {}", nextimpl_step_log_info);
        throw;
    }
}

bool CachedReadBufferFromRemoteFS::nextImplStep()
{
    last_caller_id = FileSegment::getCallerId();

    assertCorrectness();

    if (!initialized)
        initialize(file_offset_of_buffer_end, getTotalSizeToRead());

    if (current_file_segment_it == file_segments_holder->file_segments.end())
        return false;

    SCOPE_EXIT({
        /// Save state of current file segment before it is completed.
        nextimpl_step_log_info = getInfoForLog();

        if (current_file_segment_it == file_segments_holder->file_segments.end())
            return;

        auto & file_segment = *current_file_segment_it;

        bool download_current_segment = read_type == ReadType::REMOTE_FS_READ_AND_PUT_IN_CACHE;
        if (download_current_segment)
        {
            try
            {
                bool need_complete_file_segment = file_segment->isDownloader();
                if (need_complete_file_segment)
                {
                    LOG_TEST(log, "Resetting downloader {} from scope exit", file_segment->getDownloader());
                    file_segment->completeBatchAndResetDownloader();
                }
            }
            catch (...)
            {
                tryLogCurrentException(__PRETTY_FUNCTION__);
            }
        }

        assert(!file_segment->isDownloader());
    });

    bytes_to_predownload = 0;

    if (implementation_buffer)
    {
        bool can_read_further = updateImplementationBufferIfNeeded();
        if (!can_read_further)
            return false;
    }
    else
    {
        implementation_buffer = getImplementationBuffer(*current_file_segment_it);

        if (read_type == ReadType::CACHED)
            (*current_file_segment_it)->incrementHitsCount();
    }

    assert(!internal_buffer.empty());
    swap(*implementation_buffer);

    auto & file_segment = *current_file_segment_it;
    auto current_read_range = file_segment->range();

    LOG_TEST(log, "Current segment: {}, downloader: {}, current count: {}, position: {}",
             current_read_range.toString(), file_segment->getDownloader(), implementation_buffer->count(), implementation_buffer->getPosition());

    assert(current_read_range.left <= file_offset_of_buffer_end);
    assert(current_read_range.right >= file_offset_of_buffer_end);

    bool result = false;
    size_t size = 0;

    size_t needed_to_predownload = bytes_to_predownload;
    if (needed_to_predownload)
    {
        predownload(file_segment);

        result = implementation_buffer->hasPendingData();
        size = implementation_buffer->available();
    }

    auto download_current_segment = read_type == ReadType::REMOTE_FS_READ_AND_PUT_IN_CACHE;
    if (download_current_segment != file_segment->isDownloader())
        throw Exception(
            ErrorCodes::LOGICAL_ERROR,
            "Incorrect segment state. Having read type: {}, Caller id: {}, downloader id: {}, file segment state: {}",
            toString(read_type), file_segment->getCallerId(), file_segment->getDownloader(), file_segment->state());

    if (!result)
    {
#ifndef NDEBUG
        if (auto * cache_file_reader = typeid_cast<ReadBufferFromFile *>(implementation_buffer.get()))
        {
            auto cache_file_size = cache_file_reader->size();
            if (cache_file_size == 0)
                throw Exception(
                    ErrorCodes::LOGICAL_ERROR,
                    "Attempt to read from an empty cache file: {} (just before actual read)",
                    cache_file_size);
        }
#endif

        result = implementation_buffer->next();
        size = implementation_buffer->buffer().size();
    }

    if (result)
    {
        if (download_current_segment)
        {
            assert(file_offset_of_buffer_end + size - 1 <= file_segment->range().right);

            if (file_segment->reserve(size))
            {
                assert(file_segment->getDownloadOffset() == static_cast<size_t>(implementation_buffer->getPosition()));

                file_segment->write(needed_to_predownload ? implementation_buffer->position() : implementation_buffer->buffer().begin(), size, file_offset_of_buffer_end);

                assert(file_segment->getDownloadOffset() <= file_segment->range().right + 1);
                assert(std::next(current_file_segment_it) == file_segments_holder->file_segments.end() || file_segment->getDownloadOffset() == implementation_buffer->getFileOffsetOfBufferEnd());
            }
            else
            {
                download_current_segment = false;
                file_segment->complete(FileSegment::State::PARTIALLY_DOWNLOADED_NO_CONTINUATION);
                LOG_DEBUG(log, "No space left in cache, will continue without cache download");
            }
        }

        switch (read_type)
        {
            case ReadType::CACHED:
            {
                ProfileEvents::increment(ProfileEvents::RemoteFSCacheReadBytes, size);
                break;
            }
            case ReadType::REMOTE_FS_READ_BYPASS_CACHE:
            {
                ProfileEvents::increment(ProfileEvents::RemoteFSReadBytes, size);
                break;
            }
            case ReadType::REMOTE_FS_READ_AND_PUT_IN_CACHE:
            {
                ProfileEvents::increment(ProfileEvents::RemoteFSReadBytes, size);
                ProfileEvents::increment(ProfileEvents::RemoteFSCacheDownloadBytes, size);
                break;
            }
        }

        /// - If last file segment was read from remote fs, then we read up to segment->range().right, but
        /// the requested right boundary could be segment->range().left < requested_right_boundary <  segment->range().right.
        /// Therefore need to resize to a smaller size. And resize must be done after write into cache.
        /// - If last file segment was read from local fs, then we could read more than file_segemnt->range().right, so resize is also needed.
        if (std::next(current_file_segment_it) == file_segments_holder->file_segments.end())
        {
            size_t remaining_size_to_read = std::min(current_read_range.right, read_until_position - 1) - file_offset_of_buffer_end + 1;
            size = std::min(size, remaining_size_to_read);
            assert(implementation_buffer->buffer().size() >= nextimpl_working_buffer_offset + size);
            implementation_buffer->buffer().resize(nextimpl_working_buffer_offset + size);
        }

        file_offset_of_buffer_end += size;
    }

    swap(*implementation_buffer);

    if (download_current_segment)
        file_segment->completeBatchAndResetDownloader();

    assert(!file_segment->isDownloader());

    LOG_TEST(log,
             "Key: {}. Returning with {} bytes, buffer position: {} (offset: {}, predownloaded: {}), "
             "buffer available: {}, current range: {}, current offset: {}, file segment state: {}, download offset: {}, read_type: {}, "
             "reading until position: {}, started with offset: {}, remaining ranges: {}",
             getHexUIntLowercase(cache_key), working_buffer.size(), getPosition(), offset(), needed_to_predownload,
             available(), current_read_range.toString(),
             file_offset_of_buffer_end, FileSegment::stateToString(file_segment->state()), file_segment->getDownloadOffset(), toString(read_type),
             read_until_position, first_offset, file_segments_holder->toString());

    if (size == 0 && file_offset_of_buffer_end < read_until_position)
    {
        std::optional<size_t> cache_file_size;
        if (auto * cache_file_reader = assert_cast<ReadBufferFromFile *>(implementation_buffer.get()))
            cache_file_size = cache_file_reader->size();

         throw Exception(ErrorCodes::LOGICAL_ERROR,
                         "Having zero bytes, but range is not finished: file offset: {}, reading until: {}, read type: {}, cache file size: {}",
                         file_offset_of_buffer_end, read_until_position, toString(read_type), cache_file_size ? std::to_string(*cache_file_size) : "None");
    }

    return result;
}

off_t CachedReadBufferFromRemoteFS::seek(off_t offset, int whence)
{
    if (initialized)
        throw Exception(ErrorCodes::CANNOT_SEEK_THROUGH_FILE,
                        "Seek is allowed only before first read attempt from the buffer");

    if (whence != SEEK_SET)
        throw Exception(ErrorCodes::CANNOT_SEEK_THROUGH_FILE, "Only SEEK_SET allowed");

    first_offset = offset;
    file_offset_of_buffer_end = offset;
    size_t size = getTotalSizeToRead();
    initialize(offset, size);

    return offset;
}

size_t CachedReadBufferFromRemoteFS::getTotalSizeToRead()
{
    /// Last position should be guaranteed to be set, as at least we always know file size.
    if (!read_until_position)
        throw Exception(ErrorCodes::LOGICAL_ERROR, "Last position was not set");

    /// On this level should be guaranteed that read size is non-zero.
    if (file_offset_of_buffer_end >= read_until_position)
        throw Exception(ErrorCodes::LOGICAL_ERROR, "Read boundaries mismatch. Expected {} < {}",
                        file_offset_of_buffer_end, read_until_position);

    return read_until_position - file_offset_of_buffer_end;
}

void CachedReadBufferFromRemoteFS::setReadUntilPosition(size_t)
{
    throw Exception(ErrorCodes::LOGICAL_ERROR, "Method `setReadUntilPosition()` not allowed");
}

off_t CachedReadBufferFromRemoteFS::getPosition()
{
    return file_offset_of_buffer_end - available();
}

std::optional<size_t> CachedReadBufferFromRemoteFS::getLastNonDownloadedOffset() const
{
    if (!file_segments_holder)
        throw Exception(ErrorCodes::LOGICAL_ERROR, "File segments holder not initialized");

    const auto & file_segments = file_segments_holder->file_segments;
    for (auto it = file_segments.rbegin(); it != file_segments.rend(); ++it)
    {
        const auto & file_segment = *it;
        if (file_segment->state() != FileSegment::State::DOWNLOADED)
            return file_segment->range().right;
    }

    return std::nullopt;
}

void CachedReadBufferFromRemoteFS::assertCorrectness() const
{
    if (IFileCache::isReadOnly() && !settings.read_from_filesystem_cache_if_exists_otherwise_bypass_cache)
        throw Exception(ErrorCodes::LOGICAL_ERROR, "Cache usage is not allowed");
}

String CachedReadBufferFromRemoteFS::getInfoForLog()
{
    String implementation_buffer_read_range_str;
    if (implementation_buffer)
    {
        auto read_range = implementation_buffer->getRemainingReadRange();
        implementation_buffer_read_range_str = std::to_string(read_range.left) + '-' + (read_range.right ? std::to_string(*read_range.right) : "None");
    }
    else
        implementation_buffer_read_range_str = "None";

    auto current_file_segment_info = current_file_segment_it == file_segments_holder->file_segments.end() ? "None" : (*current_file_segment_it)->getInfoForLog();

    return fmt::format("Buffer path: {}, hash key: {}, file_offset_of_buffer_end: {}, internal buffer remaining read range: {}, "
                       "read_type: {}, last caller: {}, file segment info: {}",
                       remote_fs_object_path,
                       getHexUIntLowercase(cache_key),
                       file_offset_of_buffer_end,
                       implementation_buffer_read_range_str,
                       toString(read_type),
                       last_caller_id,
                       current_file_segment_info);
}

}<|MERGE_RESOLUTION|>--- conflicted
+++ resolved
@@ -47,9 +47,6 @@
 
 void CachedReadBufferFromRemoteFS::initialize(size_t offset, size_t size)
 {
-<<<<<<< HEAD
-    file_segments_holder.emplace(cache->getOrSet(cache_key, offset, size, is_persistent));
-=======
 
     if (settings.read_from_filesystem_cache_if_exists_otherwise_bypass_cache)
     {
@@ -57,9 +54,8 @@
     }
     else
     {
-        file_segments_holder.emplace(cache->getOrSet(cache_key, offset, size));
-    }
->>>>>>> ec4e1cb6
+        file_segments_holder.emplace(cache->getOrSet(cache_key, offset, size, is_persistent));
+    }
 
     /**
      * Segments in returned list are ordered in ascending order and represent a full contiguous
