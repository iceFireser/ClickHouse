--- conflicted
+++ resolved
@@ -250,26 +250,22 @@
     std::optional<size_t>,
     std::optional<size_t>) const
 {
-<<<<<<< HEAD
     auto read_buffer_creator =
          [this, read_settings]
-         (bool /* restricted_seek */, const std::string & path_) -> std::unique_ptr<ReadBufferFromFileBase>
+         (const std::string & path_, bool /* restricted_seek */,  size_t read_until_position, bool use_external_buffer) -> std::unique_ptr<ReadBufferFromFileBase>
      {
          return std::make_unique<ReadBufferFromWebServer>(
              fs::path(url) / path_,
              getContext(),
              read_settings,
              /* use_external_buffer */true);
+            return std::make_unique<ReadBufferFromWebServer>(
+                fs::path(url) / path_,
+                getContext(),
+                read_settings,
+                use_external_buffer,
+                read_until_position);
      };
-=======
-    auto read_buffer_creator
-        = [this, read_settings](
-              const std::string & path_, size_t read_until_position, bool use_external_buffer) -> std::unique_ptr<ReadBufferFromFileBase>
-    {
-        return std::make_unique<ReadBufferFromWebServer>(
-            fs::path(url) / path_, getContext(), read_settings, use_external_buffer, read_until_position);
-    };
->>>>>>> e1b4ea15
 
     auto global_context = Context::getGlobalContextInstance();
 
