--- conflicted
+++ resolved
@@ -709,7 +709,6 @@
                 query_info.filter_asts.push_back(query_info.additional_filter_ast);
             }
 
-<<<<<<< HEAD
             if (parallel_replicas_custom_filter_ast)
             {
                 parallel_replicas_custom_filter_info = generateFilterActions(
@@ -720,10 +719,7 @@
                 query_info.filter_asts.push_back(parallel_replicas_custom_filter_ast);
             }
 
-            source_header = storage_snapshot->getSampleBlockForColumns(required_columns);
-=======
             source_header = storage_snapshot->getSampleBlockForColumns(required_columns, parameter_values);
->>>>>>> ab8c676e
         }
 
         /// Calculate structure of the result.
