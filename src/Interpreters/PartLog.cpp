--- conflicted
+++ resolved
@@ -191,14 +191,9 @@
             elem.table_name = table_id.table_name;
             elem.partition_id = part->info.partition_id;
             elem.part_name = part->name;
-<<<<<<< HEAD
             elem.disk_name = part->data_part_storage->getName();
             elem.path_on_disk = part->data_part_storage->getFullPath();
-=======
-            elem.disk_name = part->volume->getDisk()->getName();
-            elem.path_on_disk = part->getFullPath();
             elem.part_type = part->getType();
->>>>>>> 5309dfea
 
             elem.bytes_compressed_on_disk = part->getBytesOnDisk();
             elem.rows = part->rows_count;
