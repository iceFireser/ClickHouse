--- conflicted
+++ resolved
@@ -1428,17 +1428,12 @@
     if (need_add_to_database)
         database = DatabaseCatalog::instance().tryGetDatabase(database_name);
 
-<<<<<<< HEAD
     /// Check type compatible for materialized dest table and select columns
     if (create.select && create.is_materialized_view && mode <= LoadingStrictnessLevel::CREATE)
         validateMaterializedViewColumnsAndEngine(create, properties, database);
 
-    bool allow_heavy_create = getContext()->getSettingsRef().database_replicated_allow_heavy_create;
-    if (!allow_heavy_create && database && database->getEngineName() == "Replicated" && (create.select || create.is_populate))
-=======
     bool allow_heavy_populate = getContext()->getSettingsRef().database_replicated_allow_heavy_create && create.is_populate;
     if (!allow_heavy_populate && database && database->getEngineName() == "Replicated" && (create.select || create.is_populate))
->>>>>>> 7b2ec7ea
     {
         bool is_storage_replicated = false;
 
