#include <memory>
#include <Server/HTTPHandlerFactory.h>

#include <Server/HTTP/HTTPRequestHandler.h>
#include <Server/IServer.h>
#include <Access/Credentials.h>

#include <Poco/Util/AbstractConfiguration.h>

#include "HTTPHandler.h"
#include "Server/PrometheusMetricsWriter.h"
#include "StaticRequestHandler.h"
#include "ReplicasStatusHandler.h"
#include "InterserverIOHTTPHandler.h"
#include "PrometheusRequestHandler.h"
#include "WebUIRequestHandler.h"


namespace DB
{

namespace ErrorCodes
{
    extern const int LOGICAL_ERROR;
    extern const int UNKNOWN_ELEMENT_IN_CONFIG;
    extern const int INVALID_CONFIG_PARAMETER;
}

namespace
{

class RedirectRequestHandler : public HTTPRequestHandler
{
private:
    std::string url;

public:
    explicit RedirectRequestHandler(std::string url_)
        : url(std::move(url_))
    {
    }

    void handleRequest(HTTPServerRequest &, HTTPServerResponse & response, const ProfileEvents::Event &) override
    {
        response.redirect(url);
    }
};

HTTPRequestHandlerFactoryPtr createRedirectHandlerFactory(
    const Poco::Util::AbstractConfiguration & config,
    const std::string & config_prefix)
{
    std::string url = config.getString(config_prefix + ".handler.location");

    auto factory = std::make_shared<HandlingRuleHTTPHandlerFactory<RedirectRequestHandler>>(
        [my_url = std::move(url)]() mutable { return std::make_unique<RedirectRequestHandler>(std::move(my_url)); });

    factory->addFiltersFromConfig(config, config_prefix);
    return factory;
}

}


static void addCommonDefaultHandlersFactory(HTTPRequestHandlerFactoryMain & factory, IServer & server);
static void addDefaultHandlersFactory(
    HTTPRequestHandlerFactoryMain & factory,
    IServer & server,
    const Poco::Util::AbstractConfiguration & config,
    AsynchronousMetrics & async_metrics);

static auto createPingHandlerFactory(IServer & server)
{
    auto creator = [&server]() -> std::unique_ptr<StaticRequestHandler>
    {
        constexpr auto ping_response_expression = "Ok.\n";
        return std::make_unique<StaticRequestHandler>(server, ping_response_expression);
    };
    return std::make_shared<HandlingRuleHTTPHandlerFactory<StaticRequestHandler>>(std::move(creator));
}

static inline auto createHandlersFactoryFromConfig(
    IServer & server,
    const Poco::Util::AbstractConfiguration & config,
    const std::string & name,
    const String & prefix,
    AsynchronousMetrics & async_metrics)
{
    auto main_handler_factory = std::make_shared<HTTPRequestHandlerFactoryMain>(name);

    Poco::Util::AbstractConfiguration::Keys keys;
    config.keys(prefix, keys);

    for (const auto & key : keys)
    {
        if (key == "defaults")
        {
            addDefaultHandlersFactory(*main_handler_factory, server, config, async_metrics);
        }
        else if (startsWith(key, "rule"))
        {
            const auto & handler_type = config.getString(prefix + "." + key + ".handler.type", "");

            if (handler_type.empty())
                throw Exception(ErrorCodes::INVALID_CONFIG_PARAMETER, "Handler type in config is not specified here: "
                    "{}.{}.handler.type", prefix, key);

            if (handler_type == "static")
            {
                main_handler_factory->addHandler(createStaticHandlerFactory(server, config, prefix + "." + key));
<<<<<<< HEAD
            else if (handler_type == "redirect")
                main_handler_factory->addHandler(createRedirectHandlerFactory(config, prefix + "." + key));
=======
            }
>>>>>>> f69bfa45
            else if (handler_type == "dynamic_query_handler")
            {
                main_handler_factory->addHandler(createDynamicHandlerFactory(server, config, prefix + "." + key));
            }
            else if (handler_type == "predefined_query_handler")
            {
                main_handler_factory->addHandler(createPredefinedHandlerFactory(server, config, prefix + "." + key));
            }
            else if (handler_type == "prometheus")
            {
                main_handler_factory->addHandler(createPrometheusHandlerFactory(server, config, async_metrics, prefix + "." + key));
            }
            else if (handler_type == "replicas_status")
            {
                main_handler_factory->addHandler(createReplicasStatusHandlerFactory(server, config, prefix + "." + key));
            }
            else if (handler_type == "ping")
            {
                auto handler = createPingHandlerFactory(server);
                handler->addFiltersFromConfig(config, prefix + "." + key);
                main_handler_factory->addHandler(std::move(handler));
            }
            else if (handler_type == "play")
            {
                auto handler = std::make_shared<HandlingRuleHTTPHandlerFactory<PlayWebUIRequestHandler>>(server);
                handler->addFiltersFromConfig(config, prefix + "." + key);
                main_handler_factory->addHandler(std::move(handler));
            }
            else if (handler_type == "dashboard")
            {
                auto handler = std::make_shared<HandlingRuleHTTPHandlerFactory<DashboardWebUIRequestHandler>>(server);
                handler->addFiltersFromConfig(config, prefix + "." + key);
                main_handler_factory->addHandler(std::move(handler));
            }
            else if (handler_type == "binary")
            {
                auto handler = std::make_shared<HandlingRuleHTTPHandlerFactory<BinaryWebUIRequestHandler>>(server);
                handler->addFiltersFromConfig(config, prefix + "." + key);
                main_handler_factory->addHandler(std::move(handler));
            }
            else
                throw Exception(ErrorCodes::INVALID_CONFIG_PARAMETER, "Unknown handler type '{}' in config here: {}.{}.handler.type",
                    handler_type, prefix, key);
        }
        else
            throw Exception(ErrorCodes::UNKNOWN_ELEMENT_IN_CONFIG, "Unknown element in config: "
                "{}.{}, must be 'rule' or 'defaults'", prefix, key);
    }

    return main_handler_factory;
}

static inline HTTPRequestHandlerFactoryPtr
createHTTPHandlerFactory(IServer & server, const Poco::Util::AbstractConfiguration & config, const std::string & name, AsynchronousMetrics & async_metrics)
{
    if (config.has("http_handlers"))
    {
        return createHandlersFactoryFromConfig(server, config, name, "http_handlers", async_metrics);
    }
    else
    {
        auto factory = std::make_shared<HTTPRequestHandlerFactoryMain>(name);
        addDefaultHandlersFactory(*factory, server, config, async_metrics);
        return factory;
    }
}

static inline HTTPRequestHandlerFactoryPtr createInterserverHTTPHandlerFactory(IServer & server, const std::string & name)
{
    auto factory = std::make_shared<HTTPRequestHandlerFactoryMain>(name);
    addCommonDefaultHandlersFactory(*factory, server);

    auto main_handler = std::make_shared<HandlingRuleHTTPHandlerFactory<InterserverIOHTTPHandler>>(server);
    main_handler->allowPostAndGetParamsAndOptionsRequest();
    factory->addHandler(main_handler);

    return factory;
}


HTTPRequestHandlerFactoryPtr createHandlerFactory(IServer & server, const Poco::Util::AbstractConfiguration & config, AsynchronousMetrics & async_metrics, const std::string & name)
{
    if (name == "HTTPHandler-factory" || name == "HTTPSHandler-factory")
        return createHTTPHandlerFactory(server, config, name, async_metrics);
    else if (name == "InterserverIOHTTPHandler-factory" || name == "InterserverIOHTTPSHandler-factory")
        return createInterserverHTTPHandlerFactory(server, name);
    else if (name == "PrometheusHandler-factory")
    {
        auto metrics_writer = std::make_shared<PrometheusMetricsWriter>(config, "prometheus", async_metrics);
        return createPrometheusMainHandlerFactory(server, config, metrics_writer, name);
    }

    throw Exception(ErrorCodes::LOGICAL_ERROR, "LOGICAL ERROR: Unknown HTTP handler factory name.");
}


void addCommonDefaultHandlersFactory(HTTPRequestHandlerFactoryMain & factory, IServer & server)
{
    auto root_creator = [&server]() -> std::unique_ptr<StaticRequestHandler>
    {
        constexpr auto root_response_expression = "config://http_server_default_response";
        return std::make_unique<StaticRequestHandler>(server, root_response_expression);
    };
    auto root_handler = std::make_shared<HandlingRuleHTTPHandlerFactory<StaticRequestHandler>>(std::move(root_creator));
    root_handler->attachStrictPath("/");
    root_handler->allowGetAndHeadRequest();
    factory.addHandler(root_handler);

    auto ping_handler = createPingHandlerFactory(server);
    ping_handler->attachStrictPath("/ping");
    ping_handler->allowGetAndHeadRequest();
    factory.addPathToHints("/ping");
    factory.addHandler(ping_handler);

    auto replicas_status_handler = std::make_shared<HandlingRuleHTTPHandlerFactory<ReplicasStatusHandler>>(server);
    replicas_status_handler->attachNonStrictPath("/replicas_status");
    replicas_status_handler->allowGetAndHeadRequest();
    factory.addPathToHints("/replicas_status");
    factory.addHandler(replicas_status_handler);

    auto play_handler = std::make_shared<HandlingRuleHTTPHandlerFactory<PlayWebUIRequestHandler>>(server);
    play_handler->attachNonStrictPath("/play");
    play_handler->allowGetAndHeadRequest();
    factory.addPathToHints("/play");
    factory.addHandler(play_handler);

    auto dashboard_handler = std::make_shared<HandlingRuleHTTPHandlerFactory<DashboardWebUIRequestHandler>>(server);
    dashboard_handler->attachNonStrictPath("/dashboard");
    dashboard_handler->allowGetAndHeadRequest();
    factory.addPathToHints("/dashboard");
    factory.addHandler(dashboard_handler);

    auto binary_handler = std::make_shared<HandlingRuleHTTPHandlerFactory<BinaryWebUIRequestHandler>>(server);
    binary_handler->attachNonStrictPath("/binary");
    binary_handler->allowGetAndHeadRequest();
    factory.addPathToHints("/binary");
    factory.addHandler(binary_handler);

    auto js_handler = std::make_shared<HandlingRuleHTTPHandlerFactory<JavaScriptWebUIRequestHandler>>(server);
    js_handler->attachNonStrictPath("/js/");
    js_handler->allowGetAndHeadRequest();
    factory.addHandler(js_handler);
}

void addDefaultHandlersFactory(
    HTTPRequestHandlerFactoryMain & factory,
    IServer & server,
    const Poco::Util::AbstractConfiguration & config,
    AsynchronousMetrics & async_metrics)
{
    addCommonDefaultHandlersFactory(factory, server);

    auto dynamic_creator = [&server] () -> std::unique_ptr<DynamicQueryHandler>
    {
        return std::make_unique<DynamicQueryHandler>(server, "query");
    };
    auto query_handler = std::make_shared<HandlingRuleHTTPHandlerFactory<DynamicQueryHandler>>(std::move(dynamic_creator));
    query_handler->addFilter([](const auto & request)
        {
            bool path_matches_get_or_head = startsWith(request.getURI(), "?")
                            || startsWith(request.getURI(), "/?")
                            || startsWith(request.getURI(), "/query?");
            bool is_get_or_head_request = request.getMethod() == Poco::Net::HTTPRequest::HTTP_GET
                            || request.getMethod() == Poco::Net::HTTPRequest::HTTP_HEAD;

            bool path_matches_post_or_options = path_matches_get_or_head
                             || request.getURI() == "/"
                             || request.getURI().empty();
            bool is_post_or_options_request = request.getMethod() == Poco::Net::HTTPRequest::HTTP_POST
                                    || request.getMethod() == Poco::Net::HTTPRequest::HTTP_OPTIONS;

            return (path_matches_get_or_head && is_get_or_head_request) || (path_matches_post_or_options && is_post_or_options_request);
        }
    );
    factory.addHandler(query_handler);

    /// We check that prometheus handler will be served on current (default) port.
    /// Otherwise it will be created separately, see createHandlerFactory(...).
    if (config.has("prometheus") && config.getInt("prometheus.port", 0) == 0)
    {
        auto writer = std::make_shared<PrometheusMetricsWriter>(config, "prometheus", async_metrics);
        auto creator = [&server, writer] () -> std::unique_ptr<PrometheusRequestHandler>
        {
            return std::make_unique<PrometheusRequestHandler>(server, writer);
        };
        auto prometheus_handler = std::make_shared<HandlingRuleHTTPHandlerFactory<PrometheusRequestHandler>>(std::move(creator));
        prometheus_handler->attachStrictPath(config.getString("prometheus.endpoint", "/metrics"));
        prometheus_handler->allowGetAndHeadRequest();
        factory.addHandler(prometheus_handler);
    }
}

}<|MERGE_RESOLUTION|>--- conflicted
+++ resolved
@@ -108,12 +108,11 @@
             if (handler_type == "static")
             {
                 main_handler_factory->addHandler(createStaticHandlerFactory(server, config, prefix + "." + key));
-<<<<<<< HEAD
+            }
             else if (handler_type == "redirect")
+            {
                 main_handler_factory->addHandler(createRedirectHandlerFactory(config, prefix + "." + key));
-=======
-            }
->>>>>>> f69bfa45
+            }
             else if (handler_type == "dynamic_query_handler")
             {
                 main_handler_factory->addHandler(createDynamicHandlerFactory(server, config, prefix + "." + key));
