--- conflicted
+++ resolved
@@ -22,22 +22,16 @@
     void setReadBuffer(ReadBuffer & in_) override;
 
 private:
-    JSONAsStringRowInputFormat(const Block & header_, std::unique_ptr<PeekableReadBuffer> buf_, Params params_);
+    JSONAsRowInputFormat(const Block & header_, std::unique_ptr<PeekableReadBuffer> buf_, Params params_);
 
     bool readRow(MutableColumns & columns, RowReadExtension & ext) override;
 
     void readPrefix() override;
     void readSuffix() override;
 
-<<<<<<< HEAD
 protected:
     virtual void readJSONObject(IColumn & column) = 0;
-    PeekableReadBuffer buf;
-=======
-    void readJSONObject(IColumn & column);
-
     std::unique_ptr<PeekableReadBuffer> buf;
->>>>>>> 70937088
 
 private:
     /// This flag is needed to know if data is in square brackets.
