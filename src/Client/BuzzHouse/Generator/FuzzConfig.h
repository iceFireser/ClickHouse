--- conflicted
+++ resolved
@@ -134,15 +134,9 @@
 public:
     LoggerPtr log;
     DB::Strings collations, storage_policies, timezones, disks, clusters;
-<<<<<<< HEAD
-    std::optional<ServerCredentials> clickhouse_server = std::nullopt, mysql_server = std::nullopt, postgresql_server = std::nullopt,
-                                     sqlite_server = std::nullopt, mongodb_server = std::nullopt, redis_server = std::nullopt,
-                                     minio_server = std::nullopt;
-    std::unordered_map<String, PerformanceMetric> metrics;
-=======
     std::optional<ServerCredentials> clickhouse_server, mysql_server, postgresql_server, sqlite_server, mongodb_server, redis_server,
         minio_server;
->>>>>>> 6d3526b7
+    std::unordered_map<String, PerformanceMetric> metrics;
     bool read_log = false, fuzz_floating_points = true, test_with_fill = true, use_dump_table_oracle = true,
          compare_success_results = false, measure_performance = false, allow_infinite_tables = false, compare_explains = false;
     uint64_t seed = 0, min_insert_rows = 1, max_insert_rows = 1000, min_nested_rows = 0, max_nested_rows = 10, flush_log_wait_time = 1000;
