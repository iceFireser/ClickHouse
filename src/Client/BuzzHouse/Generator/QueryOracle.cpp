--- conflicted
+++ resolved
@@ -676,12 +676,7 @@
     {
         if (measure_performance)
         {
-<<<<<<< HEAD
-            measure_performance &= ei.getPerformanceMetricsForLastQuery(PeerTableDatabase::None, this->res1);
-=======
-            other_steps_sucess
-                &= ei.getPerformanceMetricsForLastQuery(PeerTableDatabase::None, this->query_duration_ms1, this->memory_usage1);
->>>>>>> 359aa55f
+            other_steps_sucess &= ei.getPerformanceMetricsForLastQuery(PeerTableDatabase::None, this->res1);
         }
         else
         {
