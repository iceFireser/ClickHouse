#include <Common/ZooKeeper/ZooKeeperImpl.h>
#include <Common/Exception.h>
#include <Common/ProfileEvents.h>
#include <Common/setThreadName.h>

#include <IO/WriteHelpers.h>
#include <IO/ReadHelpers.h>
#include <IO/Operators.h>
#include <IO/WriteBufferFromString.h>
#include <common/logger_useful.h>

#if !defined(ARCADIA_BUILD)
#    include <Common/config.h>
#endif

#if USE_SSL
#    include <Poco/Net/SecureStreamSocket.h>
#endif

#include <array>


/// ZooKeeper has 1 MB node size and serialization limit by default,
/// but it can be raised up, so we have a slightly larger limit on our side.
#define MAX_STRING_OR_ARRAY_SIZE (1 << 28)  /// 256 MiB


namespace ProfileEvents
{
    extern const Event ZooKeeperInit;
    extern const Event ZooKeeperTransactions;
    extern const Event ZooKeeperCreate;
    extern const Event ZooKeeperRemove;
    extern const Event ZooKeeperExists;
    extern const Event ZooKeeperMulti;
    extern const Event ZooKeeperGet;
    extern const Event ZooKeeperSet;
    extern const Event ZooKeeperList;
    extern const Event ZooKeeperCheck;
    extern const Event ZooKeeperClose;
    extern const Event ZooKeeperWaitMicroseconds;
    extern const Event ZooKeeperBytesSent;
    extern const Event ZooKeeperBytesReceived;
    extern const Event ZooKeeperWatchResponse;
}

namespace CurrentMetrics
{
    extern const Metric ZooKeeperRequest;
    extern const Metric ZooKeeperWatch;
}


/** ZooKeeper wire protocol.

Debugging example:
strace -t -f -e trace=network -s1000 -x ./clickhouse-zookeeper-cli localhost:2181

All numbers are in network byte order (big endian). Sizes are 32 bit. Numbers are signed.

zxid - incremental transaction number at server side.
xid - unique request number at client side.

Client connects to one of the specified hosts.
Client sends:

int32_t sizeof_connect_req;   \x00\x00\x00\x2c (44 bytes)

struct connect_req
{
    int32_t protocolVersion;  \x00\x00\x00\x00 (Currently zero)
    int64_t lastZxidSeen;     \x00\x00\x00\x00\x00\x00\x00\x00 (Zero at first connect)
    int32_t timeOut;          \x00\x00\x75\x30 (Session timeout in milliseconds: 30000)
    int64_t sessionId;        \x00\x00\x00\x00\x00\x00\x00\x00 (Zero at first connect)
    int32_t passwd_len;       \x00\x00\x00\x10 (16)
    char passwd[16];          \x00\x00\x00\x00\x00\x00\x00\x00\x00\x00\x00\x00\x00\x00\x00\x00 (Zero at first connect)
};

Server replies:

struct prime_struct
{
    int32_t len;              \x00\x00\x00\x24 (36 bytes)
    int32_t protocolVersion;  \x00\x00\x00\x00
    int32_t timeOut;          \x00\x00\x75\x30
    int64_t sessionId;        \x01\x62\x2c\x3d\x82\x43\x00\x27
    int32_t passwd_len;       \x00\x00\x00\x10
    char passwd[16];          \x3b\x8c\xe0\xd4\x1f\x34\xbc\x88\x9c\xa7\x68\x69\x78\x64\x98\xe9
};

Client remembers session id and session password.


Client may send authentication request (optional).


Each one third of timeout, client sends heartbeat:

int32_t length_of_heartbeat_request \x00\x00\x00\x08 (8)
int32_t ping_xid                    \xff\xff\xff\xfe (-2, constant)
int32_t ping_op                     \x00\x00\x00\x0b ZOO_PING_OP 11

Server replies:

int32_t length_of_heartbeat_response \x00\x00\x00\x10
int32_t ping_xid                     \xff\xff\xff\xfe
int64 zxid                           \x00\x00\x00\x00\x00\x01\x87\x98 (incremental server generated number)
int32_t err                          \x00\x00\x00\x00


Client sends requests. For example, create persistent node '/hello' with value 'world'.

int32_t request_length \x00\x00\x00\x3a
int32_t xid            \x5a\xad\x72\x3f      Arbitrary number. Used for identification of requests/responses.
                                         libzookeeper uses unix timestamp for first xid and then autoincrement to that value.
int32_t op_num         \x00\x00\x00\x01      ZOO_CREATE_OP 1
int32_t path_length    \x00\x00\x00\x06
path                   \x2f\x68\x65\x6c\x6c\x6f  /hello
int32_t data_length    \x00\x00\x00\x05
data                   \x77\x6f\x72\x6c\x64      world
ACLs:
    int32_t num_acls   \x00\x00\x00\x01
    ACL:
        int32_t permissions \x00\x00\x00\x1f
        string scheme   \x00\x00\x00\x05
                        \x77\x6f\x72\x6c\x64      world
        string id       \x00\x00\x00\x06
                        \x61\x6e\x79\x6f\x6e\x65  anyone
int32_t flags           \x00\x00\x00\x00

Server replies:

int32_t response_length \x00\x00\x00\x1a
int32_t xid             \x5a\xad\x72\x3f
int64 zxid              \x00\x00\x00\x00\x00\x01\x87\x99
int32_t err             \x00\x00\x00\x00
string path_created     \x00\x00\x00\x06
                        \x2f\x68\x65\x6c\x6c\x6f  /hello - may differ to original path in case of sequential nodes.


Client may place a watch in their request.

For example, client sends "exists" request with watch:

request length \x00\x00\x00\x12
xid            \x5a\xae\xb2\x0d
op_num         \x00\x00\x00\x03
path           \x00\x00\x00\x05
               \x2f\x74\x65\x73\x74     /test
bool watch     \x01

Server will send response as usual.
And later, server may send special watch event.

struct WatcherEvent
{
    int32_t type;
    int32_t state;
    char * path;
};

response length    \x00\x00\x00\x21
special watch xid  \xff\xff\xff\xff
special watch zxid \xff\xff\xff\xff\xff\xff\xff\xff
err                \x00\x00\x00\x00
type               \x00\x00\x00\x02     DELETED_EVENT_DEF 2
state              \x00\x00\x00\x03     CONNECTED_STATE_DEF 3
path               \x00\x00\x00\x05
                   \x2f\x74\x65\x73\x74  /test


Example of multi request:

request length     \x00\x00\x00\x82 130
xid                \x5a\xae\xd6\x16
op_num             \x00\x00\x00\x0e 14

for every command:

    int32_t type;  \x00\x00\x00\x01 create
    bool done;     \x00 false
    int32_t err;   \xff\xff\xff\xff -1

    path           \x00\x00\x00\x05
                   \x2f\x74\x65\x73\x74 /test
    data           \x00\x00\x00\x06
                   \x6d\x75\x6c\x74\x69\x31 multi1
    acl            \x00\x00\x00\x01
                   \x00\x00\x00\x1f
                   \x00\x00\x00\x05
                   \x77\x6f\x72\x6c\x64     world
                   \x00\x00\x00\x06
                   \x61\x6e\x79\x6f\x6e\x65 anyone
    flags          \x00\x00\x00\x00

    int32_t type;  \x00\x00\x00\x05 set
    bool done      \x00 false
    int32_t err;   \xff\xff\xff\xff -1

    path           \x00\x00\x00\x05
                   \x2f\x74\x65\x73\x74
    data           \x00\x00\x00\x06
                   \x6d\x75\x6c\x74\x69\x32 multi2
    version        \xff\xff\xff\xff

    int32_t type   \x00\x00\x00\x02 remove
    bool done      \x00
    int32_t err    \xff\xff\xff\xff -1

    path           \x00\x00\x00\x05
                   \x2f\x74\x65\x73\x74
    version        \xff\xff\xff\xff

after commands:

    int32_t type   \xff\xff\xff\xff -1
    bool done      \x01 true
    int32_t err    \xff\xff\xff\xff

Example of multi response:

response length    \x00\x00\x00\x81 129
xid                \x5a\xae\xd6\x16
zxid               \x00\x00\x00\x00\x00\x01\x87\xe1
err                \x00\x00\x00\x00

in a loop:

    type           \x00\x00\x00\x01 create
    done           \x00
    err            \x00\x00\x00\x00

    path_created   \x00\x00\x00\x05
                   \x2f\x74\x65\x73\x74

    type           \x00\x00\x00\x05 set
    done           \x00
    err            \x00\x00\x00\x00

    stat           \x00\x00\x00\x00\x00\x01\x87\xe1
                   \x00\x00\x00\x00\x00\x01\x87\xe1
                   \x00\x00\x01\x62\x3a\xf4\x35\x0c
                   \x00\x00\x01\x62\x3a\xf4\x35\x0c
                   \x00\x00\x00\x01
                   \x00\x00\x00\x00
                   \x00\x00\x00\x00
                   \x00\x00\x00\x00\x00\x00\x00\x00
                   \x00\x00\x00\x06
                   \x00\x00\x00\x00
                   \x00\x00\x00\x00\x00\x01\x87\xe1

    type           \x00\x00\x00\x02 remove
    done           \x00
    err            \x00\x00\x00\x00

after:

    type           \xff\xff\xff\xff
    done           \x01
    err            \xff\xff\xff\xff

  */


namespace Coordination
{

using namespace DB;


/// Assuming we are at little endian.

static void write(int64_t x, WriteBuffer & out)
{
    x = __builtin_bswap64(x);
    writeBinary(x, out);
}

static void write(int32_t x, WriteBuffer & out)
{
    x = __builtin_bswap32(x);
    writeBinary(x, out);
}

template <size_t N> void write(std::array<char, N> s, WriteBuffer & out)
{
    write(int32_t(N), out);
    out.write(s.data(), N);
}

template <typename T> void write(const std::vector<T> & arr, WriteBuffer & out)
{
    write(int32_t(arr.size()), out);
    for (const auto & elem : arr)
        write(elem, out);
}

static void read(int64_t & x, ReadBuffer & in)
{
    readBinary(x, in);
    x = __builtin_bswap64(x);
}

static void read(int32_t & x, ReadBuffer & in)
{
    readBinary(x, in);
    x = __builtin_bswap32(x);
}

static void read(Error & x, ReadBuffer & in)
{
    int32_t code;
    read(code, in);
    x = Error(code);
}

template <size_t N> void read(std::array<char, N> & s, ReadBuffer & in)
{
    int32_t size = 0;
    read(size, in);
    if (size != N)
        throw Exception("Unexpected array size while reading from ZooKeeper", Error::ZMARSHALLINGERROR);
    in.read(s.data(), N);
}

template <typename T> void read(std::vector<T> & arr, ReadBuffer & in)
{
    int32_t size = 0;
    read(size, in);
    if (size < 0)
        throw Exception("Negative size while reading array from ZooKeeper", Error::ZMARSHALLINGERROR);
    if (size > MAX_STRING_OR_ARRAY_SIZE)
        throw Exception("Too large array size while reading from ZooKeeper", Error::ZMARSHALLINGERROR);
    arr.resize(size);
    for (auto & elem : arr)
        read(elem, in);
}

template <typename T>
void ZooKeeper::write(const T & x)
{
    Coordination::write(x, *out);
}

template <typename T>
void ZooKeeper::read(T & x)
{
    Coordination::read(x, *in);
}

static void removeRootPath(String & path, const String & root_path)
{
    if (root_path.empty())
        return;

    if (path.size() <= root_path.size())
        throw Exception("Received path is not longer than root_path", Error::ZDATAINCONSISTENCY);

    path = path.substr(root_path.size());
}

static constexpr int32_t protocol_version = 0;

static constexpr ZooKeeper::XID watch_xid = -1;
static constexpr ZooKeeper::XID ping_xid = -2;
static constexpr ZooKeeper::XID auth_xid = -4;

static constexpr ZooKeeper::XID close_xid = 0x7FFFFFFF;


ZooKeeper::~ZooKeeper()
{
    try
    {
        finalize(false, false);

        if (send_thread.joinable())
            send_thread.join();

        if (receive_thread.joinable())
            receive_thread.join();
    }
    catch (...)
    {
        tryLogCurrentException(__PRETTY_FUNCTION__);
    }
}


ZooKeeper::ZooKeeper(
    const Nodes & nodes,
    const String & root_path_,
    const String & auth_scheme,
    const String & auth_data,
    Poco::Timespan session_timeout_,
    Poco::Timespan connection_timeout,
    Poco::Timespan operation_timeout_)
    : root_path(root_path_),
    session_timeout(session_timeout_),
    operation_timeout(std::min(operation_timeout_, session_timeout_))
{
    if (!root_path.empty())
    {
        if (root_path.back() == '/')
            root_path.pop_back();
    }

    if (auth_scheme.empty())
    {
        ACL acl;
        acl.permissions = ACL::All;
        acl.scheme = "world";
        acl.id = "anyone";
        default_acls.emplace_back(std::move(acl));
    }
    else
    {
        ACL acl;
        acl.permissions = ACL::All;
        acl.scheme = "auth";
        acl.id = "";
        default_acls.emplace_back(std::move(acl));
    }

    connect(nodes, connection_timeout);

    if (!auth_scheme.empty())
        sendAuth(auth_scheme, auth_data);

    send_thread = ThreadFromGlobalPool([this] { sendThread(); });
    receive_thread = ThreadFromGlobalPool([this] { receiveThread(); });

    ProfileEvents::increment(ProfileEvents::ZooKeeperInit);
}


void ZooKeeper::connect(
    const Nodes & nodes,
    Poco::Timespan connection_timeout)
{
    if (nodes.empty())
        throw Exception("No nodes passed to ZooKeeper constructor", Error::ZBADARGUMENTS);

    static constexpr size_t num_tries = 3;
    bool connected = false;

    WriteBufferFromOwnString fail_reasons;
    for (size_t try_no = 0; try_no < num_tries; ++try_no)
    {
        for (const auto & node : nodes)
        {
            try
            {
                /// Reset the state of previous attempt.
                if (node.secure)
                {
#if USE_SSL
                    socket = Poco::Net::SecureStreamSocket();
#else
                    throw Poco::Exception(
                        "Communication with ZooKeeper over SSL is disabled because poco library was built without NetSSL support.");
#endif
                }
                else
                {
                    socket = Poco::Net::StreamSocket();
                }

                socket.connect(node.address, connection_timeout);

                socket.setReceiveTimeout(operation_timeout);
                socket.setSendTimeout(operation_timeout);
                socket.setNoDelay(true);

                in.emplace(socket);
                out.emplace(socket);

                try
                {
                    sendHandshake();
                }
                catch (DB::Exception & e)
                {
                    e.addMessage("while sending handshake to ZooKeeper");
                    throw;
                }

                try
                {
                    receiveHandshake();
                }
                catch (DB::Exception & e)
                {
                    e.addMessage("while receiving handshake from ZooKeeper");
                    throw;
                }

                connected = true;
                break;
            }
            catch (...)
            {
                fail_reasons << "\n" << getCurrentExceptionMessage(false) << ", " << node.address.toString();
            }
        }

        if (connected)
            break;
    }

    if (!connected)
    {
        WriteBufferFromOwnString message;
        message << "All connection tries failed while connecting to ZooKeeper. nodes: ";
        bool first = true;
        for (const auto & node : nodes)
        {
            if (first)
                first = false;
            else
                message << ", ";

            if (node.secure)
                message << "secure://";

            message << node.address.toString();
        }

        message << fail_reasons.str() << "\n";
        throw Exception(message.str(), Error::ZCONNECTIONLOSS);
    }
}


void ZooKeeper::sendHandshake()
{
    int32_t handshake_length = 44;
    int64_t last_zxid_seen = 0;
    int32_t timeout = session_timeout.totalMilliseconds();
    int64_t previous_session_id = 0;    /// We don't support session restore. So previous session_id is always zero.
    constexpr int32_t passwd_len = 16;
    std::array<char, passwd_len> passwd {};

    write(handshake_length);
    write(protocol_version);
    write(last_zxid_seen);
    write(timeout);
    write(previous_session_id);
    write(passwd);

    out->next();
}


void ZooKeeper::receiveHandshake()
{
    int32_t handshake_length;
    int32_t protocol_version_read;
    int32_t timeout;
    constexpr int32_t passwd_len = 16;
    std::array<char, passwd_len> passwd;

    read(handshake_length);
    if (handshake_length != 36)
        throw Exception("Unexpected handshake length received: " + toString(handshake_length), Error::ZMARSHALLINGERROR);

    read(protocol_version_read);
    if (protocol_version_read != protocol_version)
        throw Exception("Unexpected protocol version: " + toString(protocol_version_read), Error::ZMARSHALLINGERROR);

    read(timeout);
    if (timeout != session_timeout.totalMilliseconds())
        /// Use timeout from server.
        session_timeout = timeout * Poco::Timespan::MILLISECONDS;

    read(session_id);
    read(passwd);
}


void ZooKeeper::sendAuth(const String & scheme, const String & data)
{
    ZooKeeperAuthRequest request;
    request.scheme = scheme;
    request.data = data;
    request.xid = auth_xid;
    request.write(*out);

    int32_t length;
    XID read_xid;
    int64_t zxid;
    Error err;

    read(length);
    size_t count_before_event = in->count();
    read(read_xid);
    read(zxid);
    read(err);

    if (read_xid != auth_xid)
        throw Exception("Unexpected event received in reply to auth request: " + toString(read_xid),
            Error::ZMARSHALLINGERROR);

    int32_t actual_length = in->count() - count_before_event;
    if (length != actual_length)
        throw Exception("Response length doesn't match. Expected: " + toString(length) + ", actual: " + toString(actual_length),
            Error::ZMARSHALLINGERROR);

    if (err != Error::ZOK)
        throw Exception("Error received in reply to auth request. Code: " + toString(int32_t(err)) + ". Message: " + String(errorMessage(err)),
            Error::ZMARSHALLINGERROR);
}


void ZooKeeper::sendThread()
{
    setThreadName("ZooKeeperSend");

    auto prev_heartbeat_time = clock::now();

    try
    {
        while (!expired)
        {
            auto prev_bytes_sent = out->count();

            auto now = clock::now();
            auto next_heartbeat_time = prev_heartbeat_time + std::chrono::milliseconds(session_timeout.totalMilliseconds() / 3);

            if (next_heartbeat_time > now)
            {
                /// Wait for the next request in queue. No more than operation timeout. No more than until next heartbeat time.
                UInt64 max_wait = std::min(
                    UInt64(std::chrono::duration_cast<std::chrono::milliseconds>(next_heartbeat_time - now).count()),
                    UInt64(operation_timeout.totalMilliseconds()));

                RequestInfo info;
                if (requests_queue.tryPop(info, max_wait))
                {
                    /// After we popped element from the queue, we must register callbacks (even in the case when expired == true right now),
                    ///  because they must not be lost (callbacks must be called because the user will wait for them).

                    if (info.request->xid != close_xid)
                    {
                        CurrentMetrics::add(CurrentMetrics::ZooKeeperRequest);
                        std::lock_guard lock(operations_mutex);
                        operations[info.request->xid] = info;
                    }

                    if (info.watch)
                    {
                        info.request->has_watch = true;
                        CurrentMetrics::add(CurrentMetrics::ZooKeeperWatch);
                    }

                    if (expired)
                    {
                        break;
                    }

                    info.request->addRootPath(root_path);

                    info.request->probably_sent = true;
                    std::cerr << "SENDING GENERAL REQUEST\n";
                    info.request->write(*out);

                    /// We sent close request, exit
                    if (info.request->xid == close_xid)
                        break;
                }
            }
            else
            {
                /// Send heartbeat.
                prev_heartbeat_time = clock::now();

                ZooKeeperHeartbeatRequest request;
                request.xid = ping_xid;
                request.write(*out);
            }

            ProfileEvents::increment(ProfileEvents::ZooKeeperBytesSent, out->count() - prev_bytes_sent);
        }
    }
    catch (...)
    {
        tryLogCurrentException(__PRETTY_FUNCTION__);
        finalize(true, false);
    }
}


void ZooKeeper::receiveThread()
{
    setThreadName("ZooKeeperRecv");

    try
    {
        Int64 waited = 0;
        while (!expired)
        {
            auto prev_bytes_received = in->count();

            clock::time_point now = clock::now();
            UInt64 max_wait = operation_timeout.totalMicroseconds();
            std::optional<RequestInfo> earliest_operation;

            {
                std::lock_guard lock(operations_mutex);
                if (!operations.empty())
                {
                    /// Operations are ordered by xid (and consequently, by time).
                    earliest_operation = operations.begin()->second;
                    auto earliest_operation_deadline = earliest_operation->time + std::chrono::microseconds(operation_timeout.totalMicroseconds());
                    if (now > earliest_operation_deadline)
                        throw Exception("Operation timeout (deadline already expired) for path: " + earliest_operation->request->getPath(), Error::ZOPERATIONTIMEOUT);
                    max_wait = std::chrono::duration_cast<std::chrono::microseconds>(earliest_operation_deadline - now).count();
                }
            }

            if (in->poll(max_wait))
            {
                if (expired)
                    break;

                receiveEvent();
                waited = 0;
            }
            else
            {
                if (earliest_operation)
                    throw Exception("Operation timeout (no response) for path: " + earliest_operation->request->getPath(), Error::ZOPERATIONTIMEOUT);
                waited += max_wait;
                if (waited >= session_timeout.totalMicroseconds())
                    throw Exception("Nothing is received in session timeout", Error::ZOPERATIONTIMEOUT);

            }

            ProfileEvents::increment(ProfileEvents::ZooKeeperBytesReceived, in->count() - prev_bytes_received);
        }
    }
    catch (...)
    {
        tryLogCurrentException(__PRETTY_FUNCTION__);
        finalize(false, true);
    }
}


void ZooKeeper::receiveEvent()
{
    int32_t length;
    XID xid;
    int64_t zxid;
    Error err;

    read(length);
    size_t count_before_event = in->count();
    read(xid);
    read(zxid);
    read(err);

    RequestInfo request_info;
    ZooKeeperResponsePtr response;

    if (xid == ping_xid)
    {
        if (err != Error::ZOK)
            throw Exception("Received error in heartbeat response: " + String(errorMessage(err)), Error::ZRUNTIMEINCONSISTENCY);

        response = std::make_shared<ZooKeeperHeartbeatResponse>();
    }
    else if (xid == watch_xid)
    {
        ProfileEvents::increment(ProfileEvents::ZooKeeperWatchResponse);
        response = std::make_shared<ZooKeeperWatchResponse>();

        request_info.callback = [this](const Response & response_)
        {
            const WatchResponse & watch_response = dynamic_cast<const WatchResponse &>(response_);

            std::lock_guard lock(watches_mutex);

            auto it = watches.find(watch_response.path);
            if (it == watches.end())
            {
                /// This is Ok.
                /// Because watches are identified by path.
                /// And there may exist many watches for single path.
                /// And watch is added to the list of watches on client side
                ///  slightly before than it is registered by the server.
                /// And that's why new watch may be already fired by old event,
                ///  but then the server will actually register new watch
                ///  and will send event again later.
            }
            else
            {
                for (auto & callback : it->second)
                    if (callback)
                        callback(watch_response);   /// NOTE We may process callbacks not under mutex.

                CurrentMetrics::sub(CurrentMetrics::ZooKeeperWatch, it->second.size());
                watches.erase(it);
            }
        };
    }
    else
    {
        {
            std::lock_guard lock(operations_mutex);

            auto it = operations.find(xid);
            if (it == operations.end())
                throw Exception("Received response for unknown xid " + toString(xid), Error::ZRUNTIMEINCONSISTENCY);

            /// After this point, we must invoke callback, that we've grabbed from 'operations'.
            /// Invariant: all callbacks are invoked either in case of success or in case of error.
            /// (all callbacks in 'operations' are guaranteed to be invoked)

            request_info = std::move(it->second);
            operations.erase(it);
            CurrentMetrics::sub(CurrentMetrics::ZooKeeperRequest);
        }

        auto elapsed_microseconds = std::chrono::duration_cast<std::chrono::microseconds>(clock::now() - request_info.time).count();
        ProfileEvents::increment(ProfileEvents::ZooKeeperWaitMicroseconds, elapsed_microseconds);
    }

    try
    {
        std::cerr << "READING RESPONSE FOR REQUEST ID:" << request_info.request->getOpNum() << std::endl;
        if (!response)
            response = request_info.request->makeResponse();

        if (err != Error::ZOK)
        {
            std::cerr << "GOT ERROR:" << static_cast<int32_t>(err) << std::endl;
            response->error = err;
        }
        else
        {
            std::cerr << "NO ERROR RECEIVED\n";
            response->readImpl(*in);
            response->removeRootPath(root_path);
        }

        /// Instead of setting the watch in sendEvent, set it in receiveEvent because need to check the response.
        /// The watch shouldn't be set if the node does not exist and it will never exist like sequential ephemeral nodes.
        /// By using getData() instead of exists(), a watch won't be set if the node doesn't exist.
        if (request_info.watch)
        {
            bool add_watch = false;
            /// 3 indicates the ZooKeeperExistsRequest.
            // For exists, we set the watch on both node exist and nonexist case.
            // For other case like getData, we only set the watch when node exists.
            if (request_info.request->getOpNum() == 3)
                add_watch = (response->error == Error::ZOK || response->error == Error::ZNONODE);
            else
                add_watch = response->error == Error::ZOK;

            if (add_watch)
            {
                /// The key of wathces should exclude the root_path
                String req_path = request_info.request->getPath();
                removeRootPath(req_path, root_path);
                std::lock_guard lock(watches_mutex);
                watches[req_path].emplace_back(std::move(request_info.watch));
            }
        }

        int32_t actual_length = in->count() - count_before_event;
        if (length != actual_length)
            throw Exception("Response length doesn't match. Expected: " + toString(length) + ", actual: " + toString(actual_length), Error::ZMARSHALLINGERROR);
    }
    catch (...)
    {
        tryLogCurrentException(__PRETTY_FUNCTION__);

        /// Unrecoverable. Don't leave incorrect state in memory.
        if (!response)
            std::terminate();

        /// In case we cannot read the response, we should indicate it as the error of that type
        ///  when the user cannot assume whether the request was processed or not.
        response->error = Error::ZCONNECTIONLOSS;
        if (request_info.callback)
            request_info.callback(*response);

        throw;
    }

    /// Exception in callback will propagate to receiveThread and will lead to session expiration. This is Ok.

    if (request_info.callback)
        request_info.callback(*response);
}


void ZooKeeper::finalize(bool error_send, bool error_receive)
{
<<<<<<< HEAD
    {
        std::lock_guard lock(push_request_mutex);

        if (expired)
            return;
    }
=======
    if (expired)
        return;
>>>>>>> ec2c2ec5

    active_session_metric_increment.destroy();

    try
    {
        if (!error_send)
        {
            /// Send close event. This also signals sending thread to stop.
            try
            {
                close();
            }
            catch (...)
            {
                /// This happens for example, when "Cannot push request to queue within operation timeout".
                /// Just mark session expired in case of error on close request.
                std::lock_guard lock(push_request_mutex);
                expired = true;
                tryLogCurrentException(__PRETTY_FUNCTION__);
            }

            /// Send thread will exit after sending close request or on expired flag
            send_thread.join();
        }

<<<<<<< HEAD
=======
        /// Set expired flag after we sent close event
>>>>>>> ec2c2ec5
        {
            std::lock_guard lock(push_request_mutex);
            expired = true;
        }

        try
        {
            /// This will also wakeup the receiving thread.
            socket.shutdown();
        }
        catch (...)
        {
            /// We must continue to execute all callbacks, because the user is waiting for them.
            tryLogCurrentException(__PRETTY_FUNCTION__);
        }

        if (!error_receive)
            receive_thread.join();

        {
            std::lock_guard lock(operations_mutex);

            for (auto & op : operations)
            {
                RequestInfo & request_info = op.second;
                ResponsePtr response = request_info.request->makeResponse();

                response->error = request_info.request->probably_sent
                    ? Error::ZCONNECTIONLOSS
                    : Error::ZSESSIONEXPIRED;

                if (request_info.callback)
                {
                    try
                    {
                        request_info.callback(*response);
                    }
                    catch (...)
                    {
                        /// We must continue to all other callbacks, because the user is waiting for them.
                        tryLogCurrentException(__PRETTY_FUNCTION__);
                    }
                }
            }

            CurrentMetrics::sub(CurrentMetrics::ZooKeeperRequest, operations.size());
            operations.clear();
        }

        {
            std::lock_guard lock(watches_mutex);

            for (auto & path_watches : watches)
            {
                WatchResponse response;
                response.type = SESSION;
                response.state = EXPIRED_SESSION;
                response.error = Error::ZSESSIONEXPIRED;

                for (auto & callback : path_watches.second)
                {
                    if (callback)
                    {
                        try
                        {
                            callback(response);
                        }
                        catch (...)
                        {
                            tryLogCurrentException(__PRETTY_FUNCTION__);
                        }
                    }
                }
            }

            CurrentMetrics::sub(CurrentMetrics::ZooKeeperWatch, watches.size());
            watches.clear();
        }

        /// Drain queue
        RequestInfo info;
        while (requests_queue.tryPop(info))
        {
            if (info.callback)
            {
                ResponsePtr response = info.request->makeResponse();
                if (response)
                {
                    response->error = Error::ZSESSIONEXPIRED;
                    try
                    {
                        info.callback(*response);
                    }
                    catch (...)
                    {
                        tryLogCurrentException(__PRETTY_FUNCTION__);
                    }
                }
            }
            if (info.watch)
            {
                WatchResponse response;
                response.type = SESSION;
                response.state = EXPIRED_SESSION;
                response.error = Error::ZSESSIONEXPIRED;
                try
                {
                    info.watch(response);
                }
                catch (...)
                {
                    tryLogCurrentException(__PRETTY_FUNCTION__);
                }
            }
        }
    }
    catch (...)
    {
        tryLogCurrentException(__PRETTY_FUNCTION__);
    }
}


void ZooKeeper::pushRequest(RequestInfo && info)
{
    try
    {
        info.time = clock::now();

        if (!info.request->xid)
        {
            info.request->xid = next_xid.fetch_add(1);
            if (info.request->xid == close_xid)
                throw Exception("xid equal to close_xid", Error::ZSESSIONEXPIRED);
            if (info.request->xid < 0)
                throw Exception("XID overflow", Error::ZSESSIONEXPIRED);
        }

        /// We must serialize 'pushRequest' and 'finalize' (from sendThread, receiveThread) calls
        ///  to avoid forgotten operations in the queue when session is expired.
        /// Invariant: when expired, no new operations will be pushed to the queue in 'pushRequest'
        ///  and the queue will be drained in 'finalize'.
        std::lock_guard lock(push_request_mutex);

        if (expired)
            throw Exception("Session expired", Error::ZSESSIONEXPIRED);

        if (!requests_queue.tryPush(std::move(info), operation_timeout.totalMilliseconds()))
            throw Exception("Cannot push request to queue within operation timeout", Error::ZOPERATIONTIMEOUT);
    }
    catch (...)
    {
        finalize(false, false);
        throw;
    }

    ProfileEvents::increment(ProfileEvents::ZooKeeperTransactions);
}


void ZooKeeper::create(
    const String & path,
    const String & data,
    bool is_ephemeral,
    bool is_sequential,
    const ACLs & acls,
    CreateCallback callback)
{
    ZooKeeperCreateRequest request;
    request.path = path;
    request.data = data;
    request.is_ephemeral = is_ephemeral;
    request.is_sequential = is_sequential;
    request.acls = acls.empty() ? default_acls : acls;

    RequestInfo request_info;
    request_info.request = std::make_shared<ZooKeeperCreateRequest>(std::move(request));
    request_info.callback = [callback](const Response & response) { callback(dynamic_cast<const CreateResponse &>(response)); };

    pushRequest(std::move(request_info));
    ProfileEvents::increment(ProfileEvents::ZooKeeperCreate);
}


void ZooKeeper::remove(
    const String & path,
    int32_t version,
    RemoveCallback callback)
{
    ZooKeeperRemoveRequest request;
    request.path = path;
    request.version = version;

    RequestInfo request_info;
    request_info.request = std::make_shared<ZooKeeperRemoveRequest>(std::move(request));
    request_info.callback = [callback](const Response & response) { callback(dynamic_cast<const RemoveResponse &>(response)); };

    pushRequest(std::move(request_info));
    ProfileEvents::increment(ProfileEvents::ZooKeeperRemove);
}


void ZooKeeper::exists(
    const String & path,
    ExistsCallback callback,
    WatchCallback watch)
{
    ZooKeeperExistsRequest request;
    request.path = path;

    RequestInfo request_info;
    request_info.request = std::make_shared<ZooKeeperExistsRequest>(std::move(request));
    request_info.callback = [callback](const Response & response) { callback(dynamic_cast<const ExistsResponse &>(response)); };
    request_info.watch = watch;

    pushRequest(std::move(request_info));
    ProfileEvents::increment(ProfileEvents::ZooKeeperExists);
}


void ZooKeeper::get(
    const String & path,
    GetCallback callback,
    WatchCallback watch)
{
    ZooKeeperGetRequest request;
    request.path = path;

    RequestInfo request_info;
    request_info.request = std::make_shared<ZooKeeperGetRequest>(std::move(request));
    request_info.callback = [callback](const Response & response) { callback(dynamic_cast<const GetResponse &>(response)); };
    request_info.watch = watch;

    pushRequest(std::move(request_info));
    ProfileEvents::increment(ProfileEvents::ZooKeeperGet);
}


void ZooKeeper::set(
    const String & path,
    const String & data,
    int32_t version,
    SetCallback callback)
{
    ZooKeeperSetRequest request;
    request.path = path;
    request.data = data;
    request.version = version;

    RequestInfo request_info;
    request_info.request = std::make_shared<ZooKeeperSetRequest>(std::move(request));
    request_info.callback = [callback](const Response & response) { callback(dynamic_cast<const SetResponse &>(response)); };

    pushRequest(std::move(request_info));
    ProfileEvents::increment(ProfileEvents::ZooKeeperSet);
}


void ZooKeeper::list(
    const String & path,
    ListCallback callback,
    WatchCallback watch)
{
    ZooKeeperListRequest request;
    request.path = path;

    RequestInfo request_info;
    request_info.request = std::make_shared<ZooKeeperListRequest>(std::move(request));
    request_info.callback = [callback](const Response & response) { callback(dynamic_cast<const ListResponse &>(response)); };
    request_info.watch = watch;

    pushRequest(std::move(request_info));
    ProfileEvents::increment(ProfileEvents::ZooKeeperList);
}


void ZooKeeper::check(
    const String & path,
    int32_t version,
    CheckCallback callback)
{
    ZooKeeperCheckRequest request;
    request.path = path;
    request.version = version;

    RequestInfo request_info;
    request_info.request = std::make_shared<ZooKeeperCheckRequest>(std::move(request));
    request_info.callback = [callback](const Response & response) { callback(dynamic_cast<const CheckResponse &>(response)); };

    pushRequest(std::move(request_info));
    ProfileEvents::increment(ProfileEvents::ZooKeeperCheck);
}


void ZooKeeper::multi(
    const Requests & requests,
    MultiCallback callback)
{
    ZooKeeperMultiRequest request(requests, default_acls);

    RequestInfo request_info;
    request_info.request = std::make_shared<ZooKeeperMultiRequest>(std::move(request));
    request_info.callback = [callback](const Response & response) { callback(dynamic_cast<const MultiResponse &>(response)); };

    pushRequest(std::move(request_info));
    ProfileEvents::increment(ProfileEvents::ZooKeeperMulti);
}


void ZooKeeper::close()
{
    ZooKeeperCloseRequest request;
    request.xid = close_xid;

    RequestInfo request_info;
    request_info.request = std::make_shared<ZooKeeperCloseRequest>(std::move(request));

    if (!requests_queue.tryPush(std::move(request_info), operation_timeout.totalMilliseconds()))
        throw Exception("Cannot push close request to queue within operation timeout", Error::ZOPERATIONTIMEOUT);

    ProfileEvents::increment(ProfileEvents::ZooKeeperClose);
}

}<|MERGE_RESOLUTION|>--- conflicted
+++ resolved
@@ -898,17 +898,8 @@
 
 void ZooKeeper::finalize(bool error_send, bool error_receive)
 {
-<<<<<<< HEAD
-    {
-        std::lock_guard lock(push_request_mutex);
-
-        if (expired)
-            return;
-    }
-=======
     if (expired)
         return;
->>>>>>> ec2c2ec5
 
     active_session_metric_increment.destroy();
 
@@ -934,10 +925,6 @@
             send_thread.join();
         }
 
-<<<<<<< HEAD
-=======
-        /// Set expired flag after we sent close event
->>>>>>> ec2c2ec5
         {
             std::lock_guard lock(push_request_mutex);
             expired = true;
