--- conflicted
+++ resolved
@@ -616,11 +616,8 @@
     M(736, ICEBERG_CATALOG_ERROR) \
     M(737, GOOGLE_CLOUD_ERROR) \
     M(738, PART_IS_LOCKED) \
-<<<<<<< HEAD
-    M(739, DELTA_KERNEL_ERROR) \
-=======
     M(739, BUZZHOUSE) \
->>>>>>> d99795b7
+    M(740, DELTA_KERNEL_ERROR) \
 \
     M(900, DISTRIBUTED_CACHE_ERROR) \
     M(901, CANNOT_USE_DISTRIBUTED_CACHE) \
