--- conflicted
+++ resolved
@@ -588,12 +588,9 @@
     M(618, LZ4_DECODER_FAILED) \
     M(619, POSTGRESQL_REPLICATION_INTERNAL_ERROR) \
     M(620, QUERY_NOT_ALLOWED) \
-<<<<<<< HEAD
-    M(624, NOT_REGULAR_FILE) \
-    M(625, IO_SETUP_ERROR) \
-=======
     M(621, CANNOT_NORMALIZE_STRING) \
->>>>>>> 5d6cc29b
+    M(622, NOT_REGULAR_FILE) \
+    M(623, IO_SETUP_ERROR) \
     \
     M(999, KEEPER_EXCEPTION) \
     M(1000, POCO_EXCEPTION) \
