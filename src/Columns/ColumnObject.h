#pragma once

#include <Core/Field.h>
#include <Core/Names.h>
#include <Columns/IColumn.h>
#include <Common/PODArray.h>
#include <Common/HashTable/HashMap.h>
#include <DataTypes/Serializations/JSONDataParser.h>
#include <DataTypes/Serializations/SubcolumnsTree.h>

#include <DataTypes/IDataType.h>

namespace DB
{

namespace ErrorCodes
{
    extern const int NOT_IMPLEMENTED;
}

/// Info that represents a scalar or array field in a decomposed view.
/// It allows to recreate field with different number
/// of dimensions or nullability.
struct FieldInfo
{
    /// The common type of of all scalars in field.
    DataTypePtr scalar_type;

    /// Do we have NULL scalar in field.
    bool have_nulls;

    /// If true then we have scalars with different types in array and
    /// we need to convert scalars to the common type.
    bool need_convert;

    /// Number of dimension in array. 0 if field is scalar.
    size_t num_dimensions;

    /// If true then this field is an array of variadic dimension field
    /// and we need to normalize the dimension
    bool need_fold_dimension;
};

FieldInfo getFieldInfo(const Field & field);

/** A column that represents object with dynamic set of subcolumns.
 *  Subcolumns are identified by paths in document and are stored in
 *  a trie-like structure. ColumnObject is not suitable for writing into tables
 *  and it should be converted to Tuple with fixed set of subcolumns before that.
 */
class ColumnObject final : public COWHelper<IColumn, ColumnObject>
{
public:
    /** Class that represents one subcolumn.
     * It stores values in several parts of column
     * and keeps current common type of all parts.
     * We add a new column part with a new type, when we insert a field,
     * which can't be converted to the current common type.
     * After insertion of all values subcolumn should be finalized
     * for writing and other operations.
     */
    class Subcolumn
    {
    public:
        Subcolumn() = default;
        Subcolumn(size_t size_, bool is_nullable_);
        Subcolumn(MutableColumnPtr && data_, bool is_nullable_);

        size_t size() const;
        size_t byteSize() const;
        size_t allocatedBytes() const;
        void get(size_t n, Field & res) const;

        bool isFinalized() const;
        const DataTypePtr & getLeastCommonType() const { return least_common_type.get(); }
        const DataTypePtr & getLeastCommonTypeBase() const { return least_common_type.getBase(); }
        size_t getNumberOfDimensions() const { return least_common_type.getNumberOfDimensions(); }

        /// Checks the consistency of column's parts stored in @data.
        void checkTypes() const;

        /// Inserts a field, which scalars can be arbitrary, but number of
        /// dimensions should be consistent with current common type.
        void insert(Field field);
        void insert(Field field, FieldInfo info);

        void insertDefault();
        void insertManyDefaults(size_t length);
        void insertRangeFrom(const Subcolumn & src, size_t start, size_t length);
        void popBack(size_t n);

        Subcolumn cut(size_t start, size_t length) const;

        /// Converts all column's parts to the common type and
        /// creates a single column that stores all values.
        void finalize();

        /// Returns last inserted field.
        Field getLastField() const;

        FieldInfo getFieldInfo() const;

        /// Recreates subcolumn with default scalar values and keeps sizes of arrays.
        /// Used to create columns of type Nested with consistent array sizes.
        Subcolumn recreateWithDefaultValues(const FieldInfo & field_info) const;

        /// Returns single column if subcolumn in finalizes.
        /// Otherwise -- undefined behaviour.
        IColumn & getFinalizedColumn();
        const IColumn & getFinalizedColumn() const;
        const ColumnPtr & getFinalizedColumnPtr() const;

        const std::vector<WrappedPtr> & getData() const { return data; }
        size_t getNumberOfDefaultsInPrefix() const { return num_of_defaults_in_prefix; }

        friend class ColumnObject;

    private:
        class LeastCommonType
        {
        public:
            LeastCommonType();
            explicit LeastCommonType(DataTypePtr type_);

            const DataTypePtr & get() const { return type; }
            const DataTypePtr & getBase() const { return base_type; }
            size_t getNumberOfDimensions() const { return num_dimensions; }

        private:
            DataTypePtr type;
            DataTypePtr base_type;
            size_t num_dimensions = 0;
        };

        void addNewColumnPart(DataTypePtr type);

        /// Current least common type of all values inserted to this subcolumn.
        LeastCommonType least_common_type;

        /// If true then common type type of subcolumn is Nullable
        /// and default values are NULLs.
        bool is_nullable = false;

        /// Parts of column. Parts should be in increasing order in terms of subtypes/supertypes.
        /// That means that the least common type for i-th prefix is the type of i-th part
        /// and it's the supertype for all type of column from 0 to i-1.
        std::vector<WrappedPtr> data;

        /// Until we insert any non-default field we don't know further
        /// least common type and we count number of defaults in prefix,
        /// which will be converted to the default type of final common type.
        size_t num_of_defaults_in_prefix = 0;

        size_t num_rows = 0;
    };

    using Subcolumns = SubcolumnsTree<Subcolumn>;

private:
    /// If true then all subcolumns are nullable.
    const bool is_nullable;

    Subcolumns subcolumns;
    size_t num_rows;

public:
    static constexpr auto COLUMN_NAME_DUMMY = "_dummy";

    explicit ColumnObject(bool is_nullable_);
    ColumnObject(Subcolumns && subcolumns_, bool is_nullable_);

    /// Checks that all subcolumns have consistent sizes.
    void checkConsistency() const;

    bool hasSubcolumn(const PathInData & key) const;

    const Subcolumn & getSubcolumn(const PathInData & key) const;
    Subcolumn & getSubcolumn(const PathInData & key);

    void incrementNumRows() { ++num_rows; }

    /// Adds a subcolumn from existing IColumn.
    void addSubcolumn(const PathInData & key, MutableColumnPtr && subcolumn);

    /// Adds a subcolumn of specific size with default values.
    void addSubcolumn(const PathInData & key, size_t new_size);

    /// Adds a subcolumn of type Nested of specific size with default values.
    /// It cares about consistency of sizes of Nested arrays.
    void addNestedSubcolumn(const PathInData & key, const FieldInfo & field_info, size_t new_size);

    /// Finds a subcolumn from the same Nested type as @entry and inserts
    /// an array with default values with consistent sizes as in Nested type.
    bool tryInsertDefaultFromNested(const Subcolumns::NodePtr & entry) const;
    bool tryInsertManyDefaultsFromNested(const Subcolumns::NodePtr & entry) const;

    const Subcolumns & getSubcolumns() const { return subcolumns; }
    Subcolumns & getSubcolumns() { return subcolumns; }
    PathsInData getKeys() const;

    /// Part of interface

    const char * getFamilyName() const override { return "Object"; }
    TypeIndex getDataType() const override { return TypeIndex::Object; }

    size_t size() const override;
    size_t byteSize() const override;
    size_t allocatedBytes() const override;
    void forEachSubcolumn(ColumnCallback callback) override;
    void insert(const Field & field) override;
    void insertDefault() override;
    void insertFrom(const IColumn & src, size_t n) override;
    void insertRangeFrom(const IColumn & src, size_t start, size_t length) override;
    void popBack(size_t length) override;
    Field operator[](size_t n) const override;
    void get(size_t n, Field & res) const override;

    ColumnPtr permute(const Permutation & perm, size_t limit) const override;
    ColumnPtr filter(const Filter & filter, ssize_t result_size_hint) const override;
    ColumnPtr index(const IColumn & indexes, size_t limit) const override;
    ColumnPtr replicate(const Offsets & offsets) const override;
    MutableColumnPtr cloneResized(size_t new_size) const override;

<<<<<<< HEAD
    /// Finalizes all subcolumns.
    void finalize() override;
    bool isFinalized() const override;
=======
    /// Order of rows in ColumnObject is undefined.
    void getPermutation(PermutationSortDirection, PermutationSortStability, size_t, int, Permutation & res) const override;
    void compareColumn(const IColumn & rhs, size_t rhs_row_num,
                       PaddedPODArray<UInt64> * row_indexes, PaddedPODArray<Int8> & compare_results,
                       int direction, int nan_direction_hint) const override;

    void updatePermutation(PermutationSortDirection, PermutationSortStability, size_t, int, Permutation &, EqualRanges &) const override {}
    int compareAt(size_t, size_t, const IColumn &, int) const override { return 0; }
    void getExtremes(Field & min, Field & max) const override;

    MutableColumns scatter(ColumnIndex num_columns, const Selector & selector) const override;
    void gather(ColumnGathererStream & gatherer) override;
>>>>>>> 7c4f42d0

    /// All other methods throw exception.

    StringRef getDataAt(size_t) const override { throwMustBeConcrete(); }
    bool isDefaultAt(size_t) const override { throwMustBeConcrete(); }
    void insertData(const char *, size_t) override { throwMustBeConcrete(); }
    StringRef serializeValueIntoArena(size_t, Arena &, char const *&) const override { throwMustBeConcrete(); }
    const char * deserializeAndInsertFromArena(const char *) override { throwMustBeConcrete(); }
    const char * skipSerializedInArena(const char *) const override { throwMustBeConcrete(); }
    void updateHashWithValue(size_t, SipHash &) const override { throwMustBeConcrete(); }
    void updateWeakHash32(WeakHash32 &) const override { throwMustBeConcrete(); }
    void updateHashFast(SipHash &) const override { throwMustBeConcrete(); }
    void expand(const Filter &, bool) override { throwMustBeConcrete(); }
    bool hasEqualValues() const override { throwMustBeConcrete(); }
    size_t byteSizeAt(size_t) const override { throwMustBeConcrete(); }
    double getRatioOfDefaultRows(double) const override { throwMustBeConcrete(); }
    void getIndicesOfNonDefaultRows(Offsets &, size_t, size_t) const override { throwMustBeConcrete(); }

private:
    [[noreturn]] static void throwMustBeConcrete()
    {
        throw Exception("ColumnObject must be converted to ColumnTuple before use", ErrorCodes::NOT_IMPLEMENTED);
    }

    template <typename Func>
    MutableColumnPtr applyForSubcolumns(Func && func) const;
<<<<<<< HEAD
=======

    /// For given subcolumn return subcolumn from the same Nested type.
    /// It's used to get shared sized of Nested to insert correct default values.
    const Subcolumns::Node * getLeafOfTheSameNested(const Subcolumns::NodePtr & entry) const;
>>>>>>> 7c4f42d0
};

}<|MERGE_RESOLUTION|>--- conflicted
+++ resolved
@@ -221,11 +221,10 @@
     ColumnPtr replicate(const Offsets & offsets) const override;
     MutableColumnPtr cloneResized(size_t new_size) const override;
 
-<<<<<<< HEAD
     /// Finalizes all subcolumns.
     void finalize() override;
     bool isFinalized() const override;
-=======
+
     /// Order of rows in ColumnObject is undefined.
     void getPermutation(PermutationSortDirection, PermutationSortStability, size_t, int, Permutation & res) const override;
     void compareColumn(const IColumn & rhs, size_t rhs_row_num,
@@ -238,7 +237,6 @@
 
     MutableColumns scatter(ColumnIndex num_columns, const Selector & selector) const override;
     void gather(ColumnGathererStream & gatherer) override;
->>>>>>> 7c4f42d0
 
     /// All other methods throw exception.
 
@@ -265,13 +263,8 @@
 
     template <typename Func>
     MutableColumnPtr applyForSubcolumns(Func && func) const;
-<<<<<<< HEAD
-=======
-
-    /// For given subcolumn return subcolumn from the same Nested type.
+
     /// It's used to get shared sized of Nested to insert correct default values.
     const Subcolumns::Node * getLeafOfTheSameNested(const Subcolumns::NodePtr & entry) const;
->>>>>>> 7c4f42d0
 };
-
 }