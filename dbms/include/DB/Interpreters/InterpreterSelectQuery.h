#pragma once

#include <DB/Core/QueryProcessingStage.h>
#include <DB/Interpreters/Context.h>
#include <DB/Interpreters/ExpressionAnalyzer.h>
#include <DB/DataStreams/IBlockInputStream.h>
#include <DB/Parsers/ASTSelectQuery.h>
#include <DB/TableFunctions/ITableFunction.h>

namespace DB
{

struct InterpreterSelectQueryWithContext;

/** Интерпретирует запрос SELECT. Возвращает поток блоков с результатами выполнения запроса до стадии to_stage.
  */
class InterpreterSelectQuery
{
public:
        /** to_stage
          * - стадия, до которой нужно выполнить запрос. По-умолчанию - до конца.
          *   Можно выполнить до промежуточного состояния агрегации, которые объединяются с разных серверов при распределённой обработке запроса.
          *
          * subquery_depth
          * - для контроля ограничений на глубину вложенности подзапросов. Для подзапросов передаётся значение, увеличенное на единицу.
          *
          * input
          * - если задан - читать не из таблицы, указанной в запросе, а из готового источника.
          *
          * required_column_names
          * - удалить из запроса все столбцы кроме указанных - используется для удаления ненужных столбцов из подзапросов.
          *
          * table_column_names
          * - поместить в контекст в качестве известных столбцов только указанные столбцы, а не все столбцы таблицы.
          *   Используется, например, совместно с указанием input.
          */

        InterpreterSelectQuery(
                ASTPtr query_ptr_,
                const Context & context_,
                QueryProcessingStage::Enum to_stage_ = QueryProcessingStage::Complete,
                size_t subquery_depth_ = 0,
                BlockInputStreamPtr input = nullptr,
                bool is_union_all_head_ = true);

        InterpreterSelectQuery(
                ASTPtr query_ptr_,
                const Context & context_,
                const Names & required_column_names,
                QueryProcessingStage::Enum to_stage_ = QueryProcessingStage::Complete,
                size_t subquery_depth_ = 0,
                BlockInputStreamPtr input = nullptr);

        InterpreterSelectQuery(
                ASTPtr query_ptr_,
                const Context & context_,
                const Names & required_column_names,
                const NamesAndTypesList & table_column_names,
                QueryProcessingStage::Enum to_stage_ = QueryProcessingStage::Complete,
                size_t subquery_depth_ = 0,
                BlockInputStreamPtr input = nullptr);

        /** Выполнить запрос, возможно являющиийся цепочкой UNION ALL. 
         *  Получить поток блоков для чтения
         */
        BlockInputStreamPtr execute();

        /** Выполнить запрос, записать результат в нужном формате в buf.
          * BlockInputStreamPtr возвращается, чтобы можно было потом получить информацию о плане выполнения запроса.
          */
        BlockInputStreamPtr executeAndFormat(WriteBuffer & buf);

        DataTypes getReturnTypes();
        Block getSampleBlock();

private:
        typedef Poco::SharedPtr<ExpressionAnalyzer> ExpressionAnalyzerPtr;

        void init(BlockInputStreamPtr input, const NamesAndTypesList & table_column_names = NamesAndTypesList());

        /// Выполнить один запрос SELECT из цепочки UNION ALL.
        void executeSingleQuery(bool should_perform_union_hint = true);

<<<<<<< HEAD
	bool isFirstSelectInsideUnionAll() const;
=======
		/// Является ли это первым запросом цепочки UNION ALL имеющей длниу >= 2.
		bool isFirstSelectInsideUnionAll() const;
>>>>>>> e136b417

        /** Из какой таблицы читать. JOIN-ы не поддерживаются.
          */
        void getDatabaseAndTableNames(String & database_name, String & table_name);

        /** Выбрать из списка столбцов какой-нибудь, лучше - минимального размера.
          */
        String getAnyColumn();

        /// Разные стадии выполнения запроса.

        /// Вынимает данные из таблицы. Возвращает стадию, до которой запрос был обработан в Storage.
        QueryProcessingStage::Enum executeFetchColumns(BlockInputStreams & streams);

        void executeWhere(                              BlockInputStreams & streams, ExpressionActionsPtr expression);
        void executeAggregation(                BlockInputStreams & streams, ExpressionActionsPtr expression,
                                                                        bool overflow_row, bool final);
        void executeMergeAggregated(    BlockInputStreams & streams, bool overflow_row, bool final);
        void executeTotalsAndHaving(    BlockInputStreams & streams, bool has_having, ExpressionActionsPtr expression,
                                                                        bool overflow_row);
        void executeHaving(                             BlockInputStreams & streams, ExpressionActionsPtr expression);
        void executeExpression(                 BlockInputStreams & streams, ExpressionActionsPtr expression);
        void executeOrder(                              BlockInputStreams & streams);
        void executePreLimit(                   BlockInputStreams & streams);
        void executeUnion(                              BlockInputStreams & streams);
        void executeLimit(                              BlockInputStreams & streams);
        void executeProjection(                 BlockInputStreams & streams, ExpressionActionsPtr expression);
        void executeDistinct(                   BlockInputStreams & streams, bool before_order, Names columns);
        void executeSubqueriesInSetsAndJoins(BlockInputStreams & streams, SubqueriesForSets & subqueries_for_sets);

        ASTPtr query_ptr;
        ASTSelectQuery & query;
        Context context;
        Settings settings;
        QueryProcessingStage::Enum to_stage;
        size_t subquery_depth;
        ExpressionAnalyzerPtr query_analyzer;
        BlockInputStreams streams;
        
        /** Цепочка UNION ALL может иметь длину 1 (в таком случае имеется просто один запрос SELECT) 
         * или больше. Этот флаг установлен, если это первый запрос, возможно единственный, этой цепочки.
         */
        bool is_union_all_head;

        /// Следующий запрос SELECT в цепочке UNION ALL.
        std::unique_ptr<InterpreterSelectQueryWithContext> next_select_in_union_all;
        
        /// Таблица, откуда читать данные, если не подзапрос.
        StoragePtr storage;
        IStorage::TableStructureReadLockPtr table_lock;

        Logger * log;
};

<<<<<<< HEAD
=======
/** Интерпретатор SELECT вместе с контекстом.
 */
>>>>>>> e136b417
struct InterpreterSelectQueryWithContext
{
        InterpreterSelectQueryWithContext(
                ASTPtr query_ptr_,
                Context & context_,
                QueryProcessingStage::Enum to_stage_ = QueryProcessingStage::Complete,
                size_t subquery_depth_ = 0,
                BlockInputStreamPtr input = nullptr,
                bool is_union_all_head_ = true) : context(context_), query(query_ptr_, context, to_stage_, subquery_depth_, input, is_union_all_head_)
        {
        }
        
        Context context;
        InterpreterSelectQuery query;
};

}<|MERGE_RESOLUTION|>--- conflicted
+++ resolved
@@ -81,12 +81,8 @@
         /// Выполнить один запрос SELECT из цепочки UNION ALL.
         void executeSingleQuery(bool should_perform_union_hint = true);
 
-<<<<<<< HEAD
-	bool isFirstSelectInsideUnionAll() const;
-=======
-		/// Является ли это первым запросом цепочки UNION ALL имеющей длниу >= 2.
-		bool isFirstSelectInsideUnionAll() const;
->>>>>>> e136b417
+        /// Является ли это первым запросом цепочки UNION ALL имеющей длниу >= 2.
+        bool isFirstSelectInsideUnionAll() const;
 
         /** Из какой таблицы читать. JOIN-ы не поддерживаются.
           */
@@ -141,11 +137,8 @@
         Logger * log;
 };
 
-<<<<<<< HEAD
-=======
 /** Интерпретатор SELECT вместе с контекстом.
  */
->>>>>>> e136b417
 struct InterpreterSelectQueryWithContext
 {
         InterpreterSelectQueryWithContext(
