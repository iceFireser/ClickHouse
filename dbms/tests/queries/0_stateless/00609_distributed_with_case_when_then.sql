<<<<<<< HEAD
DROP TABLE IF EXISTS mergetree;
DROP TABLE IF EXISTS distributed;

CREATE TABLE mergetree (x UInt64, s String) ENGINE = MergeTree ORDER BY x;
INSERT INTO mergetree VALUES (1, 'hello'), (2, 'world');

SELECT CASE x WHEN 1 THEN 'hello' WHEN 2 THEN 'world' ELSE  'unknow' END FROM mergetree;
SELECT count() AS cnt FROM (SELECT CASE x WHEN 1 THEN 'hello' WHEN 2 THEN 'world' ELSE  'unknow' END FROM mergetree);

CREATE TABLE distributed AS mergetree ENGINE = Distributed(test_shard_localhost, currentDatabase(), mergetree);

SELECT CASE x WHEN 1 THEN 'hello' WHEN 2 THEN 'world' ELSE  'unknow' END FROM distributed;
SELECT count() AS cnt FROM (SELECT CASE x WHEN 1 THEN 'hello' WHEN 2 THEN 'world' ELSE  'unknow' END FROM distributed);

DROP TABLE mergetree;
DROP TABLE distributed;
=======
DROP TABLE IF EXISTS mergetree_00609;
DROP TABLE IF EXISTS distributed_00609;

CREATE TABLE mergetree_00609 (x UInt64, s String) ENGINE = MergeTree ORDER BY x;
INSERT INTO mergetree_00609 VALUES (1, 'hello'), (2, 'world');

SELECT CASE x WHEN 1 THEN 'hello' WHEN 2 THEN 'world' ELSE  'unknow' END FROM mergetree_00609;
SELECT count() AS cnt FROM (SELECT CASE x WHEN 1 THEN 'hello' WHEN 2 THEN 'world' ELSE  'unknow' END FROM mergetree_00609);

CREATE TABLE distributed_00609 AS mergetree_00609 ENGINE = Distributed(test_shard_localhost, currentDatabase(), mergetree_00609);

SELECT CASE x WHEN 1 THEN 'hello' WHEN 2 THEN 'world' ELSE  'unknow' END FROM distributed_00609;
SELECT count() AS cnt FROM (SELECT CASE x WHEN 1 THEN 'hello' WHEN 2 THEN 'world' ELSE  'unknow' END FROM distributed_00609);

DROP TABLE mergetree_00609;
DROP TABLE distributed_00609;
>>>>>>> 00a1ac64
<|MERGE_RESOLUTION|>--- conflicted
+++ resolved
@@ -1,21 +1,3 @@
-<<<<<<< HEAD
-DROP TABLE IF EXISTS mergetree;
-DROP TABLE IF EXISTS distributed;
-
-CREATE TABLE mergetree (x UInt64, s String) ENGINE = MergeTree ORDER BY x;
-INSERT INTO mergetree VALUES (1, 'hello'), (2, 'world');
-
-SELECT CASE x WHEN 1 THEN 'hello' WHEN 2 THEN 'world' ELSE  'unknow' END FROM mergetree;
-SELECT count() AS cnt FROM (SELECT CASE x WHEN 1 THEN 'hello' WHEN 2 THEN 'world' ELSE  'unknow' END FROM mergetree);
-
-CREATE TABLE distributed AS mergetree ENGINE = Distributed(test_shard_localhost, currentDatabase(), mergetree);
-
-SELECT CASE x WHEN 1 THEN 'hello' WHEN 2 THEN 'world' ELSE  'unknow' END FROM distributed;
-SELECT count() AS cnt FROM (SELECT CASE x WHEN 1 THEN 'hello' WHEN 2 THEN 'world' ELSE  'unknow' END FROM distributed);
-
-DROP TABLE mergetree;
-DROP TABLE distributed;
-=======
 DROP TABLE IF EXISTS mergetree_00609;
 DROP TABLE IF EXISTS distributed_00609;
 
@@ -31,5 +13,4 @@
 SELECT count() AS cnt FROM (SELECT CASE x WHEN 1 THEN 'hello' WHEN 2 THEN 'world' ELSE  'unknow' END FROM distributed_00609);
 
 DROP TABLE mergetree_00609;
-DROP TABLE distributed_00609;
->>>>>>> 00a1ac64
+DROP TABLE distributed_00609;