#pragma once

#include <DataStreams/IBlockStream_fwd.h>

#include <functional>

#include <Processors/QueryPipeline.h>


namespace DB
{

class ProcessListEntry;

struct BlockIO
{
    BlockIO() = default;
    BlockIO(const BlockIO &) = default;
    ~BlockIO() = default;

<<<<<<< HEAD
    BlockOutputStreamPtr out;
    BlockInputStreamPtr in;

    QueryPipeline pipeline;

=======
>>>>>>> 1578aec2
    /** process_list_entry should be destroyed after in and after out,
      *  since in and out contain pointer to objects inside process_list_entry (query-level MemoryTracker for example),
      *  which could be used before destroying of in and out.
      */
    std::shared_ptr<ProcessListEntry> process_list_entry;

    BlockOutputStreamPtr out;
    BlockInputStreamPtr in;

    /// Callbacks for query logging could be set here.
    std::function<void(IBlockInputStream *, IBlockOutputStream *)>    finish_callback;
    std::function<void()>                                             exception_callback;

    /// Call these functions if you want to log the request.
    void onFinish()
    {
        if (finish_callback)
            finish_callback(in.get(), out.get());
    }

    void onException()
    {
        if (exception_callback)
            exception_callback();
    }

    BlockIO & operator= (const BlockIO & rhs)
    {
        if (this == &rhs)
            return *this;

        out.reset();
        in.reset();
        process_list_entry.reset();

        process_list_entry      = rhs.process_list_entry;
        in                      = rhs.in;
        out                     = rhs.out;
        pipeline                = rhs.pipeline;

        finish_callback         = rhs.finish_callback;
        exception_callback      = rhs.exception_callback;

        return *this;
    }
};

}<|MERGE_RESOLUTION|>--- conflicted
+++ resolved
@@ -18,14 +18,6 @@
     BlockIO(const BlockIO &) = default;
     ~BlockIO() = default;
 
-<<<<<<< HEAD
-    BlockOutputStreamPtr out;
-    BlockInputStreamPtr in;
-
-    QueryPipeline pipeline;
-
-=======
->>>>>>> 1578aec2
     /** process_list_entry should be destroyed after in and after out,
       *  since in and out contain pointer to objects inside process_list_entry (query-level MemoryTracker for example),
       *  which could be used before destroying of in and out.
@@ -34,6 +26,8 @@
 
     BlockOutputStreamPtr out;
     BlockInputStreamPtr in;
+
+    QueryPipeline pipeline;
 
     /// Callbacks for query logging could be set here.
     std::function<void(IBlockInputStream *, IBlockOutputStream *)>    finish_callback;
