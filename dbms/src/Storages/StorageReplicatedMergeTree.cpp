#include <Common/ZooKeeper/Types.h>
#include <Common/ZooKeeper/KeeperException.h>
#include <Common/FieldVisitors.h>
#include <Common/Macros.h>
#include <Common/formatReadable.h>
#include <Common/escapeForFileName.h>
#include <Common/StringUtils/StringUtils.h>
#include <Common/typeid_cast.h>
#include <Common/thread_local_rng.h>
#include <Common/ThreadPool.h>

#include <Storages/AlterCommands.h>
#include <Storages/PartitionCommands.h>
#include <Storages/ColumnsDescription.h>
#include <Storages/StorageReplicatedMergeTree.h>
#include <Storages/MergeTree/MergeTreeDataPart.h>
#include <Storages/MergeTree/MergeList.h>
#include <Storages/MergeTree/ReplicatedMergeTreeTableMetadata.h>
#include <Storages/MergeTree/ReplicatedMergeTreeBlockOutputStream.h>
#include <Storages/MergeTree/ReplicatedMergeTreeQuorumEntry.h>
#include <Storages/MergeTree/ReplicatedMergeTreeMutationEntry.h>
#include <Storages/MergeTree/ReplicatedMergeTreeAddress.h>
#include <Storages/MergeTree/ReplicatedMergeTreeQuorumAddedParts.h>
#include <Storages/MergeTree/ReplicatedMergeTreePartHeader.h>
#include <Storages/VirtualColumnUtils.h>

#include <Databases/IDatabase.h>

#include <Parsers/formatAST.h>
#include <Parsers/ASTDropQuery.h>
#include <Parsers/ASTOptimizeQuery.h>
#include <Parsers/ASTLiteral.h>
#include <Parsers/queryToString.h>
#include <Parsers/ASTCheckQuery.h>

#include <IO/ReadBufferFromString.h>
#include <IO/Operators.h>
#include <IO/ConnectionTimeouts.h>

#include <Interpreters/InterpreterAlterQuery.h>
#include <Interpreters/PartLog.h>

#include <DataStreams/RemoteBlockInputStream.h>
#include <DataStreams/NullBlockOutputStream.h>
#include <DataStreams/copyData.h>

#include <Poco/DirectoryIterator.h>

#include <ext/range.h>
#include <ext/scope_guard.h>

#include <ctime>
#include <thread>
#include <future>


namespace ProfileEvents
{
    extern const Event ReplicatedPartMerges;
    extern const Event ReplicatedPartMutations;
    extern const Event ReplicatedPartFailedFetches;
    extern const Event ReplicatedPartFetchesOfMerged;
    extern const Event ObsoleteReplicatedParts;
    extern const Event ReplicatedPartFetches;
    extern const Event DataAfterMergeDiffersFromReplica;
    extern const Event DataAfterMutationDiffersFromReplica;
}

namespace CurrentMetrics
{
    extern const Metric LeaderReplica;
}


namespace DB
{

namespace ErrorCodes
{
    extern const int NO_ZOOKEEPER;
    extern const int INCORRECT_DATA;
    extern const int INCOMPATIBLE_COLUMNS;
    extern const int REPLICA_IS_ALREADY_EXIST;
    extern const int NO_SUCH_REPLICA;
    extern const int NO_REPLICA_HAS_PART;
    extern const int LOGICAL_ERROR;
    extern const int TOO_MANY_UNEXPECTED_DATA_PARTS;
    extern const int ABORTED;
    extern const int REPLICA_IS_NOT_IN_QUORUM;
    extern const int TABLE_IS_READ_ONLY;
    extern const int NOT_FOUND_NODE;
    extern const int NO_ACTIVE_REPLICAS;
    extern const int LEADERSHIP_CHANGED;
    extern const int TABLE_WAS_NOT_DROPPED;
    extern const int PARTITION_ALREADY_EXISTS;
    extern const int TOO_MANY_RETRIES_TO_FETCH_PARTS;
    extern const int RECEIVED_ERROR_FROM_REMOTE_IO_SERVER;
    extern const int PARTITION_DOESNT_EXIST;
    extern const int CHECKSUM_DOESNT_MATCH;
    extern const int BAD_SIZE_OF_FILE_IN_DATA_PART;
    extern const int UNEXPECTED_FILE_IN_DATA_PART;
    extern const int NO_FILE_IN_DATA_PART;
    extern const int UNFINISHED;
    extern const int RECEIVED_ERROR_TOO_MANY_REQUESTS;
    extern const int TOO_MANY_FETCHES;
    extern const int BAD_DATA_PART_NAME;
    extern const int PART_IS_TEMPORARILY_LOCKED;
    extern const int INCORRECT_FILE_NAME;
    extern const int CANNOT_ASSIGN_OPTIMIZE;
    extern const int KEEPER_EXCEPTION;
    extern const int ALL_REPLICAS_LOST;
    extern const int REPLICA_STATUS_CHANGED;
}

namespace ActionLocks
{
    extern const StorageActionBlockType PartsMerge;
    extern const StorageActionBlockType PartsFetch;
    extern const StorageActionBlockType PartsSend;
    extern const StorageActionBlockType ReplicationQueue;
    extern const StorageActionBlockType PartsTTLMerge;
}


static const auto QUEUE_UPDATE_ERROR_SLEEP_MS     = 1 * 1000;
static const auto MERGE_SELECTING_SLEEP_MS        = 5 * 1000;
static const auto MUTATIONS_FINALIZING_SLEEP_MS   = 1 * 1000;

/** There are three places for each part, where it should be
  * 1. In the RAM, data_parts, all_data_parts.
  * 2. In the filesystem (FS), the directory with the data of the table.
  * 3. in ZooKeeper (ZK).
  *
  * When adding a part, it must be added immediately to these three places.
  * This is done like this
  * - [FS] first write the part into a temporary directory on the filesystem;
  * - [FS] rename the temporary part to the result on the filesystem;
  * - [RAM] immediately afterwards add it to the `data_parts`, and remove from `data_parts` any parts covered by this one;
  * - [RAM] also set the `Transaction` object, which in case of an exception (in next point),
  *   rolls back the changes in `data_parts` (from the previous point) back;
  * - [ZK] then send a transaction (multi) to add a part to ZooKeeper (and some more actions);
  * - [FS, ZK] by the way, removing the covered (old) parts from filesystem, from ZooKeeper and from `all_data_parts`
  *   is delayed, after a few minutes.
  *
  * There is no atomicity here.
  * It could be possible to achieve atomicity using undo/redo logs and a flag in `DataPart` when it is completely ready.
  * But it would be inconvenient - I would have to write undo/redo logs for each `Part` in ZK, and this would increase already large number of interactions.
  *
  * Instead, we are forced to work in a situation where at any time
  *  (from another thread, or after server restart), there may be an unfinished transaction.
  *  (note - for this the part should be in RAM)
  * From these cases the most frequent one is when the part is already in the data_parts, but it's not yet in ZooKeeper.
  * This case must be distinguished from the case where such a situation is achieved due to some kind of damage to the state.
  *
  * Do this with the threshold for the time.
  * If the part is young enough, its lack in ZooKeeper will be perceived optimistically - as if it just did not have time to be added there
  *  - as if the transaction has not yet been executed, but will soon be executed.
  * And if the part is old, its absence in ZooKeeper will be perceived as an unfinished transaction that needs to be rolled back.
  *
  * PS. Perhaps it would be better to add a flag to the DataPart that a part is inserted into ZK.
  * But here it's too easy to get confused with the consistency of this flag.
  */
extern const int MAX_AGE_OF_LOCAL_PART_THAT_WASNT_ADDED_TO_ZOOKEEPER = 5 * 60;


void StorageReplicatedMergeTree::setZooKeeper(zkutil::ZooKeeperPtr zookeeper)
{
    std::lock_guard lock(current_zookeeper_mutex);
    current_zookeeper = zookeeper;
}

zkutil::ZooKeeperPtr StorageReplicatedMergeTree::tryGetZooKeeper()
{
    std::lock_guard lock(current_zookeeper_mutex);
    return current_zookeeper;
}

zkutil::ZooKeeperPtr StorageReplicatedMergeTree::getZooKeeper()
{
    auto res = tryGetZooKeeper();
    if (!res)
        throw Exception("Cannot get ZooKeeper", ErrorCodes::NO_ZOOKEEPER);
    return res;
}


StorageReplicatedMergeTree::StorageReplicatedMergeTree(
    const String & zookeeper_path_,
    const String & replica_name_,
    bool attach,
    const String & path_,
    const String & database_name_,
    const String & table_name_,
    const ColumnsDescription & columns_,
    const IndicesDescription & indices_,
    const ConstraintsDescription & constraints_,
    Context & context_,
    const String & date_column_name,
    const ASTPtr & partition_by_ast_,
    const ASTPtr & order_by_ast_,
    const ASTPtr & primary_key_ast_,
    const ASTPtr & sample_by_ast_,
    const ASTPtr & ttl_table_ast_,
    const MergingParams & merging_params_,
    MergeTreeSettingsPtr settings_,
    bool has_force_restore_data_flag)
        : MergeTreeData(database_name_, table_name_,
            path_ + escapeForFileName(table_name_) + '/',
            columns_, indices_, constraints_,
            context_, date_column_name, partition_by_ast_, order_by_ast_, primary_key_ast_,
            sample_by_ast_, ttl_table_ast_, merging_params_,
            settings_, true, attach,
            [this] (const std::string & name) { enqueuePartForCheck(name); }),
        zookeeper_path(global_context.getMacros()->expand(zookeeper_path_, database_name_, table_name_)),
        replica_name(global_context.getMacros()->expand(replica_name_, database_name_, table_name_)),
        reader(*this), writer(*this), merger_mutator(*this, global_context.getBackgroundPool()), queue(*this), fetcher(*this),
        cleanup_thread(*this), alter_thread(*this), part_check_thread(*this), restarting_thread(*this)
{
    if (path_.empty())
        throw Exception("ReplicatedMergeTree storages require data path", ErrorCodes::INCORRECT_FILE_NAME);

    if (!zookeeper_path.empty() && zookeeper_path.back() == '/')
        zookeeper_path.resize(zookeeper_path.size() - 1);
    /// If zookeeper chroot prefix is used, path should start with '/', because chroot concatenates without it.
    if (!zookeeper_path.empty() && zookeeper_path.front() != '/')
        zookeeper_path = "/" + zookeeper_path;
    replica_path = zookeeper_path + "/replicas/" + replica_name;

    queue_updating_task = global_context.getSchedulePool().createTask(database_name + "." + table_name + " (StorageReplicatedMergeTree::queueUpdatingTask)", [this]{ queueUpdatingTask(); });

    mutations_updating_task = global_context.getSchedulePool().createTask(database_name + "." + table_name + " (StorageReplicatedMergeTree::mutationsUpdatingTask)", [this]{ mutationsUpdatingTask(); });

    merge_selecting_task = global_context.getSchedulePool().createTask(database_name + "." + table_name + " (StorageReplicatedMergeTree::mergeSelectingTask)", [this] { mergeSelectingTask(); });
    /// Will be activated if we win leader election.
    merge_selecting_task->deactivate();

    mutations_finalizing_task = global_context.getSchedulePool().createTask(database_name + "." + table_name + " (StorageReplicatedMergeTree::mutationsFinalizingTask)", [this] { mutationsFinalizingTask(); });

    if (global_context.hasZooKeeper())
        current_zookeeper = global_context.getZooKeeper();

    bool skip_sanity_checks = false;

    if (current_zookeeper && current_zookeeper->exists(replica_path + "/flags/force_restore_data"))
    {
        skip_sanity_checks = true;
        current_zookeeper->remove(replica_path + "/flags/force_restore_data");

        LOG_WARNING(log, "Skipping the limits on severity of changes to data parts and columns (flag "
            << replica_path << "/flags/force_restore_data).");
    }
    else if (has_force_restore_data_flag)
    {
        skip_sanity_checks = true;

        LOG_WARNING(log, "Skipping the limits on severity of changes to data parts and columns (flag force_restore_data).");
    }

    loadDataParts(skip_sanity_checks);

    if (!current_zookeeper)
    {
        if (!attach)
            throw Exception("Can't create replicated table without ZooKeeper", ErrorCodes::NO_ZOOKEEPER);

        /// Do not activate the replica. It will be readonly.
        LOG_ERROR(log, "No ZooKeeper: table will be in readonly mode.");
        is_readonly = true;
        return;
    }

    if (attach && !current_zookeeper->exists(zookeeper_path + "/metadata"))
    {
        LOG_WARNING(log, "No metadata in ZooKeeper: table will be in readonly mode.");
        is_readonly = true;
        return;
    }

    if (!attach)
    {
        if (!getDataParts().empty())
            throw Exception("Data directory for table already containing data parts - probably it was unclean DROP table or manual intervention. You must either clear directory by hand or use ATTACH TABLE instead of CREATE TABLE if you need to use that parts.", ErrorCodes::INCORRECT_DATA);

        createTableIfNotExists();

        checkTableStructure(false, false);
        createReplica();
    }
    else
    {
        checkTableStructure(skip_sanity_checks, true);
        checkParts(skip_sanity_checks);

        /// Temporary directories contain unfinalized results of Merges or Fetches (after forced restart)
        ///  and don't allow to reinitialize them, so delete each of them immediately
        clearOldTemporaryDirectories(0);
    }

    createNewZooKeeperNodes();

    other_replicas_fixed_granularity = checkFixedGranualrityInZookeeper();
}


bool StorageReplicatedMergeTree::checkFixedGranualrityInZookeeper()
{
    auto zookeeper = getZooKeeper();
    String metadata_str = zookeeper->get(zookeeper_path + "/metadata");
    auto metadata_from_zk = ReplicatedMergeTreeTableMetadata::parse(metadata_str);
    return metadata_from_zk.index_granularity_bytes == 0;
}


void StorageReplicatedMergeTree::createNewZooKeeperNodes()
{
    auto zookeeper = getZooKeeper();

    /// Working with quorum.
    zookeeper->createIfNotExists(zookeeper_path + "/quorum", String());
    zookeeper->createIfNotExists(zookeeper_path + "/quorum/last_part", String());
    zookeeper->createIfNotExists(zookeeper_path + "/quorum/failed_parts", String());

    /// Tracking lag of replicas.
    zookeeper->createIfNotExists(replica_path + "/min_unprocessed_insert_time", String());
    zookeeper->createIfNotExists(replica_path + "/max_processed_insert_time", String());

    /// Mutations
    zookeeper->createIfNotExists(zookeeper_path + "/mutations", String());
    zookeeper->createIfNotExists(replica_path + "/mutation_pointer", String());

    /// ALTERs of the metadata node.
    zookeeper->createIfNotExists(replica_path + "/metadata", String());
}


void StorageReplicatedMergeTree::createTableIfNotExists()
{
    auto zookeeper = getZooKeeper();

    if (zookeeper->exists(zookeeper_path))
        return;

    LOG_DEBUG(log, "Creating table " << zookeeper_path);

    zookeeper->createAncestors(zookeeper_path);

    /// We write metadata of table so that the replicas can check table parameters with them.
    String metadata = ReplicatedMergeTreeTableMetadata(*this).toString();

    Coordination::Requests ops;
    ops.emplace_back(zkutil::makeCreateRequest(zookeeper_path, "",
        zkutil::CreateMode::Persistent));
    ops.emplace_back(zkutil::makeCreateRequest(zookeeper_path + "/metadata", metadata,
        zkutil::CreateMode::Persistent));
    ops.emplace_back(zkutil::makeCreateRequest(zookeeper_path + "/columns", getColumns().toString(),
        zkutil::CreateMode::Persistent));
    ops.emplace_back(zkutil::makeCreateRequest(zookeeper_path + "/log", "",
        zkutil::CreateMode::Persistent));
    ops.emplace_back(zkutil::makeCreateRequest(zookeeper_path + "/blocks", "",
        zkutil::CreateMode::Persistent));
    ops.emplace_back(zkutil::makeCreateRequest(zookeeper_path + "/block_numbers", "",
        zkutil::CreateMode::Persistent));
    ops.emplace_back(zkutil::makeCreateRequest(zookeeper_path + "/nonincrement_block_numbers", "",
        zkutil::CreateMode::Persistent)); /// /nonincrement_block_numbers dir is unused, but is created nonetheless for backwards compatibility.
    ops.emplace_back(zkutil::makeCreateRequest(zookeeper_path + "/leader_election", "",
        zkutil::CreateMode::Persistent));
    ops.emplace_back(zkutil::makeCreateRequest(zookeeper_path + "/temp", "",
        zkutil::CreateMode::Persistent));
    ops.emplace_back(zkutil::makeCreateRequest(zookeeper_path + "/replicas", "",
        zkutil::CreateMode::Persistent));

    Coordination::Responses responses;
    auto code = zookeeper->tryMulti(ops, responses);
    if (code && code != Coordination::ZNODEEXISTS)
        throw Coordination::Exception(code);
}


/** Verify that list of columns and table storage_settings match those specified in ZK (/ metadata).
    * If not, throw an exception.
    */
void StorageReplicatedMergeTree::checkTableStructure(bool skip_sanity_checks, bool allow_alter)
{
    auto zookeeper = getZooKeeper();

    ReplicatedMergeTreeTableMetadata old_metadata(*this);

    Coordination::Stat metadata_stat;
    String metadata_str = zookeeper->get(zookeeper_path + "/metadata", &metadata_stat);
    auto metadata_from_zk = ReplicatedMergeTreeTableMetadata::parse(metadata_str);
    auto metadata_diff = old_metadata.checkAndFindDiff(metadata_from_zk, allow_alter);
    metadata_version = metadata_stat.version;

    Coordination::Stat columns_stat;
    auto columns_from_zk = ColumnsDescription::parse(zookeeper->get(zookeeper_path + "/columns", &columns_stat));
    columns_version = columns_stat.version;

    const ColumnsDescription & old_columns = getColumns();
    if (columns_from_zk != old_columns || !metadata_diff.empty())
    {
        if (allow_alter &&
            (skip_sanity_checks ||
             old_columns.getOrdinary().sizeOfDifference(columns_from_zk.getOrdinary()) +
             old_columns.getMaterialized().sizeOfDifference(columns_from_zk.getMaterialized()) <= 2))
        {
            LOG_WARNING(log, "Table structure in ZooKeeper is a little different from local table structure. Assuming ALTER.");

            /// We delay setting table structure till startup() because otherwise new table metadata file can
            /// be overwritten in DatabaseOrdinary::createTable.
            set_table_structure_at_startup = [columns_from_zk, metadata_diff, this]()
            {
                /// Without any locks, because table has not been created yet.
                setTableStructure(std::move(columns_from_zk), metadata_diff);
            };
        }
        else
        {
            throw Exception("Table structure in ZooKeeper is too different from local table structure",
                            ErrorCodes::INCOMPATIBLE_COLUMNS);
        }
    }
}


void StorageReplicatedMergeTree::setTableStructure(ColumnsDescription new_columns, const ReplicatedMergeTreeTableMetadata::Diff & metadata_diff)
{
    ASTPtr new_primary_key_ast = primary_key_ast;
    ASTPtr new_order_by_ast = order_by_ast;
    auto new_indices = getIndices();
    auto new_constraints = getConstraints();
    ASTPtr new_ttl_table_ast = ttl_table_ast;
    IDatabase::ASTModifier storage_modifier;
    if (!metadata_diff.empty())
    {
        if (metadata_diff.sorting_key_changed)
        {
            ParserNotEmptyExpressionList parser(false);
            auto new_sorting_key_expr_list = parseQuery(parser, metadata_diff.new_sorting_key, 0);

            if (new_sorting_key_expr_list->children.size() == 1)
                new_order_by_ast = new_sorting_key_expr_list->children[0];
            else
            {
                auto tuple = makeASTFunction("tuple");
                tuple->arguments->children = new_sorting_key_expr_list->children;
                new_order_by_ast = tuple;
            }

            if (!primary_key_ast)
            {
                /// Primary and sorting key become independent after this ALTER so we have to
                /// save the old ORDER BY expression as the new primary key.
                new_primary_key_ast = order_by_ast->clone();
            }
        }

        if (metadata_diff.skip_indices_changed)
            new_indices = IndicesDescription::parse(metadata_diff.new_skip_indices);

        if (metadata_diff.constraints_changed)
            new_constraints = ConstraintsDescription::parse(metadata_diff.new_constraints);

        if (metadata_diff.ttl_table_changed)
        {
            ParserExpression parser;
            new_ttl_table_ast = parseQuery(parser, metadata_diff.new_ttl_table, 0);
        }

        storage_modifier = [&](IAST & ast)
        {
            auto & storage_ast = ast.as<ASTStorage &>();

            if (!storage_ast.order_by)
                throw Exception(
                    "ALTER MODIFY ORDER BY of default-partitioned tables is not supported",
                    ErrorCodes::LOGICAL_ERROR);

            if (new_primary_key_ast.get() != primary_key_ast.get())
                storage_ast.set(storage_ast.primary_key, new_primary_key_ast);

            if (new_ttl_table_ast.get() != ttl_table_ast.get())
                storage_ast.set(storage_ast.ttl_table, new_ttl_table_ast);

            storage_ast.set(storage_ast.order_by, new_order_by_ast);
        };
    }

    global_context.getDatabase(database_name)->alterTable(global_context, table_name, new_columns, new_indices, new_constraints, storage_modifier);

    /// Even if the primary/sorting keys didn't change we must reinitialize it
    /// because primary key column types might have changed.
    setProperties(new_order_by_ast, new_primary_key_ast, new_columns, new_indices, new_constraints);
    setTTLExpressions(new_columns.getColumnTTLs(), new_ttl_table_ast);
}


/** If necessary, restore a part, replica itself adds a record for its receipt.
  * What time should I put for this entry in the queue? Time is taken into account when calculating lag of replica.
  * For these purposes, it makes sense to use creation time of missing part
  *  (that is, in calculating lag, it will be taken into account how old is the part we need to recover).
  */
static time_t tryGetPartCreateTime(zkutil::ZooKeeperPtr & zookeeper, const String & replica_path, const String & part_name)
{
    time_t res = 0;

    /// We get creation time of part, if it still exists (was not merged, for example).
    Coordination::Stat stat;
    String unused;
    if (zookeeper->tryGet(replica_path + "/parts/" + part_name, unused, &stat))
        res = stat.ctime / 1000;

    return res;
}


void StorageReplicatedMergeTree::createReplica()
{
    auto zookeeper = getZooKeeper();

    LOG_DEBUG(log, "Creating replica " << replica_path);

    int32_t code;

    do
    {
        Coordination::Stat replicas_stat;
        String last_added_replica = zookeeper->get(zookeeper_path + "/replicas", &replicas_stat);

        /// If it is not the first replica, we will mark it as "lost", to immediately repair (clone) from existing replica.
        String is_lost_value = last_added_replica.empty() ? "0" : "1";

        Coordination::Requests ops;
        Coordination::Responses resps;
        ops.emplace_back(zkutil::makeCreateRequest(replica_path, "", zkutil::CreateMode::Persistent));
        ops.emplace_back(zkutil::makeCreateRequest(replica_path + "/host", "", zkutil::CreateMode::Persistent));
        ops.emplace_back(zkutil::makeCreateRequest(replica_path + "/log_pointer", "", zkutil::CreateMode::Persistent));
        ops.emplace_back(zkutil::makeCreateRequest(replica_path + "/queue", "", zkutil::CreateMode::Persistent));
        ops.emplace_back(zkutil::makeCreateRequest(replica_path + "/parts", "", zkutil::CreateMode::Persistent));
        ops.emplace_back(zkutil::makeCreateRequest(replica_path + "/flags", "", zkutil::CreateMode::Persistent));
        ops.emplace_back(zkutil::makeCreateRequest(replica_path + "/is_lost", is_lost_value, zkutil::CreateMode::Persistent));
        ops.emplace_back(zkutil::makeCreateRequest(replica_path + "/columns", getColumns().toString(), zkutil::CreateMode::Persistent));
        /// Check version of /replicas to see if there are any replicas created at the same moment of time.
        ops.emplace_back(zkutil::makeSetRequest(zookeeper_path + "/replicas", "last added replica: " + replica_name, replicas_stat.version));

        code = zookeeper->tryMulti(ops, resps);
        if (code == Coordination::Error::ZNODEEXISTS)
            throw Exception("Replica " + replica_path + " already exists.", ErrorCodes::REPLICA_IS_ALREADY_EXIST);
        else if (code == Coordination::Error::ZBADVERSION)
            LOG_ERROR(log, "Retrying createReplica(), because some other replicas were created at the same time");
        else
            zkutil::KeeperMultiException::check(code, ops, resps);
    } while (code == Coordination::Error::ZBADVERSION);
}


void StorageReplicatedMergeTree::checkParts(bool skip_sanity_checks)
{
    auto zookeeper = getZooKeeper();

    Strings expected_parts_vec = zookeeper->getChildren(replica_path + "/parts");

    /// Parts in ZK.
    NameSet expected_parts(expected_parts_vec.begin(), expected_parts_vec.end());

    /// There are no PreCommitted parts at startup.
    auto parts = getDataParts({MergeTreeDataPartState::Committed, MergeTreeDataPartState::Outdated});

    /** Local parts that are not in ZK.
      * In very rare cases they may cover missing parts
      * and someone may think that pushing them to zookeeper is good idea.
      * But actually we can't precisely determine that ALL missing parts
      * covered by this unexpected part. So missing parts will be downloaded.
      */
    DataParts unexpected_parts;

    /// Collect unexpected parts
    for (const auto & part : parts)
        if (!expected_parts.count(part->name))
            unexpected_parts.insert(part); /// this parts we will place to detached with ignored_ prefix

    /// Which parts should be taken from other replicas.
    Strings parts_to_fetch;

    for (const String & missing_name : expected_parts)
        if (!getActiveContainingPart(missing_name))
            parts_to_fetch.push_back(missing_name);

    /** To check the adequacy, for the parts that are in the FS, but not in ZK, we will only consider not the most recent parts.
      * Because unexpected new parts usually arise only because they did not have time to enroll in ZK with a rough restart of the server.
      * It also occurs from deduplicated parts that did not have time to retire.
      */
    size_t unexpected_parts_nonnew = 0;
    UInt64 unexpected_parts_nonnew_rows = 0;
    UInt64 unexpected_parts_rows = 0;
    for (const auto & part : unexpected_parts)
    {
        if (part->info.level > 0)
        {
            ++unexpected_parts_nonnew;
            unexpected_parts_nonnew_rows += part->rows_count;
        }

        unexpected_parts_rows += part->rows_count;
    }

    /// Additional helpful statistics
    auto get_blocks_count_in_data_part = [&] (const String & part_name) -> UInt64
    {
        MergeTreePartInfo part_info;
        if (MergeTreePartInfo::tryParsePartName(part_name, &part_info, format_version))
            return part_info.getBlocksCount();

        LOG_ERROR(log, "Unexpected part name: " << part_name);
        return 0;
    };

    UInt64 parts_to_fetch_blocks = 0;
    for (const String & name : parts_to_fetch)
        parts_to_fetch_blocks += get_blocks_count_in_data_part(name);

    std::stringstream sanity_report;
    sanity_report << "There are "
        << unexpected_parts.size() << " unexpected parts with " << unexpected_parts_rows << " rows ("
        << unexpected_parts_nonnew << " of them is not just-written with " << unexpected_parts_rows << " rows), "
        << parts_to_fetch.size() << " missing parts (with " << parts_to_fetch_blocks << " blocks).";

    /** We can automatically synchronize data,
      *  if the ratio of the total number of errors to the total number of parts (minimum - on the local filesystem or in ZK)
      *  is no more than some threshold (for example 50%).
      *
      * A large ratio of mismatches in the data on the filesystem and the expected data
      *  may indicate a configuration error (the server accidentally connected as a replica not from right shard).
      * In this case, the protection mechanism does not allow the server to start.
      */

    UInt64 total_rows_on_filesystem = 0;
    for (const auto & part : parts)
        total_rows_on_filesystem += part->rows_count;

    const auto storage_settings = getCOWSettings();
    bool insane = unexpected_parts_rows > total_rows_on_filesystem * storage_settings->replicated_max_ratio_of_wrong_parts;

    if (insane && !skip_sanity_checks)
    {
        std::stringstream why;
        why << "The local set of parts of table " << database_name << "." << table_name << " doesn't look like the set of parts "
            << "in ZooKeeper: "
            << formatReadableQuantity(unexpected_parts_rows) << " rows of " << formatReadableQuantity(total_rows_on_filesystem)
            << " total rows in filesystem are suspicious.";

        throw Exception(why.str() + " " + sanity_report.str(), ErrorCodes::TOO_MANY_UNEXPECTED_DATA_PARTS);
    }

    if (unexpected_parts_nonnew_rows > 0)
        LOG_WARNING(log, sanity_report.str());

    /// Add to the queue jobs to pick up the missing parts from other replicas and remove from ZK the information that we have them.
    std::vector<std::future<Coordination::ExistsResponse>> exists_futures;
    exists_futures.reserve(parts_to_fetch.size());
    for (const String & part_name : parts_to_fetch)
    {
        String part_path = replica_path + "/parts/" + part_name;
        exists_futures.emplace_back(zookeeper->asyncExists(part_path));
    }

    std::vector<std::future<Coordination::MultiResponse>> enqueue_futures;
    enqueue_futures.reserve(parts_to_fetch.size());
    for (size_t i = 0; i < parts_to_fetch.size(); ++i)
    {
        const String & part_name = parts_to_fetch[i];
        LOG_ERROR(log, "Removing locally missing part from ZooKeeper and queueing a fetch: " << part_name);

        Coordination::Requests ops;

        time_t part_create_time = 0;
        Coordination::ExistsResponse exists_resp = exists_futures[i].get();
        if (!exists_resp.error)
        {
            part_create_time = exists_resp.stat.ctime / 1000;
            removePartFromZooKeeper(part_name, ops, exists_resp.stat.numChildren > 0);
        }

        LogEntry log_entry;
        log_entry.type = LogEntry::GET_PART;
        log_entry.source_replica = "";
        log_entry.new_part_name = part_name;
        log_entry.create_time = part_create_time;

        /// We assume that this occurs before the queue is loaded (queue.initialize).
        ops.emplace_back(zkutil::makeCreateRequest(
            replica_path + "/queue/queue-", log_entry.toString(), zkutil::CreateMode::PersistentSequential));

        enqueue_futures.emplace_back(zookeeper->asyncMulti(ops));
    }

    for (auto & future : enqueue_futures)
        future.get();

    /// Remove extra local parts.
    for (const DataPartPtr & part : unexpected_parts)
    {
        LOG_ERROR(log, "Renaming unexpected part " << part->name << " to ignored_" + part->name);
        forgetPartAndMoveToDetached(part, "ignored", true);
    }
}


void StorageReplicatedMergeTree::checkPartChecksumsAndAddCommitOps(const zkutil::ZooKeeperPtr & zookeeper,
    const DataPartPtr & part, Coordination::Requests & ops, String part_name, NameSet * absent_replicas_paths)
{
    if (part_name.empty())
        part_name = part->name;

    check(part->columns);
    int expected_columns_version = columns_version;

    auto local_part_header = ReplicatedMergeTreePartHeader::fromColumnsAndChecksums(
        part->columns, part->checksums);

    Strings replicas = zookeeper->getChildren(zookeeper_path + "/replicas");
    std::shuffle(replicas.begin(), replicas.end(), thread_local_rng);
    bool has_been_already_added = false;

    for (const String & replica : replicas)
    {
        String current_part_path = zookeeper_path + "/replicas/" + replica + "/parts/" + part_name;

        String part_zk_str;
        if (!zookeeper->tryGet(current_part_path, part_zk_str))
        {
            if (absent_replicas_paths)
                absent_replicas_paths->emplace(current_part_path);

            continue;
        }

        ReplicatedMergeTreePartHeader replica_part_header;
        if (!part_zk_str.empty())
            replica_part_header = ReplicatedMergeTreePartHeader::fromString(part_zk_str);
        else
        {
            Coordination::Stat columns_stat_before, columns_stat_after;
            String columns_str;
            String checksums_str;
            /// Let's check that the node's version with the columns did not change while we were reading the checksums.
            /// This ensures that the columns and the checksum refer to the same
            if (!zookeeper->tryGet(current_part_path + "/columns", columns_str, &columns_stat_before) ||
                !zookeeper->tryGet(current_part_path + "/checksums", checksums_str) ||
                !zookeeper->exists(current_part_path + "/columns", &columns_stat_after) ||
                columns_stat_before.version != columns_stat_after.version)
            {
                LOG_INFO(log, "Not checking checksums of part " << part_name << " with replica " << replica
                    << " because part changed while we were reading its checksums");
                continue;
            }

            replica_part_header = ReplicatedMergeTreePartHeader::fromColumnsAndChecksumsZNodes(
                columns_str, checksums_str);
        }

        if (replica_part_header.getColumnsHash() != local_part_header.getColumnsHash())
        {
            LOG_INFO(log, "Not checking checksums of part " << part_name << " with replica " << replica
                << " because columns are different");
            continue;
        }

        replica_part_header.getChecksums().checkEqual(local_part_header.getChecksums(), true);

        if (replica == replica_name)
            has_been_already_added = true;

        /// If we verify checksums in "sequential manner" (i.e. recheck absence of checksums on other replicas when commit)
        /// then it is enough to verify checksums on at least one replica since checksums on other replicas must be the same.
        if (absent_replicas_paths)
        {
            absent_replicas_paths->clear();
            break;
        }
    }

    if (!has_been_already_added)
    {
        const auto storage_settings = getCOWSettings();
        String part_path = replica_path + "/parts/" + part_name;

        ops.emplace_back(zkutil::makeCheckRequest(
            zookeeper_path + "/columns", expected_columns_version));

        if (storage_settings->use_minimalistic_part_header_in_zookeeper)
        {
            ops.emplace_back(zkutil::makeCreateRequest(
                part_path, local_part_header.toString(), zkutil::CreateMode::Persistent));
        }
        else
        {
            ops.emplace_back(zkutil::makeCreateRequest(
                part_path, "", zkutil::CreateMode::Persistent));
            ops.emplace_back(zkutil::makeCreateRequest(
                part_path + "/columns", part->columns.toString(), zkutil::CreateMode::Persistent));
            ops.emplace_back(zkutil::makeCreateRequest(
                part_path + "/checksums", getChecksumsForZooKeeper(part->checksums), zkutil::CreateMode::Persistent));
        }
    }
    else
    {
        LOG_WARNING(log, "checkPartAndAddToZooKeeper: node " << replica_path + "/parts/" + part_name << " already exists."
            << " Will not commit any nodes.");
    }
}

MergeTreeData::DataPartsVector StorageReplicatedMergeTree::checkPartChecksumsAndCommit(Transaction & transaction,
    const DataPartPtr & part)
{
    auto zookeeper = getZooKeeper();

    while (true)
    {
        Coordination::Requests ops;
        NameSet absent_part_paths_on_replicas;

        /// Checksums are checked here and `ops` is filled. In fact, the part is added to ZK just below, when executing `multi`.
        checkPartChecksumsAndAddCommitOps(zookeeper, part, ops, part->name, &absent_part_paths_on_replicas);

        /// Do not commit if the part is obsolete, we have just briefly checked its checksums
        if (transaction.isEmpty())
            return {};

        /// Will check that the part did not suddenly appear on skipped replicas
        if (!absent_part_paths_on_replicas.empty())
        {
            Coordination::Requests new_ops;
            for (const String & part_path : absent_part_paths_on_replicas)
            {
                new_ops.emplace_back(zkutil::makeCreateRequest(part_path, "", zkutil::CreateMode::Persistent));
                new_ops.emplace_back(zkutil::makeRemoveRequest(part_path, -1));
            }

            /// Add check ops at the beginning
            new_ops.insert(new_ops.end(), ops.begin(), ops.end());
            ops = std::move(new_ops);
        }

        try
        {
            zookeeper->multi(ops);
            return transaction.commit();
        }
        catch (const zkutil::KeeperMultiException & e)
        {
            size_t num_check_ops = 2 * absent_part_paths_on_replicas.size();
            size_t failed_op_index = e.failed_op_index;

            if (failed_op_index < num_check_ops && e.code == Coordination::ZNODEEXISTS)
            {
                LOG_INFO(log, "The part " << e.getPathForFirstFailedOp() << " on a replica suddenly appeared, will recheck checksums");
            }
            else
                throw;
        }
    }
}

String StorageReplicatedMergeTree::getChecksumsForZooKeeper(const MergeTreeDataPartChecksums & checksums) const
{
    return MinimalisticDataPartChecksums::getSerializedString(checksums,
        getCOWSettings()->use_minimalistic_checksums_in_zookeeper);
}


bool StorageReplicatedMergeTree::executeLogEntry(LogEntry & entry)
{
    if (entry.type == LogEntry::DROP_RANGE)
    {
        executeDropRange(entry);
        return true;
    }

    if (entry.type == LogEntry::CLEAR_COLUMN || entry.type == LogEntry::CLEAR_INDEX)
    {
        executeClearColumnOrIndexInPartition(entry);
        return true;
    }

    if (entry.type == LogEntry::REPLACE_RANGE)
    {
        executeReplaceRange(entry);
        return true;
    }

    if (entry.type == LogEntry::GET_PART ||
        entry.type == LogEntry::MERGE_PARTS ||
        entry.type == LogEntry::MUTATE_PART)
    {
        /// If we already have this part or a part covering it, we do not need to do anything.
        /// The part may be still in the PreCommitted -> Committed transition so we first search
        /// among PreCommitted parts to definitely find the desired part if it exists.
        DataPartPtr existing_part = getPartIfExists(entry.new_part_name, {MergeTreeDataPartState::PreCommitted});
        if (!existing_part)
            existing_part = getActiveContainingPart(entry.new_part_name);

        /// Even if the part is locally, it (in exceptional cases) may not be in ZooKeeper. Let's check that it is there.
        if (existing_part && getZooKeeper()->exists(replica_path + "/parts/" + existing_part->name))
        {
            if (!(entry.type == LogEntry::GET_PART && entry.source_replica == replica_name))
            {
                LOG_DEBUG(log, "Skipping action for part " << entry.new_part_name << " because part " + existing_part->name + " already exists.");
            }
            return true;
        }
    }

    if (entry.type == LogEntry::GET_PART && entry.source_replica == replica_name)
        LOG_WARNING(log, "Part " << entry.new_part_name << " from own log doesn't exist.");

    /// Perhaps we don't need this part, because during write with quorum, the quorum has failed (see below about `/quorum/failed_parts`).
    if (entry.quorum && getZooKeeper()->exists(zookeeper_path + "/quorum/failed_parts/" + entry.new_part_name))
    {
        LOG_DEBUG(log, "Skipping action for part " << entry.new_part_name << " because quorum for that part was failed.");
        return true;    /// NOTE Deletion from `virtual_parts` is not done, but it is only necessary for merge.
    }

    bool do_fetch = false;
    if (entry.type == LogEntry::GET_PART)
    {
        do_fetch = true;
    }
    else if (entry.type == LogEntry::MERGE_PARTS)
    {
        do_fetch = !tryExecuteMerge(entry);
    }
    else if (entry.type == LogEntry::MUTATE_PART)
    {
        do_fetch = !tryExecutePartMutation(entry);
    }
    else
    {
        throw Exception("Unexpected log entry type: " + toString(static_cast<int>(entry.type)), ErrorCodes::LOGICAL_ERROR);
    }

    if (do_fetch)
        return executeFetch(entry);

    return true;
}


void StorageReplicatedMergeTree::writePartLog(
    PartLogElement::Type type, const ExecutionStatus & execution_status, UInt64 elapsed_ns,
    const String & new_part_name,
    const DataPartPtr & result_part,
    const DataPartsVector & source_parts,
    const MergeListEntry * merge_entry)
{
    try
    {
        auto part_log = global_context.getPartLog(database_name);
        if (!part_log)
            return;

        PartLogElement part_log_elem;

        part_log_elem.event_type = type;

        part_log_elem.error = static_cast<UInt16>(execution_status.code);
        part_log_elem.exception = execution_status.message;

        part_log_elem.event_time = time(nullptr);
        /// TODO: Stop stopwatch in outer code to exclude ZK timings and so on
        part_log_elem.duration_ms = elapsed_ns / 10000000;

        part_log_elem.database_name = database_name;
        part_log_elem.table_name = table_name;
        part_log_elem.partition_id = MergeTreePartInfo::fromPartName(new_part_name, format_version).partition_id;
        part_log_elem.part_name = new_part_name;

        if (result_part)
        {
            part_log_elem.bytes_compressed_on_disk = result_part->bytes_on_disk;
            part_log_elem.rows = result_part->rows_count;
        }

        part_log_elem.source_part_names.reserve(source_parts.size());
        for (const auto & source_part : source_parts)
            part_log_elem.source_part_names.push_back(source_part->name);

        if (merge_entry)
        {
            part_log_elem.rows_read = (*merge_entry)->rows_read;
            part_log_elem.bytes_read_uncompressed = (*merge_entry)->bytes_read_uncompressed;

            part_log_elem.rows = (*merge_entry)->rows_written;
            part_log_elem.bytes_uncompressed = (*merge_entry)->bytes_written_uncompressed;
        }

        part_log->add(part_log_elem);
    }
    catch (...)
    {
        tryLogCurrentException(log, __PRETTY_FUNCTION__);
    }
}


bool StorageReplicatedMergeTree::tryExecuteMerge(const LogEntry & entry)
{
    // Log source part names just in case
    {
        std::stringstream log_message;
        log_message << "Executing log entry to merge parts ";
        for (auto i : ext::range(0, entry.source_parts.size()))
            log_message << (i != 0 ? ", " : "") << entry.source_parts[i];
        log_message << " to " << entry.new_part_name;

        LOG_TRACE(log, log_message.rdbuf());
    }

    DataPartsVector parts;
    bool have_all_parts = true;
    for (const String & name : entry.source_parts)
    {
        DataPartPtr part = getActiveContainingPart(name);
        if (!part)
        {
            have_all_parts = false;
            break;
        }
        if (part->name != name)
        {
            LOG_WARNING(log, "Part " << name << " is covered by " << part->name
                << " but should be merged into " << entry.new_part_name << ". This shouldn't happen often.");
            have_all_parts = false;
            break;
        }
        parts.push_back(part);
    }

    const auto storage_settings = getCOWSettings();
    if (!have_all_parts)
    {
        /// If you do not have all the necessary parts, try to take some already merged part from someone.
        LOG_DEBUG(log, "Don't have all parts for merge " << entry.new_part_name << "; will try to fetch it instead");
        return false;
    }
    else if (entry.create_time + storage_settings->prefer_fetch_merged_part_time_threshold.totalSeconds() <= time(nullptr))
    {
        /// If entry is old enough, and have enough size, and part are exists in any replica,
        ///  then prefer fetching of merged part from replica.

        size_t sum_parts_bytes_on_disk = 0;
        for (const auto & part : parts)
            sum_parts_bytes_on_disk += part->bytes_on_disk;

        if (sum_parts_bytes_on_disk >= storage_settings->prefer_fetch_merged_part_size_threshold)
        {
            String replica = findReplicaHavingPart(entry.new_part_name, true);    /// NOTE excessive ZK requests for same data later, may remove.
            if (!replica.empty())
            {
                LOG_DEBUG(log, "Prefer to fetch " << entry.new_part_name << " from replica " << replica);
                return false;
            }
        }
    }

    /// Start to make the main work

    size_t estimated_space_for_merge = MergeTreeDataMergerMutator::estimateNeededDiskSpace(parts);

    /// Can throw an exception.
    DiskSpaceMonitor::ReservationPtr reserved_space = DiskSpaceMonitor::reserve(full_path, estimated_space_for_merge);

    auto table_lock = lockStructureForShare(false, RWLockImpl::NO_QUERY);

    FutureMergedMutatedPart future_merged_part(parts);
    if (future_merged_part.name != entry.new_part_name)
    {
        throw Exception("Future merged part name " + backQuote(future_merged_part.name) + " differs from part name in log entry: "
            + backQuote(entry.new_part_name), ErrorCodes::BAD_DATA_PART_NAME);
    }

    MergeList::EntryPtr merge_entry = global_context.getMergeList().insert(database_name, table_name, future_merged_part);

    Transaction transaction(*this);
    MutableDataPartPtr part;

    Stopwatch stopwatch;

    auto write_part_log = [&] (const ExecutionStatus & execution_status)
    {
        writePartLog(
            PartLogElement::MERGE_PARTS, execution_status, stopwatch.elapsed(),
            entry.new_part_name, part, parts, merge_entry.get());
    };

    try
    {
        part = merger_mutator.mergePartsToTemporaryPart(
            future_merged_part, *merge_entry, table_lock, entry.create_time, reserved_space.get(), entry.deduplicate, entry.force_ttl);

        merger_mutator.renameMergedTemporaryPart(part, parts, &transaction);
        removeEmptyColumnsFromPart(part);

        try
        {
            checkPartChecksumsAndCommit(transaction, part);
        }
        catch (const Exception & e)
        {
            if (MergeTreeDataPartChecksums::isBadChecksumsErrorCode(e.code()))
            {
                transaction.rollback();

                ProfileEvents::increment(ProfileEvents::DataAfterMergeDiffersFromReplica);

                LOG_ERROR(log, getCurrentExceptionMessage(false) << ". "
                    "Data after merge is not byte-identical to data on another replicas. "
                    "There could be several reasons: "
                    "1. Using newer version of compression library after server update. "
                    "2. Using another compression method. "
                    "3. Non-deterministic compression algorithm (highly unlikely). "
                    "4. Non-deterministic merge algorithm due to logical error in code. "
                    "5. Data corruption in memory due to bug in code. "
                    "6. Data corruption in memory due to hardware issue. "
                    "7. Manual modification of source data after server startup. "
                    "8. Manual modification of checksums stored in ZooKeeper. "
                    "We will download merged part from replica to force byte-identical result.");

                write_part_log(ExecutionStatus::fromCurrentException());

                tryRemovePartImmediately(std::move(part));
                /// No need to delete the part from ZK because we can be sure that the commit transaction
                /// didn't go through.

                return false;
            }

            throw;
        }

        /** Removing old parts from ZK and from the disk is delayed - see ReplicatedMergeTreeCleanupThread, clearOldParts.
          */

        /** With `ZSESSIONEXPIRED` or `ZOPERATIONTIMEOUT`, we can inadvertently roll back local changes to the parts.
          * This is not a problem, because in this case the merge will remain in the queue, and we will try again.
          */
        merge_selecting_task->schedule();
        ProfileEvents::increment(ProfileEvents::ReplicatedPartMerges);

        write_part_log({});

        return true;
    }
    catch (...)
    {
        write_part_log(ExecutionStatus::fromCurrentException());
        throw;
    }
}


bool StorageReplicatedMergeTree::tryExecutePartMutation(const StorageReplicatedMergeTree::LogEntry & entry)
{
    const String & source_part_name = entry.source_parts.at(0);
    const auto storage_settings = getCOWSettings();
    LOG_TRACE(log, "Executing log entry to mutate part " << source_part_name << " to " << entry.new_part_name);

    DataPartPtr source_part = getActiveContainingPart(source_part_name);
    if (!source_part)
    {
        LOG_DEBUG(log, "Source part " + source_part_name + " for " << entry.new_part_name << " is not ready; will try to fetch it instead");
        return false;
    }

    if (source_part->name != source_part_name)
    {
        throw Exception("Part " + source_part_name + " is covered by " + source_part->name
            + " but should be mutated to " + entry.new_part_name + ". This is a bug.",
            ErrorCodes::LOGICAL_ERROR);
    }

    /// TODO - some better heuristic?
    size_t estimated_space_for_result = MergeTreeDataMergerMutator::estimateNeededDiskSpace({source_part});

    if (entry.create_time + storage_settings->prefer_fetch_merged_part_time_threshold.totalSeconds() <= time(nullptr)
        && estimated_space_for_result >= storage_settings->prefer_fetch_merged_part_size_threshold)
    {
        /// If entry is old enough, and have enough size, and some replica has the desired part,
        /// then prefer fetching from replica.
        String replica = findReplicaHavingPart(entry.new_part_name, true);    /// NOTE excessive ZK requests for same data later, may remove.
        if (!replica.empty())
        {
            LOG_DEBUG(log, "Prefer to fetch " << entry.new_part_name << " from replica " << replica);
            return false;
        }
    }

    MergeTreePartInfo new_part_info = MergeTreePartInfo::fromPartName(
        entry.new_part_name, format_version);
    MutationCommands commands = queue.getMutationCommands(source_part, new_part_info.mutation);

    /// Can throw an exception.
    DiskSpaceMonitor::ReservationPtr reserved_space = DiskSpaceMonitor::reserve(full_path, estimated_space_for_result);

    auto table_lock = lockStructureForShare(false, RWLockImpl::NO_QUERY);

    MutableDataPartPtr new_part;
    Transaction transaction(*this);

    FutureMergedMutatedPart future_mutated_part;
    future_mutated_part.parts.push_back(source_part);
    future_mutated_part.part_info = new_part_info;
    future_mutated_part.name = entry.new_part_name;

    MergeList::EntryPtr merge_entry = global_context.getMergeList().insert(
        database_name, table_name, future_mutated_part);

    Stopwatch stopwatch;

    auto write_part_log = [&] (const ExecutionStatus & execution_status)
    {
        writePartLog(
            PartLogElement::MUTATE_PART, execution_status, stopwatch.elapsed(),
            entry.new_part_name, new_part, future_mutated_part.parts, merge_entry.get());
    };

    try
    {
        new_part = merger_mutator.mutatePartToTemporaryPart(future_mutated_part, commands, *merge_entry, global_context, table_lock);
        renameTempPartAndReplace(new_part, nullptr, &transaction);

        try
        {
            checkPartChecksumsAndCommit(transaction, new_part);
        }
        catch (const Exception & e)
        {
            if (MergeTreeDataPartChecksums::isBadChecksumsErrorCode(e.code()))
            {
                transaction.rollback();

                ProfileEvents::increment(ProfileEvents::DataAfterMutationDiffersFromReplica);

                LOG_ERROR(log, getCurrentExceptionMessage(false) << ". "
                    "Data after mutation is not byte-identical to data on another replicas. "
                    "We will download merged part from replica to force byte-identical result.");

                write_part_log(ExecutionStatus::fromCurrentException());

                tryRemovePartImmediately(std::move(new_part));
                /// No need to delete the part from ZK because we can be sure that the commit transaction
                /// didn't go through.

                return false;
            }

            throw;
        }

        /** With `ZSESSIONEXPIRED` or `ZOPERATIONTIMEOUT`, we can inadvertently roll back local changes to the parts.
          * This is not a problem, because in this case the entry will remain in the queue, and we will try again.
          */
        merge_selecting_task->schedule();
        ProfileEvents::increment(ProfileEvents::ReplicatedPartMutations);
        write_part_log({});

        return true;
    }
    catch (...)
    {
        write_part_log(ExecutionStatus::fromCurrentException());
        throw;
    }
}


bool StorageReplicatedMergeTree::executeFetch(LogEntry & entry)
{
    String replica = findReplicaHavingCoveringPart(entry, true);
    const auto storage_settings = getCOWSettings();

    static std::atomic_uint total_fetches {0};
    if (storage_settings->replicated_max_parallel_fetches && total_fetches >= storage_settings->replicated_max_parallel_fetches)
    {
        throw Exception("Too many total fetches from replicas, maximum: " + storage_settings->replicated_max_parallel_fetches.toString(),
            ErrorCodes::TOO_MANY_FETCHES);
    }

    ++total_fetches;
    SCOPE_EXIT({--total_fetches;});

    if (storage_settings->replicated_max_parallel_fetches_for_table && current_table_fetches >= storage_settings->replicated_max_parallel_fetches_for_table)
    {
        throw Exception("Too many fetches from replicas for table, maximum: " + storage_settings->replicated_max_parallel_fetches_for_table.toString(),
            ErrorCodes::TOO_MANY_FETCHES);
    }

    ++current_table_fetches;
    SCOPE_EXIT({--current_table_fetches;});

    try
    {
        if (replica.empty())
        {
            /** If a part is to be written with a quorum and the quorum is not reached yet,
              *  then (due to the fact that a part is impossible to download right now),
              *  the quorum entry should be considered unsuccessful.
              * TODO Complex code, extract separately.
              */
            if (entry.quorum)
            {
                if (entry.type != LogEntry::GET_PART)
                    throw Exception("Logical error: log entry with quorum but type is not GET_PART", ErrorCodes::LOGICAL_ERROR);

                LOG_DEBUG(log, "No active replica has part " << entry.new_part_name << " which needs to be written with quorum."
                    " Will try to mark that quorum as failed.");

                /** Atomically:
                  * - if replicas do not become active;
                  * - if there is a `quorum` node with this part;
                  * - delete `quorum` node;
                  * - add a part to the list `quorum/failed_parts`;
                  * - if the part is not already removed from the list for deduplication `blocks/block_num`, then delete it;
                  *
                  * If something changes, then we will nothing - we'll get here again next time.
                  */

                /** We collect the `host` node versions from the replicas.
                  * When the replica becomes active, it changes the value of host in the same transaction (with the creation of `is_active`).
                  * This will ensure that the replicas do not become active.
                  */

                auto zookeeper = getZooKeeper();

                Strings replicas = zookeeper->getChildren(zookeeper_path + "/replicas");

                Coordination::Requests ops;

                for (size_t i = 0, size = replicas.size(); i < size; ++i)
                {
                    Coordination::Stat stat;
                    String path = zookeeper_path + "/replicas/" + replicas[i] + "/host";
                    zookeeper->get(path, &stat);
                    ops.emplace_back(zkutil::makeCheckRequest(path, stat.version));
                }

                /// We verify that while we were collecting versions, the replica with the necessary part did not come alive.
                replica = findReplicaHavingPart(entry.new_part_name, true);

                /// Also during this time a completely new replica could be created.
                /// But if a part does not appear on the old, then it can not be on the new one either.

                if (replica.empty())
                {
                    Coordination::Stat quorum_stat;
                    String quorum_path = zookeeper_path + "/quorum/status";
                    String quorum_str = zookeeper->get(quorum_path, &quorum_stat);
                    ReplicatedMergeTreeQuorumEntry quorum_entry;
                    quorum_entry.fromString(quorum_str);

                    if (quorum_entry.part_name == entry.new_part_name)
                    {
                        ops.emplace_back(zkutil::makeRemoveRequest(quorum_path, quorum_stat.version));

                        auto part_info = MergeTreePartInfo::fromPartName(entry.new_part_name, format_version);

                        if (part_info.min_block != part_info.max_block)
                            throw Exception("Logical error: log entry with quorum for part covering more than one block number",
                                ErrorCodes::LOGICAL_ERROR);

                        ops.emplace_back(zkutil::makeCreateRequest(
                            zookeeper_path + "/quorum/failed_parts/" + entry.new_part_name,
                            "",
                            zkutil::CreateMode::Persistent));

                        /// Deleting from `blocks`.
                        if (!entry.block_id.empty() && zookeeper->exists(zookeeper_path + "/blocks/" + entry.block_id))
                            ops.emplace_back(zkutil::makeRemoveRequest(zookeeper_path + "/blocks/" + entry.block_id, -1));

                        Coordination::Responses responses;
                        auto code = zookeeper->tryMulti(ops, responses);

                        if (code == Coordination::ZOK)
                        {
                            LOG_DEBUG(log, "Marked quorum for part " << entry.new_part_name << " as failed.");
                            queue.removeFromVirtualParts(part_info);
                            return true;
                        }
                        else if (code == Coordination::ZBADVERSION || code == Coordination::ZNONODE || code == Coordination::ZNODEEXISTS)
                        {
                            LOG_DEBUG(log, "State was changed or isn't expected when trying to mark quorum for part "
                                << entry.new_part_name << " as failed. Code: " << zkutil::ZooKeeper::error2string(code));
                        }
                        else
                            throw Coordination::Exception(code);
                    }
                    else
                    {
                        LOG_WARNING(log, "No active replica has part " << entry.new_part_name
                            << ", but that part needs quorum and /quorum/status contains entry about another part " << quorum_entry.part_name
                            << ". It means that part was successfully written to " << entry.quorum
                            << " replicas, but then all of them goes offline."
                            << " Or it is a bug.");
                    }
                }
            }

            if (replica.empty())
            {
                ProfileEvents::increment(ProfileEvents::ReplicatedPartFailedFetches);
                throw Exception("No active replica has part " + entry.new_part_name + " or covering part", ErrorCodes::NO_REPLICA_HAS_PART);
            }
        }

        try
        {
            if (!fetchPart(entry.actual_new_part_name, zookeeper_path + "/replicas/" + replica, false, entry.quorum))
                return false;
        }
        catch (Exception & e)
        {
            /// No stacktrace, just log message
            if (e.code() == ErrorCodes::RECEIVED_ERROR_TOO_MANY_REQUESTS)
                e.addMessage("Too busy replica. Will try later.");
            throw;
        }

        if (entry.type == LogEntry::MERGE_PARTS)
            ProfileEvents::increment(ProfileEvents::ReplicatedPartFetchesOfMerged);
    }
    catch (...)
    {
        /** If you can not download the part you need for some merge, it's better not to try to get other parts for this merge,
          * but try to get already merged part. To do this, move the action to get the remaining parts
          * for this merge at the end of the queue.
          */
        try
        {
            auto parts_for_merge = queue.moveSiblingPartsForMergeToEndOfQueue(entry.new_part_name);

            if (!parts_for_merge.empty() && replica.empty())
            {
                LOG_INFO(log, "No active replica has part " << entry.new_part_name << ". Will fetch merged part instead.");
                return false;
            }

            /** If no active replica has a part, and there is no merge in the queue with its participation,
              * check to see if any (active or inactive) replica has such a part or covering it.
              */
            if (replica.empty())
                enqueuePartForCheck(entry.new_part_name);
        }
        catch (...)
        {
            tryLogCurrentException(log, __PRETTY_FUNCTION__);
        }

        throw;
    }

    return true;
}


void StorageReplicatedMergeTree::executeDropRange(const LogEntry & entry)
{
    auto drop_range_info = MergeTreePartInfo::fromPartName(entry.new_part_name, format_version);
    queue.removePartProducingOpsInRange(getZooKeeper(), drop_range_info, entry);

    LOG_DEBUG(log, (entry.detach ? "Detaching" : "Removing") << " parts.");

    /// Delete the parts contained in the range to be deleted.
    /// It's important that no old parts remain (after the merge), because otherwise,
    ///  after adding a new replica, this new replica downloads them, but does not delete them.
    /// And, if you do not, the parts will come to life after the server is restarted.
    /// Therefore, we use all data parts.

    DataPartsVector parts_to_remove;
    {
        auto data_parts_lock = lockParts();
        parts_to_remove = removePartsInRangeFromWorkingSet(drop_range_info, true, true, data_parts_lock);
    }

    if (entry.detach)
    {
        /// If DETACH clone parts to detached/ directory
        for (const auto & part : parts_to_remove)
        {
            LOG_INFO(log, "Detaching " << part->relative_path);
            part->makeCloneInDetached("");
        }
    }

    /// Forcibly remove parts from ZooKeeper
    tryRemovePartsFromZooKeeperWithRetries(parts_to_remove);

    LOG_INFO(log, (entry.detach ? "Detached " : "Removed ") << parts_to_remove.size() << " parts inside " << entry.new_part_name << ".");

    /// We want to remove dropped parts from disk as soon as possible
    /// To be removed a partition should have zero refcount, therefore call the cleanup thread at exit
    parts_to_remove.clear();
    cleanup_thread.wakeup();
}


void StorageReplicatedMergeTree::executeClearColumnOrIndexInPartition(const LogEntry & entry)
{
    LOG_INFO(log, "Clear column " << entry.column_name << " in parts inside " << entry.new_part_name << " range");

    auto entry_part_info = MergeTreePartInfo::fromPartName(entry.new_part_name, format_version);

    /// We don't change table structure, only data in some parts
    /// To disable reading from these parts, we will sequentially acquire write lock for each part inside alterDataPart()
    /// If we will lock the whole table here, a deadlock can occur. For example, if use use Buffer table (CLICKHOUSE-3238)
    auto lock_read_structure = lockStructureForShare(false, RWLockImpl::NO_QUERY);

    auto zookeeper = getZooKeeper();

    AlterCommand alter_command;
    if (entry.type == LogEntry::CLEAR_COLUMN)
    {
        alter_command.type = AlterCommand::DROP_COLUMN;
        alter_command.column_name = entry.column_name;
    }
    else if (entry.type == LogEntry::CLEAR_INDEX)
    {
        alter_command.type = AlterCommand::DROP_INDEX;
        alter_command.index_name = entry.index_name;
    }

    auto new_columns = getColumns();
    auto new_indices = getIndices();
    auto new_constraints = getConstraints();
    ASTPtr ignored_order_by_ast;
    ASTPtr ignored_primary_key_ast;
    ASTPtr ignored_ttl_table_ast;
<<<<<<< HEAD
    SettingsChanges ignored_changes;
    alter_command.apply(new_columns, new_indices, ignored_order_by_ast, ignored_primary_key_ast, ignored_ttl_table_ast, ignored_changes);
=======
    alter_command.apply(new_columns, new_indices, new_constraints, ignored_order_by_ast, ignored_primary_key_ast, ignored_ttl_table_ast);
>>>>>>> d0555d8e

    size_t modified_parts = 0;
    auto parts = getDataParts();
    auto columns_for_parts = new_columns.getAllPhysical();

    /// Check there are no merges in range again
    /// TODO: Currently, there are no guarantees that a merge covering entry_part_info will happen during the execution.
    /// To solve this problem we could add read/write flags for each part in future_parts
    ///  and make more sophisticated checks for merges in shouldExecuteLogEntry().
    /// But this feature will be useless when the mutation feature is implemented.
    queue.checkThereAreNoConflictsInRange(entry_part_info, entry);

    for (const auto & part : parts)
    {
        if (!entry_part_info.contains(part->info))
            continue;

        if (entry.type == LogEntry::CLEAR_COLUMN)
            LOG_DEBUG(log, "Clearing column " << alter_command.column_name << " in part " << part->name);
        else if (entry.type == LogEntry::CLEAR_INDEX)
            LOG_DEBUG(log, "Clearing index " << alter_command.index_name << " in part " << part->name);

        MergeTreeData::AlterDataPartTransactionPtr transaction(new MergeTreeData::AlterDataPartTransaction(part));
        alterDataPart(columns_for_parts, new_indices.indices, false, transaction);
        if (!transaction->isValid())
            continue;

        updatePartHeaderInZooKeeperAndCommit(zookeeper, *transaction);

        ++modified_parts;
    }

    if (entry.type == LogEntry::CLEAR_COLUMN)
        LOG_DEBUG(log, "Cleared column " << entry.column_name << " in " << modified_parts << " parts");
    else if (entry.type == LogEntry::CLEAR_INDEX)
        LOG_DEBUG(log, "Cleared index " << entry.index_name << " in " << modified_parts << " parts");

    /// Recalculate columns size (not only for the modified column)
    recalculateColumnSizes();
}


bool StorageReplicatedMergeTree::executeReplaceRange(const LogEntry & entry)
{
    Stopwatch watch;
    auto & entry_replace = *entry.replace_range_entry;

    MergeTreePartInfo drop_range = MergeTreePartInfo::fromPartName(entry_replace.drop_range_part_name, format_version);
    /// Range with only one block has special meaning ATTACH PARTITION
    bool replace = drop_range.getBlocksCount() > 1;

    queue.removePartProducingOpsInRange(getZooKeeper(), drop_range, entry);

    struct PartDescription
    {
        PartDescription(size_t index_, const String & src_part_name_, const String & new_part_name_, const String & checksum_hex_,
                        MergeTreeDataFormatVersion format_version)
            : index(index_),
            src_part_name(src_part_name_), src_part_info(MergeTreePartInfo::fromPartName(src_part_name_, format_version)),
            new_part_name(new_part_name_), new_part_info(MergeTreePartInfo::fromPartName(new_part_name_, format_version)),
            checksum_hex(checksum_hex_) {}

        size_t index; // in log entry arrays
        String src_part_name;
        MergeTreePartInfo src_part_info;
        String new_part_name;
        MergeTreePartInfo new_part_info;
        String checksum_hex;

        /// Part which will be committed
        MutableDataPartPtr res_part;

        /// We could find a covering part
        MergeTreePartInfo found_new_part_info;
        String found_new_part_name;

        /// Hold pointer to part in source table if will clone it from local table
        DataPartPtr src_table_part;

        /// A replica that will be used to fetch part
        String replica;
    };

    using PartDescriptionPtr = std::shared_ptr<PartDescription>;
    using PartDescriptions = std::vector<PartDescriptionPtr>;

    PartDescriptions all_parts;
    PartDescriptions parts_to_add;
    DataPartsVector parts_to_remove;

    auto table_lock_holder_dst_table = lockStructureForShare(false, RWLockImpl::NO_QUERY);

    for (size_t i = 0; i < entry_replace.new_part_names.size(); ++i)
    {
        all_parts.emplace_back(std::make_shared<PartDescription>(i,
            entry_replace.src_part_names.at(i),
            entry_replace.new_part_names.at(i),
            entry_replace.part_names_checksums.at(i),
            format_version));
    }

    /// What parts we should add? Or we have already added all required parts (we an replica-initializer)
    {
        auto data_parts_lock = lockParts();

        for (const PartDescriptionPtr & part_desc : all_parts)
        {
            if (!getActiveContainingPart(part_desc->new_part_info, MergeTreeDataPartState::Committed, data_parts_lock))
                parts_to_add.emplace_back(part_desc);
        }

        if (parts_to_add.empty() && replace)
            parts_to_remove = removePartsInRangeFromWorkingSet(drop_range, true, false, data_parts_lock);
    }

    if (parts_to_add.empty())
    {
        LOG_INFO(log, "All parts from REPLACE PARTITION command have been already attached");
        tryRemovePartsFromZooKeeperWithRetries(parts_to_remove);
        return true;
    }

    if (parts_to_add.size() < all_parts.size())
    {
        LOG_WARNING(log, "Some (but not all) parts from REPLACE PARTITION command already exist. REPLACE PARTITION will not be atomic.");
    }

    StoragePtr source_table;
    TableStructureReadLockHolder table_lock_holder_src_table;
    String source_table_name = entry_replace.from_database + "." + entry_replace.from_table;

    auto clone_data_parts_from_source_table = [&] () -> size_t
    {
        source_table = global_context.tryGetTable(entry_replace.from_database, entry_replace.from_table);
        if (!source_table)
        {
            LOG_DEBUG(log, "Can't use " << source_table_name << " as source table for REPLACE PARTITION command. It does not exist.");
            return 0;
        }

        MergeTreeData * src_data = nullptr;
        try
        {
            src_data = &checkStructureAndGetMergeTreeData(source_table);
        }
        catch (Exception &)
        {
            LOG_INFO(log, "Can't use " << source_table_name << " as source table for REPLACE PARTITION command. Will fetch all parts."
                           << " Reason: " << getCurrentExceptionMessage(false));
            return 0;
        }

        table_lock_holder_src_table = source_table->lockStructureForShare(false, RWLockImpl::NO_QUERY);

        DataPartStates valid_states{MergeTreeDataPartState::PreCommitted, MergeTreeDataPartState::Committed,
                                                   MergeTreeDataPartState::Outdated};

        size_t num_clonable_parts = 0;
        for (PartDescriptionPtr & part_desc : parts_to_add)
        {
            auto src_part = src_data->getPartIfExists(part_desc->src_part_info, valid_states);
            if (!src_part)
            {
                LOG_DEBUG(log, "There is no part " << part_desc->src_part_name << " in " << source_table_name);
                continue;
            }

            String checksum_hex;
            {
                std::shared_lock<std::shared_mutex> part_lock(src_part->columns_lock);
                checksum_hex = src_part->checksums.getTotalChecksumHex();
            }

            if (checksum_hex != part_desc->checksum_hex)
            {
                LOG_DEBUG(log, "Part " << part_desc->src_part_name << " of " << source_table_name << " has inappropriate checksum");
                /// TODO: check version
                continue;
            }

            part_desc->found_new_part_name = part_desc->new_part_name;
            part_desc->found_new_part_info = part_desc->new_part_info;
            part_desc->src_table_part = src_part;

            ++num_clonable_parts;
        }

        return num_clonable_parts;
    };

    size_t num_clonable_parts = clone_data_parts_from_source_table();
    LOG_DEBUG(log, "Found " << num_clonable_parts << " parts that could be cloned (of " << parts_to_add.size() << " required parts)");

    ActiveDataPartSet adding_parts_active_set(format_version);
    std::unordered_map<String, PartDescriptionPtr> part_name_to_desc;

    for (PartDescriptionPtr & part_desc : parts_to_add)
    {
        if (part_desc->src_table_part)
        {
            /// It is clonable part
            adding_parts_active_set.add(part_desc->new_part_name);
            part_name_to_desc.emplace(part_desc->new_part_name, part_desc);
            continue;
        }

        /// Firstly, try find exact part to produce more accurate part set
        String replica = findReplicaHavingPart(part_desc->new_part_name, true);
        String found_part_name;
        /// TODO: check version

        if (replica.empty())
        {
            LOG_DEBUG(log, "Part " << part_desc->new_part_name << " is not found on remote replicas");

            /// Fallback to covering part
            replica = findReplicaHavingCoveringPart(part_desc->new_part_name, true, found_part_name);

            if (replica.empty())
            {
                /// It is not fail, since adjacent parts could cover current part
                LOG_DEBUG(log, "Parts covering " << part_desc->new_part_name << " are not found on remote replicas");
                continue;
            }
        }
        else
        {
            found_part_name = part_desc->new_part_name;
        }

        part_desc->found_new_part_name = found_part_name;
        part_desc->found_new_part_info = MergeTreePartInfo::fromPartName(found_part_name, format_version);
        part_desc->replica = replica;

        adding_parts_active_set.add(part_desc->found_new_part_name);
        part_name_to_desc.emplace(part_desc->found_new_part_name, part_desc);
    }

    /// Check that we could cover whole range
    for (PartDescriptionPtr & part_desc : parts_to_add)
    {
        if (adding_parts_active_set.getContainingPart(part_desc->new_part_info).empty())
        {
            throw Exception("Not found part " + part_desc->new_part_name +
                            " (or part covering it) neither source table neither remote replicas" , ErrorCodes::NO_REPLICA_HAS_PART);
        }
    }

    /// Filter covered parts
    PartDescriptions final_parts;
    {
        Strings final_part_names = adding_parts_active_set.getParts();

        for (const String & final_part_name : final_part_names)
        {
            auto part_desc = part_name_to_desc[final_part_name];
            if (!part_desc)
                throw Exception("There is no final part " + final_part_name + ". This is a bug", ErrorCodes::LOGICAL_ERROR);

            final_parts.emplace_back(part_desc);

            if (final_parts.size() > 1)
            {
                auto & prev = *final_parts[final_parts.size() - 2];
                auto & curr = *final_parts[final_parts.size() - 1];

                if (!prev.found_new_part_info.isDisjoint(curr.found_new_part_info))
                {
                    throw Exception("Intersected final parts detected: " + prev.found_new_part_name
                        + " and " + curr.found_new_part_name + ". It should be investigated.", ErrorCodes::INCORRECT_DATA);
                }
            }
        }
    }

    static const String TMP_PREFIX = "tmp_replace_from_";

    auto obtain_part = [&] (PartDescriptionPtr & part_desc)
    {
        if (part_desc->src_table_part)
        {
            std::shared_lock<std::shared_mutex> part_lock(part_desc->src_table_part->columns_lock);

            if (part_desc->checksum_hex != part_desc->src_table_part->checksums.getTotalChecksumHex())
                throw Exception("Checksums of " + part_desc->src_table_part->name + " is suddenly changed", ErrorCodes::UNFINISHED);

            part_desc->res_part = cloneAndLoadDataPart(
                part_desc->src_table_part, TMP_PREFIX + "clone_", part_desc->new_part_info);
        }
        else if (!part_desc->replica.empty())
        {
            String source_replica_path = zookeeper_path + "/replicas/" + part_desc->replica;
            ReplicatedMergeTreeAddress address(getZooKeeper()->get(source_replica_path + "/host"));
            auto timeouts = ConnectionTimeouts::getHTTPTimeouts(global_context);
            auto [user, password] = global_context.getInterserverCredentials();
            String interserver_scheme = global_context.getInterserverScheme();

            if (interserver_scheme != address.scheme)
                throw Exception("Interserver schemes are different '" + interserver_scheme + "' != '" + address.scheme + "', can't fetch part from " + address.host, ErrorCodes::LOGICAL_ERROR);

            part_desc->res_part = fetcher.fetchPart(part_desc->found_new_part_name, source_replica_path,
                address.host, address.replication_port, timeouts, user, password, interserver_scheme, false, TMP_PREFIX + "fetch_");

            /// TODO: check columns_version of fetched part

            ProfileEvents::increment(ProfileEvents::ReplicatedPartFetches);
        }
        else
            throw Exception("There is no receipt to produce part " + part_desc->new_part_name + ". This is bug", ErrorCodes::LOGICAL_ERROR);
    };

    /// Download or clone parts
    /// TODO: make it in parallel
    for (PartDescriptionPtr & part_desc : final_parts)
        obtain_part(part_desc);

    MutableDataPartsVector res_parts;
    for (PartDescriptionPtr & part_desc : final_parts)
        res_parts.emplace_back(part_desc->res_part);

    try
    {
        /// Commit parts
        auto zookeeper = getZooKeeper();
        Transaction transaction(*this);

        Coordination::Requests ops;
        for (PartDescriptionPtr & part_desc : final_parts)
        {
            renameTempPartAndReplace(part_desc->res_part, nullptr, &transaction);
            getCommitPartOps(ops, part_desc->res_part);

            if (ops.size() > zkutil::MULTI_BATCH_SIZE)
            {
                zookeeper->multi(ops);
                ops.clear();
            }
        }

        if (!ops.empty())
            zookeeper->multi(ops);

        {
            auto data_parts_lock = lockParts();

            transaction.commit(&data_parts_lock);
            if (replace)
                parts_to_remove = removePartsInRangeFromWorkingSet(drop_range, true, false, data_parts_lock);
        }

        PartLog::addNewParts(global_context, res_parts, watch.elapsed());
    }
    catch (...)
    {
        PartLog::addNewParts(global_context, res_parts, watch.elapsed(), ExecutionStatus::fromCurrentException());
        throw;
    }

    tryRemovePartsFromZooKeeperWithRetries(parts_to_remove);
    res_parts.clear();
    parts_to_remove.clear();
    cleanup_thread.wakeup();

    return true;
}


void StorageReplicatedMergeTree::cloneReplica(const String & source_replica, Coordination::Stat source_is_lost_stat, zkutil::ZooKeeperPtr & zookeeper)
{
    LOG_INFO(log, "Will mimic " << source_replica);

    String source_path = zookeeper_path + "/replicas/" + source_replica;

    /** TODO: it will be deleted! (It is only to support old version of CH server).
      * In current code, the replica is created in single transaction.
      * If the reference/master replica is not yet fully created, let's wait.
      */
    while (!zookeeper->exists(source_path + "/columns"))
    {
        LOG_INFO(log, "Waiting for replica " << source_path << " to be fully created");

        zkutil::EventPtr event = std::make_shared<Poco::Event>();
        if (zookeeper->exists(source_path + "/columns", nullptr, event))
        {
            LOG_WARNING(log, "Oops, a watch has leaked");
            break;
        }

        event->wait();
    }

    /// The order of the following three actions is important. Entries in the log can be duplicated, but they can not be lost.

    String raw_log_pointer = zookeeper->get(source_path + "/log_pointer");

    Coordination::Requests ops;
    ops.push_back(zkutil::makeSetRequest(replica_path + "/log_pointer", raw_log_pointer, -1));

    /// For support old versions CH.
    if (source_is_lost_stat.version == -1)
    {
        /// We check that it was not suddenly upgraded to new version.
        /// Otherwise it can be upgraded and instantly become lost, but we cannot notice that.
        ops.push_back(zkutil::makeCreateRequest(source_path + "/is_lost", "0", zkutil::CreateMode::Persistent));
        ops.push_back(zkutil::makeRemoveRequest(source_path + "/is_lost", -1));
    }
    else    /// The replica we clone should not suddenly become lost.
        ops.push_back(zkutil::makeCheckRequest(source_path + "/is_lost", source_is_lost_stat.version));

    Coordination::Responses resp;

    auto error = zookeeper->tryMulti(ops, resp);
    if (error == Coordination::Error::ZBADVERSION)
        throw Exception("Can not clone replica, because the " + source_replica + " became lost", ErrorCodes::REPLICA_STATUS_CHANGED);
    else if (error == Coordination::Error::ZNODEEXISTS)
        throw Exception("Can not clone replica, because the " + source_replica + " updated to new ClickHouse version", ErrorCodes::REPLICA_STATUS_CHANGED);
    else
        zkutil::KeeperMultiException::check(error, ops, resp);

    /// Let's remember the queue of the reference/master replica.
    Strings source_queue_names = zookeeper->getChildren(source_path + "/queue");
    std::sort(source_queue_names.begin(), source_queue_names.end());
    Strings source_queue;
    for (const String & entry_name : source_queue_names)
    {
        String entry;
        if (!zookeeper->tryGet(source_path + "/queue/" + entry_name, entry))
            continue;
        source_queue.push_back(entry);
    }

    /// Add to the queue jobs to receive all the active parts that the reference/master replica has.
    Strings source_replica_parts = zookeeper->getChildren(source_path + "/parts");
    ActiveDataPartSet active_parts_set(format_version, source_replica_parts);

    Strings active_parts = active_parts_set.getParts();

    /// Remove local parts if source replica does not have them, because such parts will never be fetched by other replicas.
    Strings local_parts_in_zk = zookeeper->getChildren(replica_path + "/parts");
    Strings parts_to_remove_from_zk;
    for (const auto & part : local_parts_in_zk)
    {
        if (active_parts_set.getContainingPart(part).empty())
        {
            queue.remove(zookeeper, part);
            parts_to_remove_from_zk.emplace_back(part);
            LOG_WARNING(log, "Source replica does not have part " << part << ". Removing it from ZooKeeper.");
        }
    }
    tryRemovePartsFromZooKeeperWithRetries(parts_to_remove_from_zk);

    auto local_active_parts = getDataParts();
    DataPartsVector parts_to_remove_from_working_set;
    for (const auto & part : local_active_parts)
    {
        if (active_parts_set.getContainingPart(part->name).empty())
        {
            parts_to_remove_from_working_set.emplace_back(part);
            LOG_WARNING(log, "Source replica does not have part " << part->name << ". Removing it from working set.");
        }
    }
    removePartsFromWorkingSet(parts_to_remove_from_working_set, true);

    for (const String & name : active_parts)
    {
        LogEntry log_entry;
        log_entry.type = LogEntry::GET_PART;
        log_entry.source_replica = "";
        log_entry.new_part_name = name;
        log_entry.create_time = tryGetPartCreateTime(zookeeper, source_path, name);

        zookeeper->create(replica_path + "/queue/queue-", log_entry.toString(), zkutil::CreateMode::PersistentSequential);
    }

    LOG_DEBUG(log, "Queued " << active_parts.size() << " parts to be fetched");

    /// Add content of the reference/master replica queue to the queue.
    for (const String & entry : source_queue)
    {
        zookeeper->create(replica_path + "/queue/queue-", entry, zkutil::CreateMode::PersistentSequential);
    }

    LOG_DEBUG(log, "Copied " << source_queue.size() << " queue entries");
}


void StorageReplicatedMergeTree::cloneReplicaIfNeeded(zkutil::ZooKeeperPtr zookeeper)
{
    String res;
    if (zookeeper->tryGet(replica_path + "/is_lost", res))
    {
        if (res == "0")
            return;
    }
    else
    {
        /// Replica was created by old version of CH, so me must create "/is_lost".
        /// Note that in old version of CH there was no "lost" replicas possible.
        zookeeper->create(replica_path + "/is_lost", "0", zkutil::CreateMode::Persistent);
        return;
    }

    /// is_lost is "1": it means that we are in repair mode.

    String source_replica;
    Coordination::Stat source_is_lost_stat;
    source_is_lost_stat.version = -1;

    for (const String & source_replica_name : zookeeper->getChildren(zookeeper_path + "/replicas"))
    {
        String source_replica_path = zookeeper_path + "/replicas/" + source_replica_name;

        /// Do not clone from myself.
        if (source_replica_path != replica_path)
        {
            /// Do not clone from lost replicas.
            String source_replica_is_lost_value;
            if (!zookeeper->tryGet(source_replica_path + "/is_lost", source_replica_is_lost_value, &source_is_lost_stat)
                || source_replica_is_lost_value == "0")
            {
                source_replica = source_replica_name;
                break;
            }
        }
    }

    if (source_replica.empty())
        throw Exception("All replicas are lost", ErrorCodes::ALL_REPLICAS_LOST);

    /// Clear obsolete queue that we no longer need.
    zookeeper->removeChildren(replica_path + "/queue");

    /// Will do repair from the selected replica.
    cloneReplica(source_replica, source_is_lost_stat, zookeeper);
    /// If repair fails to whatever reason, the exception is thrown, is_lost will remain "1" and the replica will be repaired later.

    /// If replica is repaired successfully, we remove is_lost flag.
    zookeeper->set(replica_path + "/is_lost", "0");
}


void StorageReplicatedMergeTree::queueUpdatingTask()
{
    if (!queue_update_in_progress)
    {
        last_queue_update_start_time.store(time(nullptr));
        queue_update_in_progress = true;
    }
    try
    {
        queue.pullLogsToQueue(getZooKeeper(), queue_updating_task->getWatchCallback());
        last_queue_update_finish_time.store(time(nullptr));
        queue_update_in_progress = false;
    }
    catch (const Coordination::Exception & e)
    {
        tryLogCurrentException(log, __PRETTY_FUNCTION__);

        if (e.code == Coordination::ZSESSIONEXPIRED)
        {
            restarting_thread.wakeup();
            return;
        }

        queue_updating_task->scheduleAfter(QUEUE_UPDATE_ERROR_SLEEP_MS);
    }
    catch (...)
    {
        tryLogCurrentException(log, __PRETTY_FUNCTION__);
        queue_updating_task->scheduleAfter(QUEUE_UPDATE_ERROR_SLEEP_MS);
    }
}


void StorageReplicatedMergeTree::mutationsUpdatingTask()
{
    try
    {
        queue.updateMutations(getZooKeeper(), mutations_updating_task->getWatchCallback());
    }
    catch (const Coordination::Exception & e)
    {
        tryLogCurrentException(log, __PRETTY_FUNCTION__);

        if (e.code == Coordination::ZSESSIONEXPIRED)
            return;

        mutations_updating_task->scheduleAfter(QUEUE_UPDATE_ERROR_SLEEP_MS);
    }
    catch (...)
    {
        tryLogCurrentException(log, __PRETTY_FUNCTION__);
        mutations_updating_task->scheduleAfter(QUEUE_UPDATE_ERROR_SLEEP_MS);
    }
}


BackgroundProcessingPoolTaskResult StorageReplicatedMergeTree::queueTask()
{
    /// If replication queue is stopped exit immediately as we successfully executed the task
    if (queue.actions_blocker.isCancelled())
    {
        std::this_thread::sleep_for(std::chrono::milliseconds(5));
        return BackgroundProcessingPoolTaskResult::SUCCESS;
    }

    /// This object will mark the element of the queue as running.
    ReplicatedMergeTreeQueue::SelectedEntry selected;

    try
    {
        selected = queue.selectEntryToProcess(merger_mutator, *this);
    }
    catch (...)
    {
        tryLogCurrentException(log, __PRETTY_FUNCTION__);
    }

    LogEntryPtr & entry = selected.first;

    if (!entry)
        return BackgroundProcessingPoolTaskResult::NOTHING_TO_DO;

    time_t prev_attempt_time = entry->last_attempt_time;

    bool res = queue.processEntry([this]{ return getZooKeeper(); }, entry, [&](LogEntryPtr & entry_to_process)
    {
        try
        {
            return executeLogEntry(*entry_to_process);
        }
        catch (const Exception & e)
        {
            if (e.code() == ErrorCodes::NO_REPLICA_HAS_PART)
            {
                /// If no one has the right part, probably not all replicas work; We will not write to log with Error level.
                LOG_INFO(log, e.displayText());
            }
            else if (e.code() == ErrorCodes::ABORTED)
            {
                /// Interrupted merge or downloading a part is not an error.
                LOG_INFO(log, e.message());
            }
            else if (e.code() == ErrorCodes::PART_IS_TEMPORARILY_LOCKED)
            {
                /// Part cannot be added temporarily
                LOG_INFO(log, e.displayText());
                cleanup_thread.wakeup();
            }
            else
                tryLogCurrentException(log, __PRETTY_FUNCTION__);

            /** This exception will be written to the queue element, and it can be looked up using `system.replication_queue` table.
              * The thread that performs this action will sleep a few seconds after the exception.
              * See `queue.processEntry` function.
              */
            throw;
        }
        catch (...)
        {
            tryLogCurrentException(log, __PRETTY_FUNCTION__);
            throw;
        }
    });

    /// We will go to sleep if the processing fails and if we have already processed this record recently.
    bool need_sleep = !res && (entry->last_attempt_time - prev_attempt_time < 10);

    /// If there was no exception, you do not need to sleep.
    return need_sleep ? BackgroundProcessingPoolTaskResult::ERROR : BackgroundProcessingPoolTaskResult::SUCCESS;
}


void StorageReplicatedMergeTree::mergeSelectingTask()
{
    if (!is_leader)
        return;

    const auto storage_settings = getCOWSettings();
    const bool deduplicate = false; /// TODO: read deduplicate option from table config
    const bool force_ttl = false;

    bool success = false;

    try
    {
        /// We must select parts for merge under merge_selecting_mutex because other threads
        /// (OPTIMIZE queries) can assign new merges.
        std::lock_guard merge_selecting_lock(merge_selecting_mutex);

        auto zookeeper = getZooKeeper();

        ReplicatedMergeTreeMergePredicate merge_pred = queue.getMergePredicate(zookeeper);

        /// If many merges is already queued, then will queue only small enough merges.
        /// Otherwise merge queue could be filled with only large merges,
        /// and in the same time, many small parts could be created and won't be merged.
<<<<<<< HEAD
        size_t merges_and_mutations_queued = queue.countMergesAndPartMutations();
        if (merges_and_mutations_queued >= storage_settings->max_replicated_merges_in_queue)
        {
            LOG_TRACE(log, "Number of queued merges and part mutations (" << merges_and_mutations_queued
                << ") is greater than max_replicated_merges_in_queue ("
                << storage_settings->max_replicated_merges_in_queue << "), so won't select new parts to merge or mutate.");
=======
        auto merges_and_mutations_queued = queue.countMergesAndPartMutations();
        size_t merges_and_mutations_sum = merges_and_mutations_queued.first + merges_and_mutations_queued.second;
        if (merges_and_mutations_sum >= settings.max_replicated_merges_in_queue)
        {
            LOG_TRACE(log, "Number of queued merges (" << merges_and_mutations_queued.first << ") and part mutations ("
                << merges_and_mutations_queued.second << ") is greater than max_replicated_merges_in_queue ("
                << settings.max_replicated_merges_in_queue << "), so won't select new parts to merge or mutate.");
>>>>>>> d0555d8e
        }
        else
        {
            UInt64 max_source_parts_size_for_merge = merger_mutator.getMaxSourcePartsSizeForMerge(
<<<<<<< HEAD
                storage_settings->max_replicated_merges_in_queue, merges_and_mutations_queued);
=======
                settings.max_replicated_merges_in_queue, merges_and_mutations_sum);
>>>>>>> d0555d8e
            UInt64 max_source_part_size_for_mutation = merger_mutator.getMaxSourcePartSizeForMutation();

            FutureMergedMutatedPart future_merged_part;
            if (max_source_parts_size_for_merge > 0 &&
                merger_mutator.selectPartsToMerge(future_merged_part, false, max_source_parts_size_for_merge, merge_pred))
            {
                success = createLogEntryToMergeParts(zookeeper, future_merged_part.parts,
                    future_merged_part.name, deduplicate, force_ttl);
            }
            /// If there are many mutations in queue it may happen, that we cannot enqueue enough merges to merge all new parts
            else if (max_source_part_size_for_mutation > 0 && queue.countMutations() > 0
                     && merges_and_mutations_queued.second < settings.max_replicated_mutations_in_queue)
            {
                /// Choose a part to mutate.
                DataPartsVector data_parts = getDataPartsVector();
                for (const auto & part : data_parts)
                {
                    if (part->bytes_on_disk > max_source_part_size_for_mutation)
                        continue;

                    std::optional<Int64> desired_mutation_version = merge_pred.getDesiredMutationVersion(part);
                    if (!desired_mutation_version)
                        continue;

                    if (createLogEntryToMutatePart(*part, *desired_mutation_version))
                    {
                        success = true;
                        break;
                    }
                }
            }
        }
    }
    catch (...)
    {
        tryLogCurrentException(log, __PRETTY_FUNCTION__);
    }

    if (!is_leader)
        return;

    if (!success)
        merge_selecting_task->scheduleAfter(MERGE_SELECTING_SLEEP_MS);
    else
        merge_selecting_task->schedule();

}


void StorageReplicatedMergeTree::mutationsFinalizingTask()
{
    bool needs_reschedule = false;

    try
    {
        needs_reschedule = queue.tryFinalizeMutations(getZooKeeper());
    }
    catch (...)
    {
        tryLogCurrentException(log, __PRETTY_FUNCTION__);
        needs_reschedule = true;
    }

    if (needs_reschedule)
        mutations_finalizing_task->scheduleAfter(MUTATIONS_FINALIZING_SLEEP_MS);
}


bool StorageReplicatedMergeTree::createLogEntryToMergeParts(
    zkutil::ZooKeeperPtr & zookeeper,
    const DataPartsVector & parts,
    const String & merged_name,
    bool deduplicate,
    bool force_ttl,
    ReplicatedMergeTreeLogEntryData * out_log_entry)
{
    std::vector<std::future<Coordination::ExistsResponse>> exists_futures;
    exists_futures.reserve(parts.size());
    for (const auto & part : parts)
        exists_futures.emplace_back(zookeeper->asyncExists(replica_path + "/parts/" + part->name));

    bool all_in_zk = true;
    for (size_t i = 0; i < parts.size(); ++i)
    {
        /// If there is no information about part in ZK, we will not merge it.
        if (exists_futures[i].get().error == Coordination::ZNONODE)
        {
            all_in_zk = false;

            const auto & part = parts[i];
            if (part->modification_time + MAX_AGE_OF_LOCAL_PART_THAT_WASNT_ADDED_TO_ZOOKEEPER < time(nullptr))
            {
                LOG_WARNING(log, "Part " << part->name << " (that was selected for merge)"
                    << " with age " << (time(nullptr) - part->modification_time)
                    << " seconds exists locally but not in ZooKeeper."
                    << " Won't do merge with that part and will check it.");
                enqueuePartForCheck(part->name);
            }
        }
    }

    if (!all_in_zk)
        return false;

    ReplicatedMergeTreeLogEntryData entry;
    entry.type = LogEntry::MERGE_PARTS;
    entry.source_replica = replica_name;
    entry.new_part_name = merged_name;
    entry.deduplicate = deduplicate;
    entry.force_ttl = force_ttl;
    entry.create_time = time(nullptr);

    for (const auto & part : parts)
        entry.source_parts.push_back(part->name);

    String path_created = zookeeper->create(zookeeper_path + "/log/log-", entry.toString(), zkutil::CreateMode::PersistentSequential);
    entry.znode_name = path_created.substr(path_created.find_last_of('/') + 1);

    if (out_log_entry)
        *out_log_entry = entry;

    return true;
}


bool StorageReplicatedMergeTree::createLogEntryToMutatePart(const MergeTreeDataPart & part, Int64 mutation_version)
{
    auto zookeeper = getZooKeeper();

    /// If there is no information about part in ZK, we will not mutate it.
    if (!zookeeper->exists(replica_path + "/parts/" + part.name))
    {
        if (part.modification_time + MAX_AGE_OF_LOCAL_PART_THAT_WASNT_ADDED_TO_ZOOKEEPER < time(nullptr))
        {
            LOG_WARNING(log, "Part " << part.name << " (that was selected for mutation)"
                << " with age " << (time(nullptr) - part.modification_time)
                << " seconds exists locally but not in ZooKeeper."
                << " Won't mutate that part and will check it.");
            enqueuePartForCheck(part.name);
        }

        return false;
    }

    MergeTreePartInfo new_part_info = part.info;
    new_part_info.mutation = mutation_version;

    String new_part_name = part.getNewName(new_part_info);

    ReplicatedMergeTreeLogEntryData entry;
    entry.type = LogEntry::MUTATE_PART;
    entry.source_replica = replica_name;
    entry.source_parts.push_back(part.name);
    entry.new_part_name = new_part_name;
    entry.create_time = time(nullptr);

    zookeeper->create(zookeeper_path + "/log/log-", entry.toString(), zkutil::CreateMode::PersistentSequential);
    return true;
}


void StorageReplicatedMergeTree::removePartFromZooKeeper(const String & part_name, Coordination::Requests & ops, bool has_children)
{
    String part_path = replica_path + "/parts/" + part_name;

    if (has_children)
    {
        ops.emplace_back(zkutil::makeRemoveRequest(part_path + "/checksums", -1));
        ops.emplace_back(zkutil::makeRemoveRequest(part_path + "/columns", -1));
    }
    ops.emplace_back(zkutil::makeRemoveRequest(part_path, -1));
}


void StorageReplicatedMergeTree::removePartAndEnqueueFetch(const String & part_name)
{
    auto zookeeper = getZooKeeper();

    String part_path = replica_path + "/parts/" + part_name;

    Coordination::Requests ops;

    time_t part_create_time = 0;
    Coordination::Stat stat;
    if (zookeeper->exists(part_path, &stat))
    {
        part_create_time = stat.ctime / 1000;
        removePartFromZooKeeper(part_name, ops, stat.numChildren > 0);
    }

    LogEntryPtr log_entry = std::make_shared<LogEntry>();
    log_entry->type = LogEntry::GET_PART;
    log_entry->create_time = part_create_time;
    log_entry->source_replica = "";
    log_entry->new_part_name = part_name;

    ops.emplace_back(zkutil::makeCreateRequest(
        replica_path + "/queue/queue-", log_entry->toString(),
        zkutil::CreateMode::PersistentSequential));

    auto results = zookeeper->multi(ops);

    String path_created = dynamic_cast<const Coordination::CreateResponse &>(*results.back()).path_created;
    log_entry->znode_name = path_created.substr(path_created.find_last_of('/') + 1);
    queue.insert(zookeeper, log_entry);
}


void StorageReplicatedMergeTree::enterLeaderElection()
{
    auto callback = [this]()
    {
        CurrentMetrics::add(CurrentMetrics::LeaderReplica);
        LOG_INFO(log, "Became leader");

        is_leader = true;
        merge_selecting_task->activateAndSchedule();
    };

    try
    {
        leader_election = std::make_shared<zkutil::LeaderElection>(
            global_context.getSchedulePool(),
            zookeeper_path + "/leader_election",
            *current_zookeeper,    /// current_zookeeper lives for the lifetime of leader_election,
                                   ///  since before changing `current_zookeeper`, `leader_election` object is destroyed in `partialShutdown` method.
            callback,
            replica_name);
    }
    catch (...)
    {
        leader_election = nullptr;
        throw;
    }
}

void StorageReplicatedMergeTree::exitLeaderElection()
{
    if (!leader_election)
        return;

    /// Shut down the leader election thread to avoid suddenly becoming the leader again after
    /// we have stopped the merge_selecting_thread, but before we have deleted the leader_election object.
    leader_election->shutdown();

    if (is_leader)
    {
        CurrentMetrics::sub(CurrentMetrics::LeaderReplica);
        LOG_INFO(log, "Stopped being leader");

        is_leader = false;
        merge_selecting_task->deactivate();
    }

    /// Delete the node in ZK only after we have stopped the merge_selecting_thread - so that only one
    /// replica assigns merges at any given time.
    leader_election = nullptr;
}


String StorageReplicatedMergeTree::findReplicaHavingPart(const String & part_name, bool active)
{
    auto zookeeper = getZooKeeper();
    Strings replicas = zookeeper->getChildren(zookeeper_path + "/replicas");

    /// Select replicas in uniformly random order.
    std::shuffle(replicas.begin(), replicas.end(), thread_local_rng);

    for (const String & replica : replicas)
    {
        /// We don't interested in ourself.
        if (replica == replica_name)
            continue;

        if (zookeeper->exists(zookeeper_path + "/replicas/" + replica + "/parts/" + part_name) &&
            (!active || zookeeper->exists(zookeeper_path + "/replicas/" + replica + "/is_active")))
            return replica;

        /// Obviously, replica could become inactive or even vanish after return from this method.
    }

    return {};
}


String StorageReplicatedMergeTree::findReplicaHavingCoveringPart(LogEntry & entry, bool active)
{
    auto zookeeper = getZooKeeper();
    Strings replicas = zookeeper->getChildren(zookeeper_path + "/replicas");

    /// Select replicas in uniformly random order.
    std::shuffle(replicas.begin(), replicas.end(), thread_local_rng);

    for (const String & replica : replicas)
    {
        if (replica == replica_name)
            continue;

        if (active && !zookeeper->exists(zookeeper_path + "/replicas/" + replica + "/is_active"))
            continue;

        String largest_part_found;
        Strings parts = zookeeper->getChildren(zookeeper_path + "/replicas/" + replica + "/parts");
        for (const String & part_on_replica : parts)
        {
            if (part_on_replica == entry.new_part_name
                || MergeTreePartInfo::contains(part_on_replica, entry.new_part_name, format_version))
            {
                if (largest_part_found.empty()
                    || MergeTreePartInfo::contains(part_on_replica, largest_part_found, format_version))
                {
                    largest_part_found = part_on_replica;
                }
            }
        }

        if (!largest_part_found.empty())
        {
            bool the_same_part = largest_part_found == entry.new_part_name;

            /// Make a check in case if selected part differs from source part
            if (!the_same_part)
            {
                String reject_reason;
                if (!queue.addFuturePartIfNotCoveredByThem(largest_part_found, entry, reject_reason))
                {
                    LOG_INFO(log, "Will not fetch part " << largest_part_found << " covering " << entry.new_part_name << ". " << reject_reason);
                    return {};
                }
            }
            else
            {
                entry.actual_new_part_name = entry.new_part_name;
            }

            return replica;
        }
    }

    return {};
}


String StorageReplicatedMergeTree::findReplicaHavingCoveringPart(
    const String & part_name, bool active, String & found_part_name)
{
    auto zookeeper = getZooKeeper();
    Strings replicas = zookeeper->getChildren(zookeeper_path + "/replicas");

    /// Select replicas in uniformly random order.
    std::shuffle(replicas.begin(), replicas.end(), thread_local_rng);

    String largest_part_found;
    String largest_replica_found;

    for (const String & replica : replicas)
    {
        if (replica == replica_name)
            continue;

        if (active && !zookeeper->exists(zookeeper_path + "/replicas/" + replica + "/is_active"))
            continue;

        Strings parts = zookeeper->getChildren(zookeeper_path + "/replicas/" + replica + "/parts");
        for (const String & part_on_replica : parts)
        {
            if (part_on_replica == part_name
                || MergeTreePartInfo::contains(part_on_replica, part_name, format_version))
            {
                if (largest_part_found.empty()
                    || MergeTreePartInfo::contains(part_on_replica, largest_part_found, format_version))
                {
                    largest_part_found = part_on_replica;
                    largest_replica_found = replica;
                }
            }
        }
    }

    found_part_name = largest_part_found;
    return largest_replica_found;
}



/** If a quorum is tracked for a part, update information about it in ZK.
  */
void StorageReplicatedMergeTree::updateQuorum(const String & part_name)
{
    auto zookeeper = getZooKeeper();

    /// Information on which replicas a part has been added, if the quorum has not yet been reached.
    const String quorum_status_path = zookeeper_path + "/quorum/status";
    /// The name of the previous part for which the quorum was reached.
    const String quorum_last_part_path = zookeeper_path + "/quorum/last_part";

    String value;
    Coordination::Stat stat;

    /// If there is no node, then all quorum INSERTs have already reached the quorum, and nothing is needed.
    while (zookeeper->tryGet(quorum_status_path, value, &stat))
    {
        ReplicatedMergeTreeQuorumEntry quorum_entry;
        quorum_entry.fromString(value);

        if (quorum_entry.part_name != part_name)
        {
            /// The quorum has already been achieved. Moreover, another INSERT with a quorum has already started.
            break;
        }

        quorum_entry.replicas.insert(replica_name);

        if (quorum_entry.replicas.size() >= quorum_entry.required_number_of_replicas)
        {
            /// The quorum is reached. Delete the node, and update information about the last part that was successfully written with quorum.

            Coordination::Requests ops;
            Coordination::Responses responses;

            Coordination::Stat added_parts_stat;
            String old_added_parts = zookeeper->get(quorum_last_part_path, &added_parts_stat);

            ReplicatedMergeTreeQuorumAddedParts parts_with_quorum(format_version);

            if (!old_added_parts.empty())
                parts_with_quorum.fromString(old_added_parts);

            auto part_info = MergeTreePartInfo::fromPartName(part_name, format_version);
            parts_with_quorum.added_parts[part_info.partition_id] = part_name;

            String new_added_parts = parts_with_quorum.toString();

            ops.emplace_back(zkutil::makeRemoveRequest(quorum_status_path, stat.version));
            ops.emplace_back(zkutil::makeSetRequest(quorum_last_part_path, new_added_parts, added_parts_stat.version));
            auto code = zookeeper->tryMulti(ops, responses);

            if (code == Coordination::ZOK)
            {
                break;
            }
            else if (code == Coordination::ZNONODE)
            {
                /// The quorum has already been achieved.
                break;
            }
            else if (code == Coordination::ZBADVERSION)
            {
                /// Node was updated meanwhile. We must re-read it and repeat all the actions.
                continue;
            }
            else
                throw Coordination::Exception(code, quorum_status_path);
        }
        else
        {
            /// We update the node, registering there one more replica.
            auto code = zookeeper->trySet(quorum_status_path, quorum_entry.toString(), stat.version);

            if (code == Coordination::ZOK)
            {
                break;
            }
            else if (code == Coordination::ZNONODE)
            {
                /// The quorum has already been achieved.
                break;
            }
            else if (code == Coordination::ZBADVERSION)
            {
                /// Node was updated meanwhile. We must re-read it and repeat all the actions.
                continue;
            }
            else
                throw Coordination::Exception(code, quorum_status_path);
        }
    }
}


bool StorageReplicatedMergeTree::fetchPart(const String & part_name, const String & source_replica_path, bool to_detached, size_t quorum)
{
    const auto part_info = MergeTreePartInfo::fromPartName(part_name, format_version);

    if (auto part = getPartIfExists(part_info, {MergeTreeDataPart::State::Outdated, MergeTreeDataPart::State::Deleting}))
    {
        LOG_DEBUG(log, "Part " << part->name << " should be deleted after previous attempt before fetch");
        /// Force immediate parts cleanup to delete the part that was left from the previous fetch attempt.
        cleanup_thread.wakeup();
        return false;
    }

    {
        std::lock_guard lock(currently_fetching_parts_mutex);
        if (!currently_fetching_parts.insert(part_name).second)
        {
            LOG_DEBUG(log, "Part " << part_name << " is already fetching right now");
            return false;
        }
    }

    SCOPE_EXIT
    ({
        std::lock_guard lock(currently_fetching_parts_mutex);
        currently_fetching_parts.erase(part_name);
    });

    LOG_DEBUG(log, "Fetching part " << part_name << " from " << source_replica_path);

    TableStructureReadLockHolder table_lock_holder;
    if (!to_detached)
        table_lock_holder = lockStructureForShare(true, RWLockImpl::NO_QUERY);

    /// Logging
    Stopwatch stopwatch;
    MutableDataPartPtr part;
    DataPartsVector replaced_parts;

    auto write_part_log = [&] (const ExecutionStatus & execution_status)
    {
        writePartLog(
            PartLogElement::DOWNLOAD_PART, execution_status, stopwatch.elapsed(),
            part_name, part, replaced_parts, nullptr);
    };

    DataPartPtr part_to_clone;
    {
        /// If the desired part is a result of a part mutation, try to find the source part and compare
        /// its checksums to the checksums of the desired part. If they match, we can just clone the local part.

        /// If we have the source part, its part_info will contain covered_part_info.
        auto covered_part_info = part_info;
        covered_part_info.mutation = 0;
        auto source_part = getActiveContainingPart(covered_part_info);

        if (source_part)
        {
            MinimalisticDataPartChecksums source_part_checksums;
            source_part_checksums.computeTotalChecksums(source_part->checksums);

            MinimalisticDataPartChecksums desired_checksums;
            auto zookeeper = getZooKeeper();
            String part_path = source_replica_path + "/parts/" + part_name;
            String part_znode = zookeeper->get(part_path);
            if (!part_znode.empty())
                desired_checksums = ReplicatedMergeTreePartHeader::fromString(part_znode).getChecksums();
            else
            {
                String desired_checksums_str = zookeeper->get(part_path + "/checksums");
                desired_checksums = MinimalisticDataPartChecksums::deserializeFrom(desired_checksums_str);
            }

            if (source_part_checksums == desired_checksums)
            {
                LOG_TRACE(log, "Found local part " << source_part->name << " with the same checksums as " << part_name);
                part_to_clone = source_part;
            }
        }

    }

    std::function<MutableDataPartPtr()> get_part;
    if (part_to_clone)
    {
        get_part = [&, part_to_clone]()
        {
            return cloneAndLoadDataPart(part_to_clone, "tmp_clone_", part_info);
        };
    }
    else
    {
        ReplicatedMergeTreeAddress address(getZooKeeper()->get(source_replica_path + "/host"));
        auto timeouts = ConnectionTimeouts::getHTTPTimeouts(global_context);
        auto user_password = global_context.getInterserverCredentials();
        String interserver_scheme = global_context.getInterserverScheme();

        get_part = [&, address, timeouts, user_password, interserver_scheme]()
        {
            if (interserver_scheme != address.scheme)
                throw Exception("Interserver schemes are different: '" + interserver_scheme
                    + "' != '" + address.scheme + "', can't fetch part from " + address.host,
                    ErrorCodes::LOGICAL_ERROR);

            return fetcher.fetchPart(
                part_name, source_replica_path,
                address.host, address.replication_port,
                timeouts, user_password.first, user_password.second, interserver_scheme, to_detached);
        };
    }

    try
    {
        part = get_part();

        if (!to_detached)
        {
            Transaction transaction(*this);
            renameTempPartAndReplace(part, nullptr, &transaction);

            /** NOTE
              * Here, an error occurs if ALTER occurred with a change in the column type or column deletion,
              *  and the part on remote server has not yet been modified.
              * After a while, one of the following attempts to make `fetchPart` succeed.
              */
            replaced_parts = checkPartChecksumsAndCommit(transaction, part);

            /** If a quorum is tracked for this part, you must update it.
              * If you do not have time, in case of losing the session, when you restart the server - see the `ReplicatedMergeTreeRestartingThread::updateQuorumIfWeHavePart` method.
              */
            if (quorum)
                updateQuorum(part_name);

            merge_selecting_task->schedule();

            for (const auto & replaced_part : replaced_parts)
            {
                LOG_DEBUG(log, "Part " << replaced_part->name << " is rendered obsolete by fetching part " << part_name);
                ProfileEvents::increment(ProfileEvents::ObsoleteReplicatedParts);
            }

            write_part_log({});
        }
        else
        {
            part->renameTo("detached/" + part_name);
        }
    }
    catch (...)
    {
        if (!to_detached)
            write_part_log(ExecutionStatus::fromCurrentException());

        throw;
    }

    ProfileEvents::increment(ProfileEvents::ReplicatedPartFetches);

    if (part_to_clone)
        LOG_DEBUG(log, "Cloned part " << part_name << " from " << part_to_clone->name << (to_detached ? " (to 'detached' directory)" : ""));
    else
        LOG_DEBUG(log, "Fetched part " << part_name << " from " << source_replica_path << (to_detached ? " (to 'detached' directory)" : ""));

    return true;
}


void StorageReplicatedMergeTree::startup()
{
    if (is_readonly)
        return;

    if (set_table_structure_at_startup)
        set_table_structure_at_startup();

    queue.initialize(
        zookeeper_path, replica_path,
        database_name + "." + table_name + " (ReplicatedMergeTreeQueue)",
        getDataParts());

    StoragePtr ptr = shared_from_this();
    InterserverIOEndpointPtr data_parts_exchange_endpoint = std::make_shared<DataPartsExchange::Service>(*this, ptr);
    data_parts_exchange_endpoint_holder = std::make_shared<InterserverIOEndpointHolder>(
        data_parts_exchange_endpoint->getId(replica_path), data_parts_exchange_endpoint, global_context.getInterserverIOHandler());

    queue_task_handle = global_context.getBackgroundPool().addTask([this] { return queueTask(); });

    /// In this thread replica will be activated.
    restarting_thread.start();

    /// Wait while restarting_thread initializes LeaderElection (and so on) or makes first attmept to do it
    startup_event.wait();
}


void StorageReplicatedMergeTree::shutdown()
{
    /// Cancel fetches, merges and mutations to force the queue_task to finish ASAP.
    fetcher.blocker.cancelForever();
    merger_mutator.merges_blocker.cancelForever();

    restarting_thread.shutdown();

    if (queue_task_handle)
        global_context.getBackgroundPool().removeTask(queue_task_handle);
    queue_task_handle.reset();

    if (data_parts_exchange_endpoint_holder)
    {
        data_parts_exchange_endpoint_holder->getBlocker().cancelForever();
        data_parts_exchange_endpoint_holder = nullptr;
    }
}


StorageReplicatedMergeTree::~StorageReplicatedMergeTree()
{
    try
    {
        shutdown();
    }
    catch (...)
    {
        tryLogCurrentException(__PRETTY_FUNCTION__);
    }
}


BlockInputStreams StorageReplicatedMergeTree::read(
    const Names & column_names,
    const SelectQueryInfo & query_info,
    const Context & context,
    QueryProcessingStage::Enum /*processed_stage*/,
    const size_t max_block_size,
    const unsigned num_streams)
{
    const Settings & settings_ = context.getSettingsRef();

    /** The `select_sequential_consistency` setting has two meanings:
    * 1. To throw an exception if on a replica there are not all parts which have been written down on quorum of remaining replicas.
    * 2. Do not read parts that have not yet been written to the quorum of the replicas.
    * For this you have to synchronously go to ZooKeeper.
    */
    if (settings_.select_sequential_consistency)
    {
        ReplicatedMergeTreeQuorumAddedParts::PartitionIdToMaxBlock max_added_blocks;

        for (const auto & data_part : getDataParts())
        {
            max_added_blocks[data_part->info.partition_id] = std::max(max_added_blocks[data_part->info.partition_id], data_part->info.max_block);
        }

        auto zookeeper = getZooKeeper();

        const String quorum_status_path = zookeeper_path + "/quorum/status";

        String value;
        Coordination::Stat stat;

        if (zookeeper->tryGet(quorum_status_path, value, &stat))
        {
            ReplicatedMergeTreeQuorumEntry quorum_entry;
            quorum_entry.fromString(value);

            auto part_info = MergeTreePartInfo::fromPartName(quorum_entry.part_name, format_version);

            max_added_blocks[part_info.partition_id] = part_info.max_block - 1;
        }

        String added_parts_str;
        if (zookeeper->tryGet(zookeeper_path + "/quorum/last_part", added_parts_str))
        {
            if (!added_parts_str.empty())
            {
                ReplicatedMergeTreeQuorumAddedParts part_with_quorum(format_version);
                part_with_quorum.fromString(added_parts_str);

                auto added_parts = part_with_quorum.added_parts;

                for (const auto & added_part : added_parts)
                    if (!getActiveContainingPart(added_part.second))
                        throw Exception("Replica doesn't have part " + added_part.second + " which was successfully written to quorum of other replicas."
                            " Send query to another replica or disable 'select_sequential_consistency' setting.", ErrorCodes::REPLICA_IS_NOT_IN_QUORUM);

                for (const auto & max_block : part_with_quorum.getMaxInsertedBlocks())
                        max_added_blocks[max_block.first] = max_block.second;
            }
        }

        return reader.read(column_names, query_info, context, max_block_size, num_streams, &max_added_blocks);
    }

    return reader.read(column_names, query_info, context, max_block_size, num_streams);
}


void StorageReplicatedMergeTree::assertNotReadonly() const
{
    if (is_readonly)
        throw Exception("Table is in readonly mode", ErrorCodes::TABLE_IS_READ_ONLY);
}


BlockOutputStreamPtr StorageReplicatedMergeTree::write(const ASTPtr & /*query*/, const Context & context)
{
    const auto storage_settings = getCOWSettings();
    assertNotReadonly();

    const Settings & query_settings = context.getSettingsRef();
    bool deduplicate = storage_settings->replicated_deduplication_window != 0 && query_settings.insert_deduplicate;

    return std::make_shared<ReplicatedMergeTreeBlockOutputStream>(*this,
        query_settings.insert_quorum, query_settings.insert_quorum_timeout.totalMilliseconds(), query_settings.max_partitions_per_insert_block, deduplicate);
}


bool StorageReplicatedMergeTree::optimize(const ASTPtr & query, const ASTPtr & partition, bool final, bool deduplicate, const Context & query_context)
{
    assertNotReadonly();

    if (!is_leader)
    {
        sendRequestToLeaderReplica(query, query_context);
        return true;
    }

    std::vector<ReplicatedMergeTreeLogEntryData> merge_entries;
    {
        /// We must select parts for merge under merge_selecting_mutex because other threads
        /// (merge_selecting_thread or OPTIMIZE queries) could assign new merges.
        std::lock_guard merge_selecting_lock(merge_selecting_mutex);

        auto zookeeper = getZooKeeper();
        ReplicatedMergeTreeMergePredicate can_merge = queue.getMergePredicate(zookeeper);

        auto handle_noop = [&] (const String & message)
        {
            if (query_context.getSettingsRef().optimize_throw_if_noop)
                throw Exception(message, ErrorCodes::CANNOT_ASSIGN_OPTIMIZE);
            return false;
        };

        bool force_ttl = (final && (hasTableTTL() || hasAnyColumnTTL()));
        const auto storage_settings = getCOWSettings();

        if (!partition && final)
        {
            DataPartsVector data_parts = getDataPartsVector();
            std::unordered_set<String> partition_ids;

            for (const DataPartPtr & part : data_parts)
                partition_ids.emplace(part->info.partition_id);

            UInt64 disk_space = DiskSpaceMonitor::getUnreservedFreeSpace(full_path);

            for (const String & partition_id : partition_ids)
            {
                FutureMergedMutatedPart future_merged_part;
                bool selected = merger_mutator.selectAllPartsToMergeWithinPartition(
                    future_merged_part, disk_space, can_merge, partition_id, true, nullptr);
                ReplicatedMergeTreeLogEntryData merge_entry;
                if (selected && !createLogEntryToMergeParts(zookeeper, future_merged_part.parts,
                        future_merged_part.name, deduplicate, force_ttl, &merge_entry))
                    return handle_noop("Can't create merge queue node in ZooKeeper");
                if (merge_entry.type != ReplicatedMergeTreeLogEntryData::Type::EMPTY)
                    merge_entries.push_back(std::move(merge_entry));
            }
        }
        else
        {
            FutureMergedMutatedPart future_merged_part;
            String disable_reason;
            bool selected = false;
            if (!partition)
            {
                selected = merger_mutator.selectPartsToMerge(
                    future_merged_part, true, storage_settings->max_bytes_to_merge_at_max_space_in_pool, can_merge, &disable_reason);
            }
            else
            {
                UInt64 disk_space = DiskSpaceMonitor::getUnreservedFreeSpace(full_path);
                String partition_id = getPartitionIDFromQuery(partition, query_context);
                selected = merger_mutator.selectAllPartsToMergeWithinPartition(
                    future_merged_part, disk_space, can_merge, partition_id, final, &disable_reason);
            }

            if (!selected)
            {
                std::stringstream message;
                message << "Cannot select parts for optimization";
                if (!disable_reason.empty())
                    message << ": " << disable_reason;
                LOG_INFO(log, message.rdbuf());
                return handle_noop(message.str());
            }

            ReplicatedMergeTreeLogEntryData merge_entry;
            if (!createLogEntryToMergeParts(zookeeper, future_merged_part.parts,
                future_merged_part.name, deduplicate, force_ttl, &merge_entry))
                return handle_noop("Can't create merge queue node in ZooKeeper");
            if (merge_entry.type != ReplicatedMergeTreeLogEntryData::Type::EMPTY)
                merge_entries.push_back(std::move(merge_entry));
        }
    }

    if (query_context.getSettingsRef().replication_alter_partitions_sync != 0)
    {
        /// NOTE Table lock must not be held while waiting. Some combination of R-W-R locks from different threads will yield to deadlock.
        /// TODO Check all other "wait" places.
        for (auto & merge_entry : merge_entries)
            waitForAllReplicasToProcessLogEntry(merge_entry);
    }

    return true;
}


void StorageReplicatedMergeTree::alter(
    const AlterCommands & params, const String & current_database_name, const String & current_table_name,
    const Context & query_context, TableStructureWriteLockHolder & table_lock_holder)
{
    assertNotReadonly();

    LOG_DEBUG(log, "Doing ALTER");

    if (params.isSettingsAlter())
    {
        /// We don't replicate storage_settings ALTER. It's local operation.
        /// Also we don't upgrade alter lock to table structure lock.
        LOG_DEBUG(log, "ALTER storage_settings only");
        SettingsChanges new_changes;
        params.applyForSettingsOnly(new_changes);
        alterSettings(new_changes, current_database_name, current_table_name, query_context, table_lock_holder);
        return;
    }

    /// Alter is done by modifying the metadata nodes in ZK that are shared between all replicas
    /// (/columns, /metadata). We set contents of the shared nodes to the new values and wait while
    /// replicas asynchronously apply changes (see ReplicatedMergeTreeAlterThread.cpp) and modify
    /// their respective replica metadata nodes (/replicas/<replica>/columns, /replicas/<replica>/metadata).

    struct ChangedNode
    {
        ChangedNode(const String & table_path_, String name_, String new_value_)
            : table_path(table_path_), name(std::move(name_)), shared_path(table_path + "/" + name)
            , new_value(std::move(new_value_))
        {}

        const String & table_path;
        String name;

        String shared_path;

        String getReplicaPath(const String & replica) const
        {
            return table_path + "/replicas/" + replica + "/" + name;
        }

        String new_value;
        int32_t new_version = -1; /// Initialization is to suppress (useless) false positive warning found by cppcheck.
    };

    std::vector<ChangedNode> changed_nodes;

    {
        /// Just to read current structure. Alter will be done in separate thread.
        auto table_lock = lockStructureForShare(false, query_context.getCurrentQueryId());

        if (is_readonly)
            throw Exception("Can't ALTER readonly table", ErrorCodes::TABLE_IS_READ_ONLY);

        checkAlter(params, query_context);

        ColumnsDescription new_columns = getColumns();
        IndicesDescription new_indices = getIndices();
        ConstraintsDescription new_constraints = getConstraints();
        ASTPtr new_order_by_ast = order_by_ast;
        ASTPtr new_primary_key_ast = primary_key_ast;
        ASTPtr new_ttl_table_ast = ttl_table_ast;
<<<<<<< HEAD
        SettingsChanges new_changes;
        params.apply(new_columns, new_indices, new_order_by_ast, new_primary_key_ast, new_ttl_table_ast, new_changes);
=======
        params.apply(new_columns, new_indices, new_constraints, new_order_by_ast, new_primary_key_ast, new_ttl_table_ast);
>>>>>>> d0555d8e

        String new_columns_str = new_columns.toString();
        if (new_columns_str != getColumns().toString())
            changed_nodes.emplace_back(zookeeper_path, "columns", new_columns_str);

        ReplicatedMergeTreeTableMetadata new_metadata(*this);
        if (new_order_by_ast.get() != order_by_ast.get())
            new_metadata.sorting_key = serializeAST(*extractKeyExpressionList(new_order_by_ast));

        if (new_ttl_table_ast.get() != ttl_table_ast.get())
            new_metadata.ttl_table = serializeAST(*new_ttl_table_ast);

        String new_indices_str = new_indices.toString();
        if (new_indices_str != getIndices().toString())
            new_metadata.skip_indices = new_indices_str;

        String new_constraints_str = new_constraints.toString();
        if (new_constraints_str != getConstraints().toString())
            new_metadata.constraints = new_constraints_str;

        String new_metadata_str = new_metadata.toString();
        if (new_metadata_str != ReplicatedMergeTreeTableMetadata(*this).toString())
            changed_nodes.emplace_back(zookeeper_path, "metadata", new_metadata_str);

        /// Modify shared metadata nodes in ZooKeeper.
        Coordination::Requests ops;
        for (const auto & node : changed_nodes)
            ops.emplace_back(zkutil::makeSetRequest(node.shared_path, node.new_value, -1));

        Coordination::Responses results = getZooKeeper()->multi(ops);

        for (size_t i = 0; i < changed_nodes.size(); ++i)
            changed_nodes[i].new_version = dynamic_cast<const Coordination::SetResponse &>(*results[i]).stat.version;
    }

    LOG_DEBUG(log, "Updated shared metadata nodes in ZooKeeper. Waiting for replicas to apply changes.");

    table_lock_holder.release();

    /// Wait until all replicas will apply ALTER.

    for (const auto & node : changed_nodes)
    {
        Coordination::Stat stat;
        /// Subscribe to change of shared ZK metadata nodes, to finish waiting if someone will do another ALTER.
        if (!getZooKeeper()->exists(node.shared_path, &stat, alter_query_event))
            throw Exception(node.shared_path + " doesn't exist", ErrorCodes::NOT_FOUND_NODE);

        if (stat.version != node.new_version)
        {
            LOG_WARNING(log, node.shared_path + " changed before this ALTER finished; " +
                "overlapping ALTER-s are fine but use caution with nontransitive changes");
            return;
        }
    }

    Strings replicas = getZooKeeper()->getChildren(zookeeper_path + "/replicas");

    std::set<String> inactive_replicas;
    std::set<String> timed_out_replicas;

    time_t replication_alter_columns_timeout = query_context.getSettingsRef().replication_alter_columns_timeout;

    for (const String & replica : replicas)
    {
        LOG_DEBUG(log, "Waiting for " << replica << " to apply changes");

        while (!partial_shutdown_called)
        {
            auto zookeeper = getZooKeeper();

            /// Replica could be inactive.
            if (!zookeeper->exists(zookeeper_path + "/replicas/" + replica + "/is_active"))
            {
                LOG_WARNING(log, "Replica " << replica << " is not active during ALTER query."
                    " ALTER will be done asynchronously when replica becomes active.");

                inactive_replicas.emplace(replica);
                break;
            }

            struct ReplicaNode
            {
                explicit ReplicaNode(String path_) : path(std::move(path_)) {}

                String path;
                String value;
                int32_t version = -1;
            };

            std::vector<ReplicaNode> replica_nodes;
            for (const auto & node : changed_nodes)
                replica_nodes.emplace_back(node.getReplicaPath(replica));

            bool replica_was_removed = false;
            for (auto & node : replica_nodes)
            {
                Coordination::Stat stat;

                /// Replica could has been removed.
                if (!zookeeper->tryGet(node.path, node.value, &stat))
                {
                    LOG_WARNING(log, replica << " was removed");
                    replica_was_removed = true;
                    break;
                }

                node.version = stat.version;
            }

            if (replica_was_removed)
                break;

            bool alter_was_applied = true;
            for (size_t i = 0; i < replica_nodes.size(); ++i)
            {
                if (replica_nodes[i].value != changed_nodes[i].new_value)
                {
                    alter_was_applied = false;
                    break;
                }
            }

            /// The ALTER has been successfully applied.
            if (alter_was_applied)
                break;

            for (const auto & node : changed_nodes)
            {
                Coordination::Stat stat;
                if (!zookeeper->exists(node.shared_path, &stat))
                    throw Exception(node.shared_path + " doesn't exist", ErrorCodes::NOT_FOUND_NODE);

                if (stat.version != node.new_version)
                {
                    LOG_WARNING(log, node.shared_path + " changed before this ALTER finished; "
                        "overlapping ALTER-s are fine but use caution with nontransitive changes");
                    return;
                }
            }

            bool replica_nodes_changed_concurrently = false;
            for (const auto & replica_node : replica_nodes)
            {
                Coordination::Stat stat;
                if (!zookeeper->exists(replica_node.path, &stat, alter_query_event))
                {
                    LOG_WARNING(log, replica << " was removed");
                    replica_was_removed = true;
                    break;
                }

                if (stat.version != replica_node.version)
                {
                    replica_nodes_changed_concurrently = true;
                    break;
                }
            }

            if (replica_was_removed)
                break;

            if (replica_nodes_changed_concurrently)
                continue;

            /// Now wait for replica nodes to change.

            if (!replication_alter_columns_timeout)
            {
                alter_query_event->wait();
                /// Everything is fine.
            }
            else if (alter_query_event->tryWait(replication_alter_columns_timeout * 1000))
            {
                /// Everything is fine.
            }
            else
            {
                LOG_WARNING(log, "Timeout when waiting for replica " << replica << " to apply ALTER."
                    " ALTER will be done asynchronously.");

                timed_out_replicas.emplace(replica);
                break;
            }
        }

        if (partial_shutdown_called)
            throw Exception("Alter is not finished because table shutdown was called. Alter will be done after table restart.",
                ErrorCodes::UNFINISHED);

        if (!inactive_replicas.empty() || !timed_out_replicas.empty())
        {
            std::stringstream exception_message;
            exception_message << "Alter is not finished because";

            if (!inactive_replicas.empty())
            {
                exception_message << " some replicas are inactive right now";

                for (auto it = inactive_replicas.begin(); it != inactive_replicas.end(); ++it)
                    exception_message << (it == inactive_replicas.begin() ? ": " : ", ") << *it;
            }

            if (!timed_out_replicas.empty() && !inactive_replicas.empty())
                exception_message << " and";

            if (!timed_out_replicas.empty())
            {
                exception_message << " timeout when waiting for some replicas";

                for (auto it = timed_out_replicas.begin(); it != timed_out_replicas.end(); ++it)
                    exception_message << (it == timed_out_replicas.begin() ? ": " : ", ") << *it;

                exception_message << " (replication_alter_columns_timeout = " << replication_alter_columns_timeout << ")";
            }

            exception_message << ". Alter will be done asynchronously.";

            throw Exception(exception_message.str(), ErrorCodes::UNFINISHED);
        }
    }

    LOG_DEBUG(log, "ALTER finished");
}

void StorageReplicatedMergeTree::alterPartition(const ASTPtr & query, const PartitionCommands & commands, const Context & query_context)
{
    for (const PartitionCommand & command : commands)
    {
        switch (command.type)
        {
            case PartitionCommand::DROP_PARTITION:
                checkPartitionCanBeDropped(command.partition);
                dropPartition(query, command.partition, command.detach, query_context);
                break;

            case PartitionCommand::DROP_DETACHED_PARTITION:
                dropDetached(command.partition, command.part, query_context);
                break;

            case PartitionCommand::ATTACH_PARTITION:
                attachPartition(command.partition, command.part, query_context);
                break;

            case PartitionCommand::REPLACE_PARTITION:
            {
                checkPartitionCanBeDropped(command.partition);
                String from_database = command.from_database.empty() ? query_context.getCurrentDatabase() : command.from_database;
                auto from_storage = query_context.getTable(from_database, command.from_table);
                replacePartitionFrom(from_storage, command.partition, command.replace, query_context);
            }
            break;

            case PartitionCommand::FETCH_PARTITION:
                fetchPartition(command.partition, command.from_zookeeper_path, query_context);
                break;

            case PartitionCommand::FREEZE_PARTITION:
            {
                auto lock = lockStructureForShare(false, query_context.getCurrentQueryId());
                freezePartition(command.partition, command.with_name, query_context);
            }
            break;

            case PartitionCommand::CLEAR_COLUMN:
            {
                LogEntry entry;
                entry.type = LogEntry::CLEAR_COLUMN;
                entry.column_name = command.column_name.safeGet<String>();
                clearColumnOrIndexInPartition(command.partition, std::move(entry), query_context);
            }
            break;

            case PartitionCommand::CLEAR_INDEX:
            {
                LogEntry entry;
                entry.type = LogEntry::CLEAR_INDEX;
                entry.index_name = command.index_name.safeGet<String>();
                clearColumnOrIndexInPartition(command.partition, std::move(entry), query_context);
            }
            break;

            case PartitionCommand::FREEZE_ALL_PARTITIONS:
            {
                auto lock = lockStructureForShare(false, query_context.getCurrentQueryId());
                freezeAll(command.with_name, query_context);
            }
            break;
        }
    }
}


/// If new version returns ordinary name, else returns part name containing the first and last month of the month
static String getPartNamePossiblyFake(MergeTreeDataFormatVersion format_version, const MergeTreePartInfo & part_info)
{
    if (format_version < MERGE_TREE_DATA_MIN_FORMAT_VERSION_WITH_CUSTOM_PARTITIONING)
    {
        /// The date range is all month long.
        const auto & lut = DateLUT::instance();
        time_t start_time = lut.YYYYMMDDToDate(parse<UInt32>(part_info.partition_id + "01"));
        DayNum left_date = lut.toDayNum(start_time);
        DayNum right_date = DayNum(static_cast<size_t>(left_date) + lut.daysInMonth(start_time) - 1);
        return part_info.getPartNameV0(left_date, right_date);
    }

    return part_info.getPartName();
}

bool StorageReplicatedMergeTree::getFakePartCoveringAllPartsInPartition(const String & partition_id, MergeTreePartInfo & part_info)
{
    /// Even if there is no data in the partition, you still need to mark the range for deletion.
    /// - Because before executing DETACH, tasks for downloading parts to this partition can be executed.
    Int64 left = 0;

    /** Let's skip one number in `block_numbers` for the partition being deleted, and we will only delete parts until this number.
      * This prohibits merges of deleted parts with the new inserted
      * Invariant: merges of deleted parts with other parts do not appear in the log.
      * NOTE: If you need to similarly support a `DROP PART` request, you will have to think of some new mechanism for it,
      *     to guarantee this invariant.
      */
    Int64 right;
    Int64 mutation_version;

    {
        auto zookeeper = getZooKeeper();
        auto block_number_lock = allocateBlockNumber(partition_id, zookeeper);
        right = block_number_lock->getNumber();
        block_number_lock->unlock();
        mutation_version = queue.getCurrentMutationVersion(partition_id, right);
    }

    /// Empty partition.
    if (right == 0)
        return false;

    --right;

    /// Artificial high level is chosen, to make this part "covering" all parts inside.
    part_info = MergeTreePartInfo(partition_id, left, right, MergeTreePartInfo::MAX_LEVEL, mutation_version);
    return true;
}


void StorageReplicatedMergeTree::clearColumnOrIndexInPartition(
    const ASTPtr & partition, LogEntry && entry, const Context & query_context)
{
    assertNotReadonly();

    /// We don't block merges, so anyone can manage this task (not only leader)

    String partition_id = getPartitionIDFromQuery(partition, query_context);
    MergeTreePartInfo drop_range_info;

    if (!getFakePartCoveringAllPartsInPartition(partition_id, drop_range_info))
    {
        LOG_INFO(log, "Will not clear partition " << partition_id << ", it is empty.");
        return;
    }

    /// We allocated new block number for this part, so new merges can't merge clearing parts with new ones
    entry.new_part_name = getPartNamePossiblyFake(format_version, drop_range_info);
    entry.create_time = time(nullptr);

    String log_znode_path = getZooKeeper()->create(zookeeper_path + "/log/log-", entry.toString(), zkutil::CreateMode::PersistentSequential);
    entry.znode_name = log_znode_path.substr(log_znode_path.find_last_of('/') + 1);

    /// If necessary, wait until the operation is performed on itself or on all replicas.
    if (query_context.getSettingsRef().replication_alter_partitions_sync != 0)
    {
        if (query_context.getSettingsRef().replication_alter_partitions_sync == 1)
            waitForReplicaToProcessLogEntry(replica_name, entry);
        else
            waitForAllReplicasToProcessLogEntry(entry);
    }
}


void StorageReplicatedMergeTree::dropPartition(const ASTPtr & query, const ASTPtr & partition, bool detach, const Context & query_context)
{
    assertNotReadonly();

    zkutil::ZooKeeperPtr zookeeper = getZooKeeper();

    if (!is_leader)
    {
        // TODO: we can manually reconstruct the query from outside the |dropPartition()| and remove the |query| argument from interface.
        //       It's the only place where we need this argument.
        sendRequestToLeaderReplica(query, query_context);
        return;
    }

    String partition_id = getPartitionIDFromQuery(partition, query_context);

    LogEntry entry;
    if (dropPartsInPartition(*zookeeper, partition_id, entry, detach))
    {
        /// If necessary, wait until the operation is performed on itself or on all replicas.
        if (query_context.getSettingsRef().replication_alter_partitions_sync != 0)
        {
            if (query_context.getSettingsRef().replication_alter_partitions_sync == 1)
                waitForReplicaToProcessLogEntry(replica_name, entry);
            else
                waitForAllReplicasToProcessLogEntry(entry);
        }
    }
}


void StorageReplicatedMergeTree::truncate(const ASTPtr & query, const Context & query_context)
{
    assertNotReadonly();

    zkutil::ZooKeeperPtr zookeeper = getZooKeeper();

    if (!is_leader)
    {
        sendRequestToLeaderReplica(query, query_context);
        return;
    }

    Strings partitions = zookeeper->getChildren(zookeeper_path + "/block_numbers");

    for (String & partition_id : partitions)
    {
        LogEntry entry;

        if (dropPartsInPartition(*zookeeper, partition_id, entry, false))
            waitForAllReplicasToProcessLogEntry(entry);
    }
}


void StorageReplicatedMergeTree::attachPartition(const ASTPtr & partition, bool attach_part, const Context & query_context)
{
    // TODO: should get some locks to prevent race with 'alter … modify column'

    assertNotReadonly();

    PartsTemporaryRename renamed_parts(*this, full_path + "detached/");
    MutableDataPartsVector loaded_parts = tryLoadPartsToAttach(partition, attach_part, query_context, renamed_parts);

    ReplicatedMergeTreeBlockOutputStream output(*this, 0, 0, 0, false);   /// TODO Allow to use quorum here.
    for (size_t i = 0; i < loaded_parts.size(); ++i)
    {
        String old_name = loaded_parts[i]->name;
        output.writeExistingPart(loaded_parts[i]);
        renamed_parts.old_and_new_names[i].first.clear();
        LOG_DEBUG(log, "Attached part " << old_name << " as " << loaded_parts[i]->name);
    }
}


void StorageReplicatedMergeTree::checkTableCanBeDropped() const
{
    /// Consider only synchronized data
    const_cast<StorageReplicatedMergeTree &>(*this).recalculateColumnSizes();
    global_context.checkTableCanBeDropped(database_name, table_name, getTotalActiveSizeInBytes());
}


void StorageReplicatedMergeTree::checkPartitionCanBeDropped(const ASTPtr & partition)
{
    const_cast<StorageReplicatedMergeTree &>(*this).recalculateColumnSizes();

    const String partition_id = getPartitionIDFromQuery(partition, global_context);
    auto parts_to_remove = getDataPartsVectorInPartition(MergeTreeDataPartState::Committed, partition_id);

    UInt64 partition_size = 0;

    for (const auto & part : parts_to_remove)
        partition_size += part->bytes_on_disk;

    global_context.checkPartitionCanBeDropped(database_name, table_name, partition_size);
}


void StorageReplicatedMergeTree::drop()
{
    {
        auto zookeeper = tryGetZooKeeper();

        if (is_readonly || !zookeeper)
            throw Exception("Can't drop readonly replicated table (need to drop data in ZooKeeper as well)", ErrorCodes::TABLE_IS_READ_ONLY);

        shutdown();

        if (zookeeper->expired())
            throw Exception("Table was not dropped because ZooKeeper session has expired.", ErrorCodes::TABLE_WAS_NOT_DROPPED);

        LOG_INFO(log, "Removing replica " << replica_path);
        replica_is_active_node = nullptr;
        zookeeper->tryRemoveRecursive(replica_path);

        /// Check that `zookeeper_path` exists: it could have been deleted by another replica after execution of previous line.
        Strings replicas;
        if (zookeeper->tryGetChildren(zookeeper_path + "/replicas", replicas) == Coordination::ZOK && replicas.empty())
        {
            LOG_INFO(log, "Removing table " << zookeeper_path << " (this might take several minutes)");
            zookeeper->tryRemoveRecursive(zookeeper_path);
        }
    }

    dropAllData();
}


void StorageReplicatedMergeTree::rename(const String & new_path_to_db, const String & new_database_name, const String & new_table_name)
{
    std::string new_full_path = new_path_to_db + escapeForFileName(new_table_name) + '/';

    setPath(new_full_path);

    database_name = new_database_name;
    table_name = new_table_name;
    full_path = new_full_path;

    /// Update table name in zookeeper
    auto zookeeper = getZooKeeper();
    zookeeper->set(replica_path + "/host", getReplicatedMergeTreeAddress().toString());

    /// TODO: You can update names of loggers.
}


bool StorageReplicatedMergeTree::existsNodeCached(const std::string & path)
{
    {
        std::lock_guard lock(existing_nodes_cache_mutex);
        if (existing_nodes_cache.count(path))
            return true;
    }

    bool res = getZooKeeper()->exists(path);

    if (res)
    {
        std::lock_guard lock(existing_nodes_cache_mutex);
        existing_nodes_cache.insert(path);
    }

    return res;
}


std::optional<EphemeralLockInZooKeeper>
StorageReplicatedMergeTree::allocateBlockNumber(
    const String & partition_id, zkutil::ZooKeeperPtr & zookeeper, const String & zookeeper_block_id_path)
{
    /// Lets check for duplicates in advance, to avoid superfluous block numbers allocation
    Coordination::Requests deduplication_check_ops;
    if (!zookeeper_block_id_path.empty())
    {
        deduplication_check_ops.emplace_back(zkutil::makeCreateRequest(zookeeper_block_id_path, "", zkutil::CreateMode::Persistent));
        deduplication_check_ops.emplace_back(zkutil::makeRemoveRequest(zookeeper_block_id_path, -1));
    }

    String block_numbers_path = zookeeper_path + "/block_numbers";
    String partition_path = block_numbers_path + "/" + partition_id;

    if (!existsNodeCached(partition_path))
    {
        Coordination::Requests ops;
        ops.push_back(zkutil::makeCreateRequest(partition_path, "", zkutil::CreateMode::Persistent));
        /// We increment data version of the block_numbers node so that it becomes possible
        /// to check in a ZK transaction that the set of partitions didn't change
        /// (unfortunately there is no CheckChildren op).
        ops.push_back(zkutil::makeSetRequest(block_numbers_path, "", -1));

        Coordination::Responses responses;
        int code = zookeeper->tryMulti(ops, responses);
        if (code && code != Coordination::ZNODEEXISTS)
            zkutil::KeeperMultiException::check(code, ops, responses);
    }

    EphemeralLockInZooKeeper lock;
    /// 2 RTT
    try
    {
        lock = EphemeralLockInZooKeeper(
            partition_path + "/block-", zookeeper_path + "/temp", *zookeeper, &deduplication_check_ops);
    }
    catch (const zkutil::KeeperMultiException & e)
    {
        if (e.code == Coordination::ZNODEEXISTS && e.getPathForFirstFailedOp() == zookeeper_block_id_path)
            return {};

        throw Exception("Cannot allocate block number in ZooKeeper: " + e.displayText(), ErrorCodes::KEEPER_EXCEPTION);
    }
    catch (const Coordination::Exception & e)
    {
        throw Exception("Cannot allocate block number in ZooKeeper: " + e.displayText(), ErrorCodes::KEEPER_EXCEPTION);
    }

    return {std::move(lock)};
}


void StorageReplicatedMergeTree::waitForAllReplicasToProcessLogEntry(const ReplicatedMergeTreeLogEntryData & entry)
{
    LOG_DEBUG(log, "Waiting for all replicas to process " << entry.znode_name);

    Strings replicas = getZooKeeper()->getChildren(zookeeper_path + "/replicas");
    for (const String & replica : replicas)
        waitForReplicaToProcessLogEntry(replica, entry);

    LOG_DEBUG(log, "Finished waiting for all replicas to process " << entry.znode_name);
}


void StorageReplicatedMergeTree::waitForReplicaToProcessLogEntry(const String & replica, const ReplicatedMergeTreeLogEntryData & entry)
{
    String entry_str = entry.toString();
    String log_node_name;

    /** Two types of entries can be passed to this function
      * 1. (more often) From `log` directory - a common log, from where replicas copy entries to their queue.
      * 2. From the `queue` directory of one of the replicas.
      *
      * The problem is that the numbers (`sequential` node) of the queue elements in `log` and in `queue` do not match.
      * (And the numbers of the same log element for different replicas do not match in the `queue`.)
      *
      * Therefore, you should consider these cases separately.
      */

    /** First, you need to wait until replica takes `queue` element from the `log` to its queue,
      *  if it has not been done already (see the `pullLogsToQueue` function).
      *
      * To do this, check its node `log_pointer` - the maximum number of the element taken from `log` + 1.
      */

    if (startsWith(entry.znode_name, "log-"))
    {
        /** In this case, just take the number from the node name `log-xxxxxxxxxx`.
          */

        UInt64 log_index = parse<UInt64>(entry.znode_name.substr(entry.znode_name.size() - 10));
        log_node_name = entry.znode_name;

        LOG_DEBUG(log, "Waiting for " << replica << " to pull " << log_node_name << " to queue");

        /// Let's wait until entry gets into the replica queue.
        while (true)
        {
            zkutil::EventPtr event = std::make_shared<Poco::Event>();

            String log_pointer = getZooKeeper()->get(zookeeper_path + "/replicas/" + replica + "/log_pointer", nullptr, event);
            if (!log_pointer.empty() && parse<UInt64>(log_pointer) > log_index)
                break;

            event->wait();
        }
    }
    else if (startsWith(entry.znode_name, "queue-"))
    {
        /** In this case, the number of `log` node is unknown. You need look through everything from `log_pointer` to the end,
          *  looking for a node with the same content. And if we do not find it - then the replica has already taken this entry in its queue.
          */

        String log_pointer = getZooKeeper()->get(zookeeper_path + "/replicas/" + replica + "/log_pointer");

        Strings log_entries = getZooKeeper()->getChildren(zookeeper_path + "/log");
        UInt64 log_index = 0;
        bool found = false;

        for (const String & log_entry_name : log_entries)
        {
            log_index = parse<UInt64>(log_entry_name.substr(log_entry_name.size() - 10));

            if (!log_pointer.empty() && log_index < parse<UInt64>(log_pointer))
                continue;

            String log_entry_str;
            bool exists = getZooKeeper()->tryGet(zookeeper_path + "/log/" + log_entry_name, log_entry_str);
            if (exists && entry_str == log_entry_str)
            {
                found = true;
                log_node_name = log_entry_name;
                break;
            }
        }

        if (found)
        {
            LOG_DEBUG(log, "Waiting for " << replica << " to pull " << log_node_name << " to queue");

            /// Let's wait until the entry gets into the replica queue.
            while (true)
            {
                zkutil::EventPtr event = std::make_shared<Poco::Event>();

                String log_pointer_new = getZooKeeper()->get(zookeeper_path + "/replicas/" + replica + "/log_pointer", nullptr, event);
                if (!log_pointer_new.empty() && parse<UInt64>(log_pointer_new) > log_index)
                    break;

                event->wait();
            }
        }
    }
    else
        throw Exception("Logical error: unexpected name of log node: " + entry.znode_name, ErrorCodes::LOGICAL_ERROR);

    if (!log_node_name.empty())
        LOG_DEBUG(log, "Looking for node corresponding to " << log_node_name << " in " << replica << " queue");
    else
        LOG_DEBUG(log, "Looking for corresponding node in " << replica << " queue");

    /** Second - find the corresponding entry in the queue of the specified replica.
      * Its number may match neither the `log` node nor the `queue` node of the current replica (for us).
      * Therefore, we search by comparing the content.
      */

    Strings queue_entries = getZooKeeper()->getChildren(zookeeper_path + "/replicas/" + replica + "/queue");
    String queue_entry_to_wait_for;

    for (const String & entry_name : queue_entries)
    {
        String queue_entry_str;
        bool exists = getZooKeeper()->tryGet(zookeeper_path + "/replicas/" + replica + "/queue/" + entry_name, queue_entry_str);
        if (exists && queue_entry_str == entry_str)
        {
            queue_entry_to_wait_for = entry_name;
            break;
        }
    }

    /// While looking for the record, it has already been executed and deleted.
    if (queue_entry_to_wait_for.empty())
    {
        LOG_DEBUG(log, "No corresponding node found. Assuming it has been already processed." " Found " << queue_entries.size() << " nodes.");
        return;
    }

    LOG_DEBUG(log, "Waiting for " << queue_entry_to_wait_for << " to disappear from " << replica << " queue");

    /// Third - wait until the entry disappears from the replica queue.
    getZooKeeper()->waitForDisappear(zookeeper_path + "/replicas/" + replica + "/queue/" + queue_entry_to_wait_for);
}


void StorageReplicatedMergeTree::getStatus(Status & res, bool with_zk_fields)
{
    auto zookeeper = tryGetZooKeeper();
    const auto storage_settings = getCOWSettings();

    res.is_leader = is_leader;
    res.can_become_leader = storage_settings->replicated_can_become_leader;
    res.is_readonly = is_readonly;
    res.is_session_expired = !zookeeper || zookeeper->expired();

    res.queue = queue.getStatus();
    res.absolute_delay = getAbsoluteDelay(); /// NOTE: may be slightly inconsistent with queue status.

    res.parts_to_check = part_check_thread.size();

    res.zookeeper_path = zookeeper_path;
    res.replica_name = replica_name;
    res.replica_path = replica_path;
    res.columns_version = columns_version;

    if (res.is_session_expired || !with_zk_fields)
    {
        res.log_max_index = 0;
        res.log_pointer = 0;
        res.total_replicas = 0;
        res.active_replicas = 0;
    }
    else
    {
        auto log_entries = zookeeper->getChildren(zookeeper_path + "/log");

        if (log_entries.empty())
        {
            res.log_max_index = 0;
        }
        else
        {
            const String & last_log_entry = *std::max_element(log_entries.begin(), log_entries.end());
            res.log_max_index = parse<UInt64>(last_log_entry.substr(strlen("log-")));
        }

        String log_pointer_str = zookeeper->get(replica_path + "/log_pointer");
        res.log_pointer = log_pointer_str.empty() ? 0 : parse<UInt64>(log_pointer_str);

        auto all_replicas = zookeeper->getChildren(zookeeper_path + "/replicas");
        res.total_replicas = all_replicas.size();

        res.active_replicas = 0;
        for (const String & replica : all_replicas)
            if (zookeeper->exists(zookeeper_path + "/replicas/" + replica + "/is_active"))
                ++res.active_replicas;
    }
}


/// TODO: Probably it is better to have queue in ZK with tasks for leader (like DDL)
void StorageReplicatedMergeTree::sendRequestToLeaderReplica(const ASTPtr & query, const Context & query_context)
{
    auto live_replicas = getZooKeeper()->getChildren(zookeeper_path + "/leader_election");
    if (live_replicas.empty())
        throw Exception("No active replicas", ErrorCodes::NO_ACTIVE_REPLICAS);

    std::sort(live_replicas.begin(), live_replicas.end());
    const auto leader = getZooKeeper()->get(zookeeper_path + "/leader_election/" + live_replicas.front());

    if (leader == replica_name)
        throw Exception("Leader was suddenly changed or logical error.", ErrorCodes::LEADERSHIP_CHANGED);

    /// SECONDARY_QUERY here means, that we received query from DDLWorker
    /// there is no sense to send query to leader, because he will receive it from own DDLWorker
    if (query_context.getClientInfo().query_kind == ClientInfo::QueryKind::SECONDARY_QUERY)
    {
        throw Exception("Cannot execute DDL query, because leader was suddenly changed or logical error.", ErrorCodes::LEADERSHIP_CHANGED);
    }

    ReplicatedMergeTreeAddress leader_address(getZooKeeper()->get(zookeeper_path + "/replicas/" + leader + "/host"));

    /// TODO: add setters and getters interface for database and table fields of AST
    auto new_query = query->clone();
    if (auto * alter = new_query->as<ASTAlterQuery>())
    {
        alter->database = leader_address.database;
        alter->table = leader_address.table;
    }
    else if (auto * optimize = new_query->as<ASTOptimizeQuery>())
    {
        optimize->database = leader_address.database;
        optimize->table = leader_address.table;
    }
    else if (auto * drop = new_query->as<ASTDropQuery>(); drop->kind == ASTDropQuery::Kind::Truncate)
    {
        drop->database = leader_address.database;
        drop->table    = leader_address.table;
    }
    else
        throw Exception("Can't proxy this query. Unsupported query type", ErrorCodes::NOT_IMPLEMENTED);

    const auto & query_settings = query_context.getSettingsRef();
    const auto & query_client_info = query_context.getClientInfo();
    String user = query_client_info.current_user;
    String password = query_client_info.current_password;

    if (auto address = findClusterAddress(leader_address); address)
    {
        user = address->user;
        password = address->password;
    }

    Connection connection(
        leader_address.host,
        leader_address.queries_port,
        leader_address.database,
        user, password, "Follower replica");

    std::stringstream new_query_ss;
    formatAST(*new_query, new_query_ss, false, true);
    RemoteBlockInputStream stream(connection, new_query_ss.str(), {}, global_context, &query_settings);
    NullBlockOutputStream output({});

    copyData(stream, output);
    return;
}


std::optional<Cluster::Address> StorageReplicatedMergeTree::findClusterAddress(const ReplicatedMergeTreeAddress & leader_address) const
{
    for (auto & iter : global_context.getClusters().getContainer())
    {
        const auto & shards = iter.second->getShardsAddresses();

        for (size_t shard_num = 0; shard_num < shards.size(); ++shard_num)
        {
            for (size_t replica_num = 0; replica_num < shards[shard_num].size(); ++replica_num)
            {
                const Cluster::Address & address = shards[shard_num][replica_num];
                /// user is actually specified, not default
                if (address.host_name == leader_address.host && address.port == leader_address.queries_port && address.user_specified)
                    return address;
            }
        }
    }
    return {};
}

void StorageReplicatedMergeTree::getQueue(LogEntriesData & res, String & replica_name_)
{
    replica_name_ = replica_name;
    queue.getEntries(res);
}

time_t StorageReplicatedMergeTree::getAbsoluteDelay() const
{
    time_t min_unprocessed_insert_time = 0;
    time_t max_processed_insert_time = 0;
    queue.getInsertTimes(min_unprocessed_insert_time, max_processed_insert_time);

    /// Load start time, then finish time to avoid reporting false delay when start time is updated
    /// between loading of two variables.
    time_t queue_update_start_time = last_queue_update_start_time.load();
    time_t queue_update_finish_time = last_queue_update_finish_time.load();

    time_t current_time = time(nullptr);

    if (!queue_update_finish_time)
    {
        /// We have not updated queue even once yet (perhaps replica is readonly).
        /// As we have no info about the current state of replication log, return effectively infinite delay.
        return current_time;
    }
    else if (min_unprocessed_insert_time)
    {
        /// There are some unprocessed insert entries in queue.
        return (current_time > min_unprocessed_insert_time) ? (current_time - min_unprocessed_insert_time) : 0;
    }
    else if (queue_update_start_time > queue_update_finish_time)
    {
        /// Queue is empty, but there are some in-flight or failed queue update attempts
        /// (likely because of problems with connecting to ZooKeeper).
        /// Return the time passed since last attempt.
        return (current_time > queue_update_start_time) ? (current_time - queue_update_start_time) : 0;
    }
    else
    {
        /// Everything is up-to-date.
        return 0;
    }
}

void StorageReplicatedMergeTree::getReplicaDelays(time_t & out_absolute_delay, time_t & out_relative_delay)
{
    assertNotReadonly();

    time_t current_time = time(nullptr);

    out_absolute_delay = getAbsoluteDelay();
    out_relative_delay = 0;
    const auto storage_settings = getCOWSettings();

    /** Relative delay is the maximum difference of absolute delay from any other replica,
      *  (if this replica lags behind any other live replica, or zero, otherwise).
      * Calculated only if the absolute delay is large enough.
      */

    if (out_absolute_delay < static_cast<time_t>(storage_settings->min_relative_delay_to_yield_leadership))
        return;

    auto zookeeper = getZooKeeper();

    time_t max_replicas_unprocessed_insert_time = 0;
    bool have_replica_with_nothing_unprocessed = false;

    Strings replicas = zookeeper->getChildren(zookeeper_path + "/replicas");

    for (const auto & replica : replicas)
    {
        if (replica == replica_name)
            continue;

        /// Skip dead replicas.
        if (!zookeeper->exists(zookeeper_path + "/replicas/" + replica + "/is_active"))
            continue;

        String value;
        if (!zookeeper->tryGet(zookeeper_path + "/replicas/" + replica + "/min_unprocessed_insert_time", value))
            continue;

        time_t replica_time = value.empty() ? 0 : parse<time_t>(value);

        if (replica_time == 0)
        {
            /** Note
              * The conclusion that the replica does not lag may be incorrect,
              *  because the information about `min_unprocessed_insert_time` is taken
              *  only from that part of the log that has been moved to the queue.
              * If the replica for some reason has stalled `queueUpdatingTask`,
              *  then `min_unprocessed_insert_time` will be incorrect.
              */

            have_replica_with_nothing_unprocessed = true;
            break;
        }

        if (replica_time > max_replicas_unprocessed_insert_time)
            max_replicas_unprocessed_insert_time = replica_time;
    }

    if (have_replica_with_nothing_unprocessed)
        out_relative_delay = out_absolute_delay;
    else
    {
        max_replicas_unprocessed_insert_time = std::min(current_time, max_replicas_unprocessed_insert_time);
        time_t min_replicas_delay = current_time - max_replicas_unprocessed_insert_time;
        if (out_absolute_delay > min_replicas_delay)
            out_relative_delay = out_absolute_delay - min_replicas_delay;
    }
}


void StorageReplicatedMergeTree::fetchPartition(const ASTPtr & partition, const String & from_, const Context & query_context)
{
    String partition_id = getPartitionIDFromQuery(partition, query_context);

    String from = from_;
    if (from.back() == '/')
        from.resize(from.size() - 1);

    LOG_INFO(log, "Will fetch partition " << partition_id << " from shard " << from_);

    /** Let's check that there is no such partition in the `detached` directory (where we will write the downloaded parts).
      * Unreliable (there is a race condition) - such a partition may appear a little later.
      */
    Poco::DirectoryIterator dir_end;
    for (Poco::DirectoryIterator dir_it{getFullPath() + "detached/"}; dir_it != dir_end; ++dir_it)
    {
        MergeTreePartInfo part_info;
        if (MergeTreePartInfo::tryParsePartName(dir_it.name(), &part_info, format_version)
              && part_info.partition_id == partition_id)
            throw Exception("Detached partition " + partition_id + " already exists.", ErrorCodes::PARTITION_ALREADY_EXISTS);
    }

    zkutil::Strings replicas;
    zkutil::Strings active_replicas;
    String best_replica;

    {
        auto zookeeper = getZooKeeper();

        /// List of replicas of source shard.
        replicas = zookeeper->getChildren(from + "/replicas");

        /// Leave only active replicas.
        active_replicas.reserve(replicas.size());

        for (const String & replica : replicas)
            if (zookeeper->exists(from + "/replicas/" + replica + "/is_active"))
                active_replicas.push_back(replica);

        if (active_replicas.empty())
            throw Exception("No active replicas for shard " + from, ErrorCodes::NO_ACTIVE_REPLICAS);

        /** You must select the best (most relevant) replica.
        * This is a replica with the maximum `log_pointer`, then with the minimum `queue` size.
        * NOTE This is not exactly the best criteria. It does not make sense to download old partitions,
        *  and it would be nice to be able to choose the replica closest by network.
        * NOTE Of course, there are data races here. You can solve it by retrying.
        */
        Int64 max_log_pointer = -1;
        UInt64 min_queue_size = std::numeric_limits<UInt64>::max();

        for (const String & replica : active_replicas)
        {
            String current_replica_path = from + "/replicas/" + replica;

            String log_pointer_str = zookeeper->get(current_replica_path + "/log_pointer");
            Int64 log_pointer = log_pointer_str.empty() ? 0 : parse<UInt64>(log_pointer_str);

            Coordination::Stat stat;
            zookeeper->get(current_replica_path + "/queue", &stat);
            size_t queue_size = stat.numChildren;

            if (log_pointer > max_log_pointer
                || (log_pointer == max_log_pointer && queue_size < min_queue_size))
            {
                max_log_pointer = log_pointer;
                min_queue_size = queue_size;
                best_replica = replica;
            }
        }
    }

    if (best_replica.empty())
        throw Exception("Logical error: cannot choose best replica.", ErrorCodes::LOGICAL_ERROR);

    LOG_INFO(log, "Found " << replicas.size() << " replicas, " << active_replicas.size() << " of them are active."
        << " Selected " << best_replica << " to fetch from.");

    String best_replica_path = from + "/replicas/" + best_replica;

    /// Let's find out which parts are on the best replica.

    /** Trying to download these parts.
      * Some of them could be deleted due to the merge.
      * In this case, update the information about the available parts and try again.
      */

    unsigned try_no = 0;
    Strings missing_parts;
    do
    {
        if (try_no)
            LOG_INFO(log, "Some of parts (" << missing_parts.size() << ") are missing. Will try to fetch covering parts.");

        if (try_no >= query_context.getSettings().max_fetch_partition_retries_count)
            throw Exception("Too many retries to fetch parts from " + best_replica_path, ErrorCodes::TOO_MANY_RETRIES_TO_FETCH_PARTS);

        Strings parts = getZooKeeper()->getChildren(best_replica_path + "/parts");
        ActiveDataPartSet active_parts_set(format_version, parts);
        Strings parts_to_fetch;

        if (missing_parts.empty())
        {
            parts_to_fetch = active_parts_set.getParts();

            /// Leaving only the parts of the desired partition.
            Strings parts_to_fetch_partition;
            for (const String & part : parts_to_fetch)
            {
                if (MergeTreePartInfo::fromPartName(part, format_version).partition_id == partition_id)
                    parts_to_fetch_partition.push_back(part);
            }

            parts_to_fetch = std::move(parts_to_fetch_partition);

            if (parts_to_fetch.empty())
                throw Exception("Partition " + partition_id + " on " + best_replica_path + " doesn't exist", ErrorCodes::PARTITION_DOESNT_EXIST);
        }
        else
        {
            for (const String & missing_part : missing_parts)
            {
                String containing_part = active_parts_set.getContainingPart(missing_part);
                if (!containing_part.empty())
                    parts_to_fetch.push_back(containing_part);
                else
                    LOG_WARNING(log, "Part " << missing_part << " on replica " << best_replica_path << " has been vanished.");
            }
        }

        LOG_INFO(log, "Parts to fetch: " << parts_to_fetch.size());

        missing_parts.clear();
        for (const String & part : parts_to_fetch)
        {
            try
            {
                fetchPart(part, best_replica_path, true, 0);
            }
            catch (const DB::Exception & e)
            {
                if (e.code() != ErrorCodes::RECEIVED_ERROR_FROM_REMOTE_IO_SERVER && e.code() != ErrorCodes::RECEIVED_ERROR_TOO_MANY_REQUESTS
                    && e.code() != ErrorCodes::CANNOT_READ_ALL_DATA)
                    throw;

                LOG_INFO(log, e.displayText());
                missing_parts.push_back(part);
            }
        }

        ++try_no;
    } while (!missing_parts.empty());
}


void StorageReplicatedMergeTree::mutate(const MutationCommands & commands, const Context &)
{
    /// Overview of the mutation algorithm.
    ///
    /// When the client executes a mutation, this method is called. It acquires block numbers in all
    /// partitions, saves them in the mutation entry and writes the mutation entry to a new ZK node in
    /// the /mutations folder. This block numbers are needed to determine which parts should be mutated and
    /// which shouldn't (parts inserted after the mutation will have the block number higher than the
    /// block number acquired by the mutation in that partition and so will not be mutatied).
    /// This block number is called "mutation version" in that partition.
    ///
    /// Mutation versions are acquired atomically in all partitions, so the case when an insert in some
    /// partition has the block number higher than the mutation version but the following insert into another
    /// partition acquires the block number lower than the mutation version in that partition is impossible.
    /// Another important invariant: mutation entries appear in /mutations in the order of their mutation
    /// versions (in any partition). This means that mutations form a sequence and we can execute them in
    /// the order of their mutation versions and not worry that some mutation with the smaller version
    /// will suddenly appear.
    ///
    /// During mutations individual parts are immutable - when we want to change the contents of a part
    /// we prepare the new part and add it to MergeTreeData (the original part gets replaced). The fact that
    /// we have mutated the part is recorded in the part->info.mutation field of MergeTreePartInfo.
    /// The relation with the original part is preserved because the new part covers the same block range
    /// as the original one.
    ///
    /// We then can for each part determine its "mutation version": the version of the last mutation in
    /// the mutation sequence that we regard as already applied to that part. All mutations with the greater
    /// version number will still need to be applied to that part.
    ///
    /// Execution of mutations is done asynchronously. All replicas watch the /mutations directory and
    /// load new mutation entries as they appear (see mutationsUpdatingTask()). Next we need to determine
    /// how to mutate individual parts consistently with part merges. This is done by the leader replica
    /// (see mergeSelectingTask() and class ReplicatedMergeTreeMergePredicate for details). Important
    /// invariants here are that a) all source parts for a single merge must have the same mutation version
    /// and b) any part can be mutated only once or merged only once (e.g. once we have decided to mutate
    /// a part then we need to execute that mutation and can assign merges only to the new part and not to the
    /// original part). Multiple consecutive mutations can be executed at once (without writing the
    /// intermediate result to a part).
    ///
    /// Leader replica records its decisions to the replication log (/log directory in ZK) in the form of
    /// MUTATE_PART entries and all replicas then execute them in the background pool
    /// (see tryExecutePartMutation() function). When a replica encounters a MUTATE_PART command, it is
    /// guaranteed that the corresponding mutation entry is already loaded (when we pull entries from
    /// replication log into the replica queue, we also load mutation entries). Note that just as with merges
    /// the replica can decide not to do the mutation locally and fetch the mutated part from another replica
    /// instead.
    ///
    /// Mutations of individual parts are in fact pretty similar to merges, e.g. their assignment and execution
    /// is governed by the same storage_settings. TODO: support a single "merge-mutation" operation when the data
    /// read from the the source parts is first mutated on the fly to some uniform mutation version and then
    /// merged to a resulting part.
    ///
    /// After all needed parts are mutated (i.e. all active parts have the mutation version greater than
    /// the version of this mutation), the mutation is considered done and can be deleted.

    ReplicatedMergeTreeMutationEntry entry;
    entry.source_replica = replica_name;
    entry.commands = commands;

    String mutations_path = zookeeper_path + "/mutations";

    /// Update the mutations_path node when creating the mutation and check its version to ensure that
    /// nodes for mutations are created in the same order as the corresponding block numbers.
    /// Should work well if the number of concurrent mutation requests is small.
    while (true)
    {
        auto zookeeper = getZooKeeper();

        Coordination::Stat mutations_stat;
        zookeeper->get(mutations_path, &mutations_stat);

        EphemeralLocksInAllPartitions block_number_locks(
            zookeeper_path + "/block_numbers", "block-", zookeeper_path + "/temp", *zookeeper);

        for (const auto & lock : block_number_locks.getLocks())
            entry.block_numbers[lock.partition_id] = lock.number;

        entry.create_time = time(nullptr);

        Coordination::Requests requests;
        requests.emplace_back(zkutil::makeSetRequest(mutations_path, String(), mutations_stat.version));
        requests.emplace_back(zkutil::makeCreateRequest(
            mutations_path + "/", entry.toString(), zkutil::CreateMode::PersistentSequential));

        Coordination::Responses responses;
        int32_t rc = zookeeper->tryMulti(requests, responses);

        if (rc == Coordination::ZOK)
        {
            const String & path_created =
                dynamic_cast<const Coordination::CreateResponse *>(responses[1].get())->path_created;
            entry.znode_name = path_created.substr(path_created.find_last_of('/') + 1);
            LOG_TRACE(log, "Created mutation with ID " << entry.znode_name);
            break;
        }
        else if (rc == Coordination::ZBADVERSION)
        {
            LOG_TRACE(log, "Version conflict when trying to create a mutation node, retrying...");
            continue;
        }
        else
            throw Coordination::Exception("Unable to create a mutation znode", rc);
    }
}

std::vector<MergeTreeMutationStatus> StorageReplicatedMergeTree::getMutationsStatus() const
{
    return queue.getMutationsStatus();
}

CancellationCode StorageReplicatedMergeTree::killMutation(const String & mutation_id)
{
    assertNotReadonly();

    zkutil::ZooKeeperPtr zookeeper = getZooKeeper();

    LOG_TRACE(log, "Killing mutation " << mutation_id);

    auto mutation_entry = queue.removeMutation(zookeeper, mutation_id);
    if (!mutation_entry)
        return CancellationCode::NotFound;

    /// After this point no new part mutations will start and part mutations that still exist
    /// in the queue will be skipped.

    /// Cancel already running part mutations.
    for (const auto & pair : mutation_entry->block_numbers)
    {
        const String & partition_id = pair.first;
        Int64 block_number = pair.second;
        global_context.getMergeList().cancelPartMutations(partition_id, block_number);
    }
    return CancellationCode::CancelSent;
}


void StorageReplicatedMergeTree::clearOldPartsAndRemoveFromZK()
{
    /// Critical section is not required (since grabOldParts() returns unique part set on each call)

    auto table_lock = lockStructureForShare(false, RWLockImpl::NO_QUERY);
    auto zookeeper = getZooKeeper();

    DataPartsVector parts = grabOldParts();
    if (parts.empty())
        return;

    DataPartsVector parts_to_delete_only_from_filesystem;    // Only duplicates
    DataPartsVector parts_to_delete_completely;              // All parts except duplicates
    DataPartsVector parts_to_retry_deletion;                 // Parts that should be retried due to network problems
    DataPartsVector parts_to_remove_from_filesystem;         // Parts removed from ZK

    for (const auto & part : parts)
    {
        if (!part->is_duplicate)
            parts_to_delete_completely.emplace_back(part);
        else
            parts_to_delete_only_from_filesystem.emplace_back(part);
    }
    parts.clear();

    auto remove_parts_from_filesystem = [log=log] (const DataPartsVector & parts_to_remove)
    {
        for (auto & part : parts_to_remove)
        {
            try
            {
                part->remove();
            }
            catch (...)
            {
                tryLogCurrentException(log, "There is a problem with deleting part " + part->name + " from filesystem");
            }
        }
    };

    /// Delete duplicate parts from filesystem
    if (!parts_to_delete_only_from_filesystem.empty())
    {
        remove_parts_from_filesystem(parts_to_delete_only_from_filesystem);
        removePartsFinally(parts_to_delete_only_from_filesystem);

        LOG_DEBUG(log, "Removed " << parts_to_delete_only_from_filesystem.size() << " old duplicate parts");
    }

    /// Delete normal parts from ZooKeeper
    NameSet part_names_to_retry_deletion;
    try
    {
        Strings part_names_to_delete_completely;
        for (const auto & part : parts_to_delete_completely)
            part_names_to_delete_completely.emplace_back(part->name);

        LOG_DEBUG(log, "Removing " << parts_to_delete_completely.size() << " old parts from ZooKeeper");
        removePartsFromZooKeeper(zookeeper, part_names_to_delete_completely, &part_names_to_retry_deletion);
    }
    catch (...)
    {
        LOG_ERROR(log, "There is a problem with deleting parts from ZooKeeper: " << getCurrentExceptionMessage(true));
    }

    /// Part names that were reliably deleted from ZooKeeper should be deleted from filesystem
    auto num_reliably_deleted_parts = parts_to_delete_completely.size() - part_names_to_retry_deletion.size();
    LOG_DEBUG(log, "Removed " << num_reliably_deleted_parts << " old parts from ZooKeeper. Removing them from filesystem.");

    /// Delete normal parts on two sets
    for (auto & part : parts_to_delete_completely)
    {
        if (part_names_to_retry_deletion.count(part->name) == 0)
            parts_to_remove_from_filesystem.emplace_back(part);
        else
            parts_to_retry_deletion.emplace_back(part);
    }

    /// Will retry deletion
    if (!parts_to_retry_deletion.empty())
    {
        rollbackDeletingParts(parts_to_retry_deletion);
        LOG_DEBUG(log, "Will retry deletion of " << parts_to_retry_deletion.size() << " parts in the next time");
    }

    /// Remove parts from filesystem and finally from data_parts
    if (!parts_to_remove_from_filesystem.empty())
    {
        remove_parts_from_filesystem(parts_to_remove_from_filesystem);
        removePartsFinally(parts_to_remove_from_filesystem);

        LOG_DEBUG(log, "Removed " << parts_to_remove_from_filesystem.size() << " old parts");
    }
}


bool StorageReplicatedMergeTree::tryRemovePartsFromZooKeeperWithRetries(DataPartsVector & parts, size_t max_retries)
{
    Strings part_names_to_remove;
    for (const auto & part : parts)
        part_names_to_remove.emplace_back(part->name);

    return tryRemovePartsFromZooKeeperWithRetries(part_names_to_remove, max_retries);
}

bool StorageReplicatedMergeTree::tryRemovePartsFromZooKeeperWithRetries(const Strings & part_names, size_t max_retries)
{
    size_t num_tries = 0;
    bool success = false;

    while (!success && (max_retries == 0 || num_tries < max_retries))
    {
        try
        {
            ++num_tries;
            success = true;

            auto zookeeper = getZooKeeper();

            std::vector<std::future<Coordination::ExistsResponse>> exists_futures;
            exists_futures.reserve(part_names.size());
            for (const String & part_name : part_names)
            {
                String part_path = replica_path + "/parts/" + part_name;
                exists_futures.emplace_back(zookeeper->asyncExists(part_path));
            }

            std::vector<std::future<Coordination::MultiResponse>> remove_futures;
            remove_futures.reserve(part_names.size());
            for (size_t i = 0; i < part_names.size(); ++i)
            {
                Coordination::ExistsResponse exists_resp = exists_futures[i].get();
                if (!exists_resp.error)
                {
                    Coordination::Requests ops;
                    removePartFromZooKeeper(part_names[i], ops, exists_resp.stat.numChildren > 0);
                    remove_futures.emplace_back(zookeeper->tryAsyncMulti(ops));
                }
            }

            for (auto & future : remove_futures)
            {
                auto response = future.get();

                if (response.error == 0 || response.error == Coordination::ZNONODE)
                    continue;

                if (Coordination::isHardwareError(response.error))
                {
                    success = false;
                    continue;
                }

                throw Coordination::Exception(response.error);
            }
        }
        catch (Coordination::Exception & e)
        {
            success = false;

            if (Coordination::isHardwareError(e.code))
                tryLogCurrentException(log, __PRETTY_FUNCTION__);
            else
                throw;
        }

        if (!success && num_tries < max_retries)
            std::this_thread::sleep_for(std::chrono::milliseconds(1000));
    }

    return success;
}

void StorageReplicatedMergeTree::removePartsFromZooKeeper(
    zkutil::ZooKeeperPtr & zookeeper, const Strings & part_names, NameSet * parts_should_be_retried)
{
    std::vector<std::future<Coordination::ExistsResponse>> exists_futures;
    std::vector<std::future<Coordination::MultiResponse>> remove_futures;
    exists_futures.reserve(part_names.size());
    remove_futures.reserve(part_names.size());
    try
    {
        /// Exception can be thrown from loop
        /// if zk session will be dropped
        for (const String & part_name : part_names)
        {
            String part_path = replica_path + "/parts/" + part_name;
            exists_futures.emplace_back(zookeeper->asyncExists(part_path));
        }

        for (size_t i = 0; i < part_names.size(); ++i)
        {
            Coordination::ExistsResponse exists_resp = exists_futures[i].get();
            if (!exists_resp.error)
            {
                Coordination::Requests ops;
                removePartFromZooKeeper(part_names[i], ops, exists_resp.stat.numChildren > 0);
                remove_futures.emplace_back(zookeeper->tryAsyncMulti(ops));
            }
            else
            {
                LOG_DEBUG(log,
                    "There is no part " << part_names[i] << " in ZooKeeper, it was only in filesystem");
                // emplace invalid future so that the total number of futures is the same as part_names.size();
                remove_futures.emplace_back();
            }
        }
    }
    catch (const Coordination::Exception & e)
    {
        if (parts_should_be_retried && Coordination::isHardwareError(e.code))
            parts_should_be_retried->insert(part_names.begin(), part_names.end());
        throw;
    }

    for (size_t i = 0; i < remove_futures.size(); ++i)
    {
        auto & future = remove_futures[i];

        if (!future.valid())
            continue;

        auto response = future.get();
        if (response.error == Coordination::ZOK)
            continue;
        else if (response.error == Coordination::ZNONODE)
        {
            LOG_DEBUG(log,
                "There is no part " << part_names[i] << " in ZooKeeper, it was only in filesystem");
            continue;
        }
        else if (Coordination::isHardwareError(response.error))
        {
            if (parts_should_be_retried)
                parts_should_be_retried->insert(part_names[i]);
            continue;
        }
        else
            LOG_WARNING(log, "Cannot remove part " << part_names[i] << " from ZooKeeper: "
                << zkutil::ZooKeeper::error2string(response.error));
    }
}


void StorageReplicatedMergeTree::clearBlocksInPartition(
    zkutil::ZooKeeper & zookeeper, const String & partition_id, Int64 min_block_num, Int64 max_block_num)
{
    Strings blocks;
    if (zookeeper.tryGetChildren(zookeeper_path + "/blocks", blocks))
        throw Exception(zookeeper_path + "/blocks doesn't exist", ErrorCodes::NOT_FOUND_NODE);

    String partition_prefix = partition_id + "_";
    zkutil::AsyncResponses<Coordination::GetResponse> get_futures;
    for (const String & block_id : blocks)
    {
        if (startsWith(block_id, partition_prefix))
        {
            String path = zookeeper_path + "/blocks/" + block_id;
            get_futures.emplace_back(path, zookeeper.asyncTryGet(path));
        }
    }

    zkutil::AsyncResponses<Coordination::RemoveResponse> to_delete_futures;
    for (auto & pair : get_futures)
    {
        const String & path = pair.first;
        auto result = pair.second.get();

        if (result.error == Coordination::ZNONODE)
            continue;

        ReadBufferFromString buf(result.data);
        Int64 block_num = 0;
        bool parsed = tryReadIntText(block_num, buf) && buf.eof();
        if (!parsed || (min_block_num <= block_num && block_num <= max_block_num))
            to_delete_futures.emplace_back(path, zookeeper.asyncTryRemove(path));
    }

    for (auto & pair : to_delete_futures)
    {
        const String & path = pair.first;
        int32_t rc = pair.second.get().error;
        if (rc == Coordination::ZNOTEMPTY)
        {
             /// Can happen if there are leftover block nodes with children created by previous server versions.
            zookeeper.removeRecursive(path);
        }
        else if (rc)
            LOG_WARNING(log,
                "Error while deleting ZooKeeper path `" << path << "`: " + zkutil::ZooKeeper::error2string(rc) << ", ignoring.");
    }

    LOG_TRACE(log, "Deleted " << to_delete_futures.size() << " deduplication block IDs in partition ID " << partition_id);
}

void StorageReplicatedMergeTree::replacePartitionFrom(const StoragePtr & source_table, const ASTPtr & partition, bool replace,
                                                      const Context & context)
{
    auto lock1 = lockStructureForShare(false, context.getCurrentQueryId());
    auto lock2 = source_table->lockStructureForShare(false, context.getCurrentQueryId());

    Stopwatch watch;
    MergeTreeData & src_data = checkStructureAndGetMergeTreeData(source_table);
    String partition_id = getPartitionIDFromQuery(partition, context);

    DataPartsVector src_all_parts = src_data.getDataPartsVectorInPartition(MergeTreeDataPartState::Committed, partition_id);
    DataPartsVector src_parts;
    MutableDataPartsVector dst_parts;
    Strings block_id_paths;
    Strings part_checksums;
    std::vector<EphemeralLockInZooKeeper> ephemeral_locks;

    LOG_DEBUG(log, "Cloning " << src_all_parts.size() << " parts");

    static const String TMP_PREFIX = "tmp_replace_from_";
    auto zookeeper = getZooKeeper();

    /// Firstly, generate last block number and compute drop_range
    /// NOTE: Even if we make ATTACH PARTITION instead of REPLACE PARTITION drop_range will not be empty, it will contain a block.
    /// So, such case has special meaning, if drop_range contains only one block it means that nothing to drop.
    MergeTreePartInfo drop_range;
    drop_range.partition_id = partition_id;
    drop_range.max_block = allocateBlockNumber(partition_id, zookeeper)->getNumber();
    drop_range.min_block = replace ? 0 : drop_range.max_block;
    drop_range.level = std::numeric_limits<decltype(drop_range.level)>::max();

    String drop_range_fake_part_name = getPartNamePossiblyFake(format_version, drop_range);

    if (drop_range.getBlocksCount() > 1)
    {
        /// We have to prohibit merges in drop_range, since new merge log entry appeared after this REPLACE FROM entry
        ///  could produce new merged part instead in place of just deleted parts.
        /// It is better to prohibit them on leader replica (like DROP PARTITION makes),
        ///  but it is inconvenient for a user since he could actually use source table from this replica.
        /// Therefore prohibit merges on the initializer server now and on the remaining servers when log entry will be executed.
        /// It does not provides strong guarantees, but is suitable for intended use case (assume merges are quite rare).

        {
            std::lock_guard merge_selecting_lock(merge_selecting_mutex);
            queue.disableMergesInRange(drop_range_fake_part_name);
        }
    }

    for (size_t i = 0; i < src_all_parts.size(); ++i)
    {
        /// We also make some kind of deduplication to avoid duplicated parts in case of ATTACH PARTITION
        /// Assume that merges in the partition are quite rare
        /// Save deduplication block ids with special prefix replace_partition

        auto & src_part = src_all_parts[i];

        if (!canReplacePartition(src_part))
            throw Exception(
                "Cannot replace partition '" + partition_id + "' because part '" + src_part->name + "' has inconsistent granularity with table",
                ErrorCodes::LOGICAL_ERROR);

        String hash_hex = src_part->checksums.getTotalChecksumHex();
        String block_id_path = replace ? "" : (zookeeper_path + "/blocks/" + partition_id + "_replace_from_" + hash_hex);

        auto lock = allocateBlockNumber(partition_id, zookeeper, block_id_path);
        if (!lock)
        {
            LOG_INFO(log, "Part " << src_part->name << " (hash " << hash_hex << ") has been already attached");
            continue;
        }

        UInt64 index = lock->getNumber();
        MergeTreePartInfo dst_part_info(partition_id, index, index, src_part->info.level);
        auto dst_part = cloneAndLoadDataPart(src_part, TMP_PREFIX, dst_part_info);

        src_parts.emplace_back(src_part);
        dst_parts.emplace_back(dst_part);
        ephemeral_locks.emplace_back(std::move(*lock));
        block_id_paths.emplace_back(block_id_path);
        part_checksums.emplace_back(hash_hex);
    }

    ReplicatedMergeTreeLogEntryData entry;
    {
        entry.type = ReplicatedMergeTreeLogEntryData::REPLACE_RANGE;
        entry.source_replica = replica_name;
        entry.create_time = time(nullptr);
        entry.replace_range_entry = std::make_shared<ReplicatedMergeTreeLogEntryData::ReplaceRangeEntry>();

        auto & entry_replace = *entry.replace_range_entry;
        entry_replace.drop_range_part_name = drop_range_fake_part_name;
        entry_replace.from_database = src_data.database_name;
        entry_replace.from_table = src_data.table_name;
        for (const auto & part : src_parts)
            entry_replace.src_part_names.emplace_back(part->name);
        for (const auto & part : dst_parts)
            entry_replace.new_part_names.emplace_back(part->name);
        for (const String & checksum : part_checksums)
            entry_replace.part_names_checksums.emplace_back(checksum);
        entry_replace.columns_version = columns_version;
    }

    /// We are almost ready to commit changes, remove fetches and merges from drop range
    queue.removePartProducingOpsInRange(zookeeper, drop_range, entry);

    /// Remove deduplication block_ids of replacing parts
    if (replace)
        clearBlocksInPartition(*zookeeper, drop_range.partition_id, drop_range.max_block, drop_range.max_block);

    DataPartsVector parts_to_remove;
    Coordination::Responses op_results;

    try
    {
        Coordination::Requests ops;
        for (size_t i = 0; i < dst_parts.size(); ++i)
        {
            getCommitPartOps(ops, dst_parts[i], block_id_paths[i]);
            ephemeral_locks[i].getUnlockOps(ops);

            if (ops.size() > zkutil::MULTI_BATCH_SIZE)
            {
                /// It is unnecessary to add parts to working set until we commit log entry
                zookeeper->multi(ops);
                ops.clear();
            }
        }

        ops.emplace_back(zkutil::makeCreateRequest(zookeeper_path + "/log/log-", entry.toString(), zkutil::CreateMode::PersistentSequential));

        Transaction transaction(*this);
        {
            auto data_parts_lock = lockParts();

            for (MutableDataPartPtr & part : dst_parts)
                renameTempPartAndReplace(part, nullptr, &transaction, data_parts_lock);
        }

        op_results = zookeeper->multi(ops);

        {
            auto data_parts_lock = lockParts();

            transaction.commit(&data_parts_lock);
            if (replace)
                parts_to_remove = removePartsInRangeFromWorkingSet(drop_range, true, false, data_parts_lock);
        }

        PartLog::addNewParts(global_context, dst_parts, watch.elapsed());
    }
    catch (...)
    {
        PartLog::addNewParts(global_context, dst_parts, watch.elapsed(), ExecutionStatus::fromCurrentException());
        throw;
    }

    String log_znode_path = dynamic_cast<const Coordination::CreateResponse &>(*op_results.back()).path_created;
    entry.znode_name = log_znode_path.substr(log_znode_path.find_last_of('/') + 1);

    for (auto & lock : ephemeral_locks)
        lock.assumeUnlocked();

    /// Forcibly remove replaced parts from ZooKeeper
    tryRemovePartsFromZooKeeperWithRetries(parts_to_remove);

    /// Speedup removing of replaced parts from filesystem
    parts_to_remove.clear();
    cleanup_thread.wakeup();

    /// If necessary, wait until the operation is performed on all replicas.
    if (context.getSettingsRef().replication_alter_partitions_sync > 1)
        waitForAllReplicasToProcessLogEntry(entry);
}

void StorageReplicatedMergeTree::getCommitPartOps(
    Coordination::Requests & ops,
    MutableDataPartPtr & part,
    const String & block_id_path) const
{
    const String & part_name = part->name;
    const auto storage_settings = getCOWSettings();

    if (!block_id_path.empty())
    {
        /// Make final duplicate check and commit block_id
        ops.emplace_back(
            zkutil::makeCreateRequest(
                block_id_path,
                part_name,  /// We will be able to know original part number for duplicate blocks, if we want.
                zkutil::CreateMode::Persistent));
    }

    /// Information about the part, in the replica

    ops.emplace_back(zkutil::makeCheckRequest(
        zookeeper_path + "/columns",
        columns_version));

    if (storage_settings->use_minimalistic_part_header_in_zookeeper)
    {
        ops.emplace_back(zkutil::makeCreateRequest(
            replica_path + "/parts/" + part->name,
            ReplicatedMergeTreePartHeader::fromColumnsAndChecksums(part->columns, part->checksums).toString(),
            zkutil::CreateMode::Persistent));
    }
    else
    {
        ops.emplace_back(zkutil::makeCreateRequest(
            replica_path + "/parts/" + part->name,
            "",
            zkutil::CreateMode::Persistent));
        ops.emplace_back(zkutil::makeCreateRequest(
            replica_path + "/parts/" + part->name + "/columns",
            part->columns.toString(),
            zkutil::CreateMode::Persistent));
        ops.emplace_back(zkutil::makeCreateRequest(
            replica_path + "/parts/" + part->name + "/checksums",
            getChecksumsForZooKeeper(part->checksums),
            zkutil::CreateMode::Persistent));
    }
}

void StorageReplicatedMergeTree::updatePartHeaderInZooKeeperAndCommit(
    const zkutil::ZooKeeperPtr & zookeeper,
    AlterDataPartTransaction & transaction)
{
    String part_path = replica_path + "/parts/" + transaction.getPartName();
    const auto storage_settings = getCOWSettings();

    bool need_delete_columns_and_checksums_nodes = false;
    try
    {
        if (storage_settings->use_minimalistic_part_header_in_zookeeper)
        {
            auto part_header = ReplicatedMergeTreePartHeader::fromColumnsAndChecksums(
                transaction.getNewColumns(), transaction.getNewChecksums());
            Coordination::Stat stat;
            zookeeper->set(part_path, part_header.toString(), -1, &stat);

            need_delete_columns_and_checksums_nodes = stat.numChildren > 0;
        }
        else
        {
            Coordination::Requests ops;
            ops.emplace_back(zkutil::makeSetRequest(
                    part_path, String(), -1));
            ops.emplace_back(zkutil::makeSetRequest(
                    part_path + "/columns", transaction.getNewColumns().toString(), -1));
            ops.emplace_back(zkutil::makeSetRequest(
                    part_path + "/checksums", getChecksumsForZooKeeper(transaction.getNewChecksums()), -1));
            zookeeper->multi(ops);
        }
    }
    catch (const Coordination::Exception & e)
    {
        /// The part does not exist in ZK. We will add to queue for verification - maybe the part is superfluous, and it must be removed locally.
        if (e.code == Coordination::ZNONODE)
            enqueuePartForCheck(transaction.getPartName());

        throw;
    }

    /// Apply file changes.
    transaction.commit();

    /// Legacy <part_path>/columns and <part_path>/checksums znodes are not needed anymore and can be deleted.
    if (need_delete_columns_and_checksums_nodes)
    {
        Coordination::Requests ops;
        ops.emplace_back(zkutil::makeRemoveRequest(part_path + "/columns", -1));
        ops.emplace_back(zkutil::makeRemoveRequest(part_path + "/checksums", -1));
        zookeeper->multi(ops);
    }
}

ReplicatedMergeTreeAddress StorageReplicatedMergeTree::getReplicatedMergeTreeAddress() const
{
    auto host_port = global_context.getInterserverIOAddress();

    ReplicatedMergeTreeAddress res;
    res.host = host_port.first;
    res.replication_port = host_port.second;
    res.queries_port = global_context.getTCPPort();
    res.database = database_name;
    res.table = table_name;
    res.scheme = global_context.getInterserverScheme();
    return res;
}

ActionLock StorageReplicatedMergeTree::getActionLock(StorageActionBlockType action_type)
{
    if (action_type == ActionLocks::PartsMerge)
        return merger_mutator.merges_blocker.cancel();

    if (action_type == ActionLocks::PartsTTLMerge)
        return merger_mutator.ttl_merges_blocker.cancel();

    if (action_type == ActionLocks::PartsFetch)
        return fetcher.blocker.cancel();

    if (action_type == ActionLocks::PartsSend)
        return data_parts_exchange_endpoint_holder ? data_parts_exchange_endpoint_holder->getBlocker().cancel() : ActionLock();

    if (action_type == ActionLocks::ReplicationQueue)
        return queue.actions_blocker.cancel();

    return {};
}


bool StorageReplicatedMergeTree::waitForShrinkingQueueSize(size_t queue_size, UInt64 max_wait_milliseconds)
{
    /// Let's fetch new log entries firstly
    queue.pullLogsToQueue(getZooKeeper());

    Stopwatch watch;
    Poco::Event event;
    std::atomic<bool> cond_reached{false};

    auto callback = [&event, &cond_reached, queue_size] (size_t new_queue_size)
    {
        if (new_queue_size <= queue_size)
            cond_reached.store(true, std::memory_order_relaxed);

        event.set();
    };

    auto handler = queue.addSubscriber(std::move(callback));

    while (true)
    {
        event.tryWait(50);

        if (max_wait_milliseconds && watch.elapsedMilliseconds() > max_wait_milliseconds)
            break;

        if (cond_reached)
            break;

        if (partial_shutdown_called)
            throw Exception("Shutdown is called for table", ErrorCodes::ABORTED);
    }

    return cond_reached.load(std::memory_order_relaxed);
}


bool StorageReplicatedMergeTree::dropPartsInPartition(
    zkutil::ZooKeeper & zookeeper, String & partition_id, StorageReplicatedMergeTree::LogEntry & entry, bool detach)
{
    MergeTreePartInfo drop_range_info;
    if (!getFakePartCoveringAllPartsInPartition(partition_id, drop_range_info))
    {
        LOG_INFO(log, "Will not drop partition " << partition_id << ", it is empty.");
        return false;
    }

    clearBlocksInPartition(zookeeper, partition_id, drop_range_info.min_block, drop_range_info.max_block);

    /** Forbid to choose the parts to be deleted for merging.
      * Invariant: after the `DROP_RANGE` entry appears in the log, merge of deleted parts will not appear in the log.
      */
    String drop_range_fake_part_name = getPartNamePossiblyFake(format_version, drop_range_info);
    {
        std::lock_guard merge_selecting_lock(merge_selecting_mutex);
        queue.disableMergesInRange(drop_range_fake_part_name);
    }

    LOG_DEBUG(log, "Disabled merges covered by range " << drop_range_fake_part_name);

    /// Finally, having achieved the necessary invariants, you can put an entry in the log.
    entry.type = LogEntry::DROP_RANGE;
    entry.source_replica = replica_name;
    entry.new_part_name = drop_range_fake_part_name;
    entry.detach = detach;
    entry.create_time = time(nullptr);

    String log_znode_path = zookeeper.create(zookeeper_path + "/log/log-", entry.toString(), zkutil::CreateMode::PersistentSequential);
    entry.znode_name = log_znode_path.substr(log_znode_path.find_last_of('/') + 1);

    return true;
}


CheckResults StorageReplicatedMergeTree::checkData(const ASTPtr & query, const Context & context)
{
    CheckResults results;
    DataPartsVector data_parts;
    if (const auto & check_query = query->as<ASTCheckQuery &>(); check_query.partition)
    {
        String partition_id = getPartitionIDFromQuery(check_query.partition, context);
        data_parts = getDataPartsVectorInPartition(MergeTreeDataPartState::Committed, partition_id);
    }
    else
        data_parts = getDataPartsVector();

    for (auto & part : data_parts)
    {
        try
        {
            results.push_back(part_check_thread.checkPart(part->name));
        }
        catch (const Exception & ex)
        {
            results.emplace_back(part->name, false, "Check of part finished with error: '" + ex.message() + "'");
        }
    }
    return results;
}

bool StorageReplicatedMergeTree::canUseAdaptiveGranularity() const
{
    const auto storage_settings = getCOWSettings();
    return storage_settings->index_granularity_bytes != 0 &&
        (storage_settings->enable_mixed_granularity_parts ||
            (!has_non_adaptive_index_granularity_parts && !other_replicas_fixed_granularity));
}


}<|MERGE_RESOLUTION|>--- conflicted
+++ resolved
@@ -1533,12 +1533,8 @@
     ASTPtr ignored_order_by_ast;
     ASTPtr ignored_primary_key_ast;
     ASTPtr ignored_ttl_table_ast;
-<<<<<<< HEAD
     SettingsChanges ignored_changes;
-    alter_command.apply(new_columns, new_indices, ignored_order_by_ast, ignored_primary_key_ast, ignored_ttl_table_ast, ignored_changes);
-=======
-    alter_command.apply(new_columns, new_indices, new_constraints, ignored_order_by_ast, ignored_primary_key_ast, ignored_ttl_table_ast);
->>>>>>> d0555d8e
+    alter_command.apply(new_columns, new_indices, new_constraints, ignored_order_by_ast, ignored_primary_key_ast, ignored_ttl_table_ast, ignored_changes);
 
     size_t modified_parts = 0;
     auto parts = getDataParts();
@@ -2236,31 +2232,19 @@
         /// If many merges is already queued, then will queue only small enough merges.
         /// Otherwise merge queue could be filled with only large merges,
         /// and in the same time, many small parts could be created and won't be merged.
-<<<<<<< HEAD
-        size_t merges_and_mutations_queued = queue.countMergesAndPartMutations();
-        if (merges_and_mutations_queued >= storage_settings->max_replicated_merges_in_queue)
-        {
-            LOG_TRACE(log, "Number of queued merges and part mutations (" << merges_and_mutations_queued
-                << ") is greater than max_replicated_merges_in_queue ("
-                << storage_settings->max_replicated_merges_in_queue << "), so won't select new parts to merge or mutate.");
-=======
+
         auto merges_and_mutations_queued = queue.countMergesAndPartMutations();
         size_t merges_and_mutations_sum = merges_and_mutations_queued.first + merges_and_mutations_queued.second;
-        if (merges_and_mutations_sum >= settings.max_replicated_merges_in_queue)
+        if (merges_and_mutations_sum >= storage_settings->max_replicated_merges_in_queue)
         {
             LOG_TRACE(log, "Number of queued merges (" << merges_and_mutations_queued.first << ") and part mutations ("
                 << merges_and_mutations_queued.second << ") is greater than max_replicated_merges_in_queue ("
-                << settings.max_replicated_merges_in_queue << "), so won't select new parts to merge or mutate.");
->>>>>>> d0555d8e
+                << storage_settings->max_replicated_merges_in_queue << "), so won't select new parts to merge or mutate.");
         }
         else
         {
             UInt64 max_source_parts_size_for_merge = merger_mutator.getMaxSourcePartsSizeForMerge(
-<<<<<<< HEAD
-                storage_settings->max_replicated_merges_in_queue, merges_and_mutations_queued);
-=======
-                settings.max_replicated_merges_in_queue, merges_and_mutations_sum);
->>>>>>> d0555d8e
+                storage_settings->max_replicated_merges_in_queue, merges_and_mutations_sum);
             UInt64 max_source_part_size_for_mutation = merger_mutator.getMaxSourcePartSizeForMutation();
 
             FutureMergedMutatedPart future_merged_part;
@@ -2272,7 +2256,7 @@
             }
             /// If there are many mutations in queue it may happen, that we cannot enqueue enough merges to merge all new parts
             else if (max_source_part_size_for_mutation > 0 && queue.countMutations() > 0
-                     && merges_and_mutations_queued.second < settings.max_replicated_mutations_in_queue)
+                     && merges_and_mutations_queued.second < storage_settings->max_replicated_mutations_in_queue)
             {
                 /// Choose a part to mutate.
                 DataPartsVector data_parts = getDataPartsVector();
@@ -3219,12 +3203,8 @@
         ASTPtr new_order_by_ast = order_by_ast;
         ASTPtr new_primary_key_ast = primary_key_ast;
         ASTPtr new_ttl_table_ast = ttl_table_ast;
-<<<<<<< HEAD
         SettingsChanges new_changes;
-        params.apply(new_columns, new_indices, new_order_by_ast, new_primary_key_ast, new_ttl_table_ast, new_changes);
-=======
-        params.apply(new_columns, new_indices, new_constraints, new_order_by_ast, new_primary_key_ast, new_ttl_table_ast);
->>>>>>> d0555d8e
+        params.apply(new_columns, new_indices, new_constraints, new_order_by_ast, new_primary_key_ast, new_ttl_table_ast, new_changes);
 
         String new_columns_str = new_columns.toString();
         if (new_columns_str != getColumns().toString())
