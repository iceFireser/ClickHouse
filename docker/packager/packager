--- conflicted
+++ resolved
@@ -205,12 +205,8 @@
     parser.add_argument("--build-type", choices=("debug", ""), default="")
     parser.add_argument("--compiler", choices=("clang-11", "clang-11-darwin", "clang-11-darwin-aarch64", "clang-11-aarch64",
                                                "clang-12", "clang-12-darwin", "clang-12-darwin-aarch64", "clang-12-aarch64",
-<<<<<<< HEAD
-						 "clang-13", "clang-13-darwin", "clang-13-darwin-aarch64", "clang-13-aarch64",
-                                               "clang-11-freebsd", "clang-12-freebsd", "clang-13-freebsd", "gcc-10"), default="clang-13")
-=======
-                                               "clang-11-freebsd", "clang-12-freebsd", "gcc-11"), default="clang-12")
->>>>>>> d4823d41
+                                  						 "clang-13", "clang-13-darwin", "clang-13-darwin-aarch64", "clang-13-aarch64",
+                                               "clang-11-freebsd", "clang-12-freebsd", "clang-13-freebsd", "gcc-11"), default="clang-13")
     parser.add_argument("--sanitizer", choices=("address", "thread", "memory", "undefined", ""), default="")
     parser.add_argument("--unbundled", action="store_true")
     parser.add_argument("--split-binary", action="store_true")
